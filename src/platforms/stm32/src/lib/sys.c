--- conflicted
+++ resolved
@@ -77,16 +77,12 @@
     sys_clock_gettime(t);
 }
 
-<<<<<<< HEAD
-uint64_t sys_millis(GlobalContext *glb)
-=======
 void sys_monotonic_time(struct timespec *t)
 {
     sys_clock_gettime(t);
 }
 
-uint32_t sys_millis()
->>>>>>> 02773249
+uint64_t sys_millis(GlobalContext *glb)
 {
     UNUSED(glb);
     return system_millis;
