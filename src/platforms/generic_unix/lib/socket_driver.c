--- conflicted
+++ resolved
@@ -576,26 +576,11 @@
 
     char *buf;
     size_t len;
-<<<<<<< HEAD
     if (term_is_binary(data)) {
         buf = (char *) term_binary_data(data);
         len = term_binary_size(data);
     } else if (term_is_list(data)) {
-        int ok;
-        len = interop_iolist_size(data, &ok);
-        if (UNLIKELY(!ok)) {
-            return port_create_error_tuple(ctx, BADARG_ATOM);
-        }
-        buf = malloc(len);
-        if (UNLIKELY(!interop_write_iolist(data, buf))) {
-            free(buf);
-            return port_create_error_tuple(ctx, BADARG_ATOM);
-=======
-    if (term_is_binary(buffer)) {
-        buf = (char *) term_binary_data(buffer);
-        len = term_binary_size(buffer);
-    } else if (term_is_list(buffer)) {
-        switch (interop_iolist_size(buffer, &len)) {
+        switch (interop_iolist_size(data, &len)) {
             case InteropOk:
                 break;
             case InteropMemoryAllocFail:
@@ -604,7 +589,7 @@
                 return port_create_error_tuple(ctx, BADARG_ATOM);
         }
         buf = malloc(len);
-        switch (interop_write_iolist(buffer, buf)) {
+        switch (interop_write_iolist(data, buf)) {
             case InteropOk:
                 break;
             case InteropMemoryAllocFail:
@@ -613,7 +598,6 @@
             case InteropBadArg:
                 free(buf);
                 return port_create_error_tuple(ctx, BADARG_ATOM);
->>>>>>> b316e88a
         }
     } else {
         return port_create_error_tuple(ctx, BADARG_ATOM);
@@ -643,26 +627,11 @@
     addr.sin_port = htons(term_to_int32(dest_port));
     char *buf;
     size_t len;
-<<<<<<< HEAD
     if (term_is_binary(data)) {
         buf = (char *) term_binary_data(data);
         len = term_binary_size(data);
     } else if (term_is_list(data)) {
-        int ok;
-        len = interop_iolist_size(data, &ok);
-        if (UNLIKELY(!ok)) {
-            return port_create_error_tuple(ctx, BADARG_ATOM);
-        }
-        buf = malloc(len);
-        if (UNLIKELY(!interop_write_iolist(data, buf))) {
-            free(buf);
-            return port_create_error_tuple(ctx, BADARG_ATOM);
-=======
-    if (term_is_binary(buffer)) {
-        buf = (char *) term_binary_data(buffer);
-        len = term_binary_size(buffer);
-    } else if (term_is_list(buffer)) {
-        switch (interop_iolist_size(buffer, &len)) {
+        switch (interop_iolist_size(data, &len)) {
             case InteropOk:
                 break;
             case InteropMemoryAllocFail:
@@ -671,7 +640,7 @@
                 return port_create_error_tuple(ctx, BADARG_ATOM);
         }
         buf = malloc(len);
-        switch (interop_write_iolist(buffer, buf)) {
+        switch (interop_write_iolist(data, buf)) {
             case InteropOk:
                 break;
             case InteropMemoryAllocFail:
@@ -680,7 +649,6 @@
             case InteropBadArg:
                 free(buf);
                 return port_create_error_tuple(ctx, BADARG_ATOM);
->>>>>>> b316e88a
         }
     } else {
         return port_create_error_tuple(ctx, BADARG_ATOM);
