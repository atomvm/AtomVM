/*
 * This file is part of AtomVM.
 *
 * Copyright 2017 Davide Bettio <davide@uninstall.it>
 *
 * Licensed under the Apache License, Version 2.0 (the "License");
 * you may not use this file except in compliance with the License.
 * You may obtain a copy of the License at
 *
 *    http://www.apache.org/licenses/LICENSE-2.0
 *
 * Unless required by applicable law or agreed to in writing, software
 * distributed under the License is distributed on an "AS IS" BASIS,
 * WITHOUT WARRANTIES OR CONDITIONS OF ANY KIND, either express or implied.
 * See the License for the specific language governing permissions and
 * limitations under the License.
 *
 * SPDX-License-Identifier: Apache-2.0 OR LGPL-2.1-or-later
 */

#ifndef _GNU_SOURCE
#define _GNU_SOURCE
#endif

#include "nifs.h"

#include <errno.h>
#include <fenv.h>
#include <math.h>
#include <stdbool.h>
#include <stdio.h>
#include <string.h>
#include <time.h>

#include "atom_table.h"
#include "avm_version.h"
#include "avmpack.h"
#include "bif.h"
#include "bitstring.h"
#include "context.h"
#include "defaultatoms.h"
#include "dictionary.h"
#include "dist_nifs.h"
#include "erl_nif_priv.h"
#include "ets.h"
#include "externalterm.h"
#include "globalcontext.h"
#include "interop.h"
#include "intn.h"
#include "mailbox.h"
#include "memory.h"
#include "module.h"
#include "platform_nifs.h"
#include "port.h"
#include "posix_nifs.h"
#include "scheduler.h"
#include "smp.h"
#include "synclist.h"
#include "sys.h"
#include "term.h"
#include "term_typedef.h"
#include "unicode.h"
#include "utils.h"
#ifdef WITH_ZLIB
#include "zlib.h"
#endif

#define FLOAT_BUF_SIZE 64

#define RAISE(a, b)  \
    ctx->x[0] = (a); \
    ctx->x[1] = (b); \
    return term_invalid_term();

#ifndef MAX
#define MAX(x, y) (((x) > (y)) ? (x) : (y))
#endif

#define NOT_FOUND (0xFF)

#ifdef ENABLE_ADVANCED_TRACE
static const char *const trace_calls_atom = ATOM_STR("\xB", "trace_calls");
static const char *const trace_call_args_atom = ATOM_STR("\xF", "trace_call_args");
static const char *const trace_returns_atom = ATOM_STR("\xD", "trace_returns");
static const char *const trace_send_atom = ATOM_STR("\xA", "trace_send");
static const char *const trace_receive_atom = ATOM_STR("\xD", "trace_receive");
#endif

static NativeHandlerResult process_echo_mailbox(Context *ctx);
static NativeHandlerResult process_console_mailbox(Context *ctx);

static term make_list_from_utf8_buf(const uint8_t *buf, size_t buf_len, Context *ctx);
static term make_list_from_ascii_buf(const uint8_t *buf, size_t len, Context *ctx);

static term nif_binary_at_2(Context *ctx, int argc, term argv[]);
static term nif_binary_copy(Context *ctx, int argc, term argv[]);
static term nif_binary_first_1(Context *ctx, int argc, term argv[]);
static term nif_binary_last_1(Context *ctx, int argc, term argv[]);
static term nif_binary_part_3(Context *ctx, int argc, term argv[]);
static term nif_binary_split(Context *ctx, int argc, term argv[]);
static term nif_binary_replace(Context *ctx, int argc, term argv[]);
static term nif_binary_match(Context *ctx, int argc, term argv[]);
static term nif_calendar_system_time_to_universal_time_2(Context *ctx, int argc, term argv[]);
static term nif_erlang_delete_element_2(Context *ctx, int argc, term argv[]);
static term nif_erlang_atom_to_binary(Context *ctx, int argc, term argv[]);
static term nif_erlang_atom_to_list_1(Context *ctx, int argc, term argv[]);
static term nif_erlang_binary_to_atom_1(Context *ctx, int argc, term argv[]);
static term nif_erlang_binary_to_float_1(Context *ctx, int argc, term argv[]);
static term nif_erlang_binary_to_integer(Context *ctx, int argc, term argv[]);
static term nif_erlang_binary_to_list_1(Context *ctx, int argc, term argv[]);
static term nif_erlang_binary_to_existing_atom_1(Context *ctx, int argc, term argv[]);
static term nif_erlang_concat_2(Context *ctx, int argc, term argv[]);
static term nif_erlang_display_1(Context *ctx, int argc, term argv[]);
static term nif_erlang_erase_0(Context *ctx, int argc, term argv[]);
static term nif_erlang_erase_1(Context *ctx, int argc, term argv[]);
static term nif_erlang_error(Context *ctx, int argc, term argv[]);
static term nif_erlang_exit(Context *ctx, int argc, term argv[]);
static term nif_erlang_make_fun_3(Context *ctx, int argc, term argv[]);
static term nif_erlang_make_ref_0(Context *ctx, int argc, term argv[]);
static term nif_erlang_make_tuple_2(Context *ctx, int argc, term argv[]);
static term nif_erlang_insert_element_3(Context *ctx, int argc, term argv[]);
static term nif_erlang_integer_to_binary_2(Context *ctx, int argc, term argv[]);
static term nif_erlang_integer_to_list_2(Context *ctx, int argc, term argv[]);
static term nif_erlang_is_process_alive_1(Context *ctx, int argc, term argv[]);
static term nif_erlang_link(Context *ctx, int argc, term argv[]);
static term nif_erlang_float_to_binary(Context *ctx, int argc, term argv[]);
static term nif_erlang_float_to_list(Context *ctx, int argc, term argv[]);
static term nif_erlang_list_to_binary_1(Context *ctx, int argc, term argv[]);
static term nif_erlang_list_to_integer(Context *ctx, int argc, term argv[]);
static term nif_erlang_list_to_float_1(Context *ctx, int argc, term argv[]);
static term nif_erlang_monotonic_time_1(Context *ctx, int argc, term argv[]);
static term nif_erlang_iolist_size_1(Context *ctx, int argc, term argv[]);
static term nif_erlang_iolist_to_binary_1(Context *ctx, int argc, term argv[]);
static term nif_erlang_open_port_2(Context *ctx, int argc, term argv[]);
static term nif_erlang_register_2(Context *ctx, int argc, term argv[]);
static term nif_erlang_unregister_1(Context *ctx, int argc, term argv[]);
static term nif_erlang_send_2(Context *ctx, int argc, term argv[]);
static term nif_erlang_setelement_3(Context *ctx, int argc, term argv[]);
// static term nif_erlang_spawn_opt(Context *ctx, int argc, term argv[]);
static term nif_erlang_spawn_fun_opt(Context *ctx, int argc, term argv[]);
static term nif_erlang_whereis_1(Context *ctx, int argc, term argv[]);
static term nif_erlang_system_time_1(Context *ctx, int argc, term argv[]);
static term nif_erlang_tuple_to_list_1(Context *ctx, int argc, term argv[]);
static term nif_erlang_list_to_tuple_1(Context *ctx, int argc, term argv[]);
static term nif_erlang_universaltime_0(Context *ctx, int argc, term argv[]);
static term nif_erlang_localtime(Context *ctx, int argc, term argv[]);
static term nif_erlang_timestamp_0(Context *ctx, int argc, term argv[]);
static term nif_erts_debug_flat_size(Context *ctx, int argc, term argv[]);
static term nif_erlang_process_flag(Context *ctx, int argc, term argv[]);
static term nif_erlang_processes(Context *ctx, int argc, term argv[]);
static term nif_erlang_process_info(Context *ctx, int argc, term argv[]);
static term nif_erlang_fun_info_2(Context *ctx, int argc, term argv[]);
static term nif_erlang_get_0(Context *ctx, int argc, term argv[]);
static term nif_erlang_put_2(Context *ctx, int argc, term argv[]);
static term nif_erlang_system_info(Context *ctx, int argc, term argv[]);
static term nif_erlang_system_flag(Context *ctx, int argc, term argv[]);
static term nif_erlang_binary_to_term(Context *ctx, int argc, term argv[]);
static term nif_erlang_term_to_binary(Context *ctx, int argc, term argv[]);
static term nif_erlang_split_binary(Context *ctx, int argc, term argv[]);
static term nif_erlang_throw(Context *ctx, int argc, term argv[]);
static term nif_erlang_raise(Context *ctx, int argc, term argv[]);
static term nif_ets_new(Context *ctx, int argc, term argv[]);
static term nif_ets_insert(Context *ctx, int argc, term argv[]);
static term nif_ets_lookup(Context *ctx, int argc, term argv[]);
static term nif_ets_lookup_element(Context *ctx, int argc, term argv[]);
static term nif_ets_delete(Context *ctx, int argc, term argv[]);
static term nif_ets_update_counter(Context *ctx, int argc, term argv[]);
static term nif_erlang_pid_to_list(Context *ctx, int argc, term argv[]);
static term nif_erlang_port_to_list(Context *ctx, int argc, term argv[]);
static term nif_erlang_ref_to_list(Context *ctx, int argc, term argv[]);
static term nif_erlang_fun_to_list(Context *ctx, int argc, term argv[]);
static term nif_erlang_function_exported(Context *ctx, int argc, term argv[]);
static term nif_erlang_garbage_collect(Context *ctx, int argc, term argv[]);
static term nif_erlang_group_leader(Context *ctx, int argc, term argv[]);
static term nif_erlang_get_module_info(Context *ctx, int argc, term argv[]);
static term nif_erlang_setnode_2(Context *ctx, int argc, term argv[]);
static term nif_erlang_memory(Context *ctx, int argc, term argv[]);
static term nif_erlang_monitor(Context *ctx, int argc, term argv[]);
static term nif_erlang_demonitor(Context *ctx, int argc, term argv[]);
static term nif_erlang_unlink(Context *ctx, int argc, term argv[]);
static term nif_atomvm_add_avm_pack_binary(Context *ctx, int argc, term argv[]);
static term nif_atomvm_add_avm_pack_file(Context *ctx, int argc, term argv[]);
static term nif_atomvm_close_avm_pack(Context *ctx, int argc, term argv[]);
static term nif_atomvm_get_start_beam(Context *ctx, int argc, term argv[]);
static term nif_atomvm_read_priv(Context *ctx, int argc, term argv[]);
static term nif_atomvm_get_creation(Context *ctx, int argc, term argv[]);
static term nif_console_print(Context *ctx, int argc, term argv[]);
static term nif_base64_encode(Context *ctx, int argc, term argv[]);
static term nif_base64_decode(Context *ctx, int argc, term argv[]);
static term nif_base64_encode_to_string(Context *ctx, int argc, term argv[]);
static term nif_base64_decode_to_string(Context *ctx, int argc, term argv[]);
static term nif_code_all_available(Context *ctx, int argc, term argv[]);
static term nif_code_all_loaded(Context *ctx, int argc, term argv[]);
static term nif_code_load_abs(Context *ctx, int argc, term argv[]);
static term nif_code_load_binary(Context *ctx, int argc, term argv[]);
static term nif_code_ensure_loaded(Context *ctx, int argc, term argv[]);
static term nif_erlang_module_loaded(Context *ctx, int argc, term argv[]);
static term nif_erlang_nif_error(Context *ctx, int argc, term argv[]);
static term nif_lists_reverse(Context *ctx, int argc, term argv[]);
static term nif_maps_from_keys(Context *ctx, int argc, term argv[]);
static term nif_maps_next(Context *ctx, int argc, term argv[]);
static term nif_unicode_characters_to_list(Context *ctx, int argc, term argv[]);
static term nif_unicode_characters_to_binary(Context *ctx, int argc, term argv[]);
static term nif_erlang_lists_subtract(Context *ctx, int argc, term argv[]);
static term nif_zlib_compress_1(Context *ctx, int argc, term argv[]);

#define DECLARE_MATH_NIF_FUN(moniker) \
    static term nif_math_##moniker(Context *ctx, int argc, term argv[]);

DECLARE_MATH_NIF_FUN(cos)
DECLARE_MATH_NIF_FUN(acos)
DECLARE_MATH_NIF_FUN(acosh)
DECLARE_MATH_NIF_FUN(asin)
DECLARE_MATH_NIF_FUN(asinh)
DECLARE_MATH_NIF_FUN(atan)
DECLARE_MATH_NIF_FUN(atan2)
DECLARE_MATH_NIF_FUN(atanh)
DECLARE_MATH_NIF_FUN(ceil)
DECLARE_MATH_NIF_FUN(cosh)
DECLARE_MATH_NIF_FUN(exp)
DECLARE_MATH_NIF_FUN(floor)
DECLARE_MATH_NIF_FUN(fmod)
DECLARE_MATH_NIF_FUN(log)
DECLARE_MATH_NIF_FUN(log10)
DECLARE_MATH_NIF_FUN(log2)
DECLARE_MATH_NIF_FUN(pow)
DECLARE_MATH_NIF_FUN(sin)
DECLARE_MATH_NIF_FUN(sinh)
DECLARE_MATH_NIF_FUN(sqrt)
DECLARE_MATH_NIF_FUN(tan)
DECLARE_MATH_NIF_FUN(tanh)

static const struct Nif binary_at_nif = {
    .base.type = NIFFunctionType,
    .nif_ptr = nif_binary_at_2
};

static const struct Nif binary_copy_nif = {
    .base.type = NIFFunctionType,
    .nif_ptr = nif_binary_copy
};

static const struct Nif binary_first_nif = {
    .base.type = NIFFunctionType,
    .nif_ptr = nif_binary_first_1
};

static const struct Nif binary_last_nif = {
    .base.type = NIFFunctionType,
    .nif_ptr = nif_binary_last_1
};

static const struct Nif binary_part_nif = {
    .base.type = NIFFunctionType,
    .nif_ptr = nif_binary_part_3
};

static const struct Nif binary_split_nif = {
    .base.type = NIFFunctionType,
    .nif_ptr = nif_binary_split
};

static const struct Nif binary_replace_nif = {
    .base.type = NIFFunctionType,
    .nif_ptr = nif_binary_replace
};

static const struct Nif binary_match_nif = {
    .base.type = NIFFunctionType,
    .nif_ptr = nif_binary_match
};

static const struct Nif make_ref_nif = {
    .base.type = NIFFunctionType,
    .nif_ptr = nif_erlang_make_ref_0
};

static const struct Nif atom_to_binary_nif = {
    .base.type = NIFFunctionType,
    .nif_ptr = nif_erlang_atom_to_binary
};

static const struct Nif atom_to_list_nif = {
    .base.type = NIFFunctionType,
    .nif_ptr = nif_erlang_atom_to_list_1
};

static const struct Nif binary_to_atom_1_nif = {
    .base.type = NIFFunctionType,
    .nif_ptr = nif_erlang_binary_to_atom_1
};

static const struct Nif binary_to_float_nif = {
    .base.type = NIFFunctionType,
    .nif_ptr = nif_erlang_binary_to_float_1
};

static const struct Nif binary_to_integer_nif = {
    .base.type = NIFFunctionType,
    .nif_ptr = nif_erlang_binary_to_integer
};

static const struct Nif binary_to_list_nif = {
    .base.type = NIFFunctionType,
    .nif_ptr = nif_erlang_binary_to_list_1
};

static const struct Nif binary_to_existing_atom_1_nif = {
    .base.type = NIFFunctionType,
    .nif_ptr = nif_erlang_binary_to_existing_atom_1
};

static const struct Nif delete_element_nif = {
    .base.type = NIFFunctionType,
    .nif_ptr = nif_erlang_delete_element_2
};

static const struct Nif display_nif = {
    .base.type = NIFFunctionType,
    .nif_ptr = nif_erlang_display_1
};

static const struct Nif erase_0_nif = {
    .base.type = NIFFunctionType,
    .nif_ptr = nif_erlang_erase_0
};

static const struct Nif erase_1_nif = {
    .base.type = NIFFunctionType,
    .nif_ptr = nif_erlang_erase_1
};

static const struct Nif error_nif = {
    .base.type = NIFFunctionType,
    .nif_ptr = nif_erlang_error
};

static const struct Nif exit_nif = {
    .base.type = NIFFunctionType,
    .nif_ptr = nif_erlang_exit
};

static const struct Nif insert_element_nif = {
    .base.type = NIFFunctionType,
    .nif_ptr = nif_erlang_insert_element_3
};

static const struct Nif integer_to_binary_nif = {
    .base.type = NIFFunctionType,
    .nif_ptr = nif_erlang_integer_to_binary_2
};

static const struct Nif integer_to_list_nif = {
    .base.type = NIFFunctionType,
    .nif_ptr = nif_erlang_integer_to_list_2
};

static const struct Nif float_to_binary_nif = {
    .base.type = NIFFunctionType,
    .nif_ptr = nif_erlang_float_to_binary
};

static const struct Nif float_to_list_nif = {
    .base.type = NIFFunctionType,
    .nif_ptr = nif_erlang_float_to_list
};

static const struct Nif fun_info_nif = {
    .base.type = NIFFunctionType,
    .nif_ptr = nif_erlang_fun_info_2
};

static const struct Nif is_process_alive_nif = {
    .base.type = NIFFunctionType,
    .nif_ptr = nif_erlang_is_process_alive_1
};

static const struct Nif list_to_binary_nif = {
    .base.type = NIFFunctionType,
    .nif_ptr = nif_erlang_list_to_binary_1
};

static const struct Nif list_to_integer_nif = {
    .base.type = NIFFunctionType,
    .nif_ptr = nif_erlang_list_to_integer
};

static const struct Nif list_to_float_nif = {
    .base.type = NIFFunctionType,
    .nif_ptr = nif_erlang_list_to_float_1
};

static const struct Nif list_to_tuple_nif = {
    .base.type = NIFFunctionType,
    .nif_ptr = nif_erlang_list_to_tuple_1
};

static const struct Nif iolist_size_nif = {
    .base.type = NIFFunctionType,
    .nif_ptr = nif_erlang_iolist_size_1
};

static const struct Nif iolist_to_binary_nif = {
    .base.type = NIFFunctionType,
    .nif_ptr = nif_erlang_iolist_to_binary_1
};

static const struct Nif open_port_nif = {
    .base.type = NIFFunctionType,
    .nif_ptr = nif_erlang_open_port_2
};

static const struct Nif make_tuple_nif = {
    .base.type = NIFFunctionType,
    .nif_ptr = nif_erlang_make_tuple_2
};

static const struct Nif register_nif = {
    .base.type = NIFFunctionType,
    .nif_ptr = nif_erlang_register_2
};

static const struct Nif unregister_nif = {
    .base.type = NIFFunctionType,
    .nif_ptr = nif_erlang_unregister_1
};

static const struct Nif spawn_opt_nif = {
    .base.type = NIFFunctionType,
    .nif_ptr = nif_erlang_spawn_opt
};

static const struct Nif spawn_fun_opt_nif = {
    .base.type = NIFFunctionType,
    .nif_ptr = nif_erlang_spawn_fun_opt
};

static const struct Nif send_nif = {
    .base.type = NIFFunctionType,
    .nif_ptr = nif_erlang_send_2
};

static const struct Nif setelement_nif = {
    .base.type = NIFFunctionType,
    .nif_ptr = nif_erlang_setelement_3
};

static const struct Nif whereis_nif = {
    .base.type = NIFFunctionType,
    .nif_ptr = nif_erlang_whereis_1
};

static const struct Nif concat_nif = {
    .base.type = NIFFunctionType,
    .nif_ptr = nif_erlang_concat_2
};

static const struct Nif monotonic_time_nif = {
    .base.type = NIFFunctionType,
    .nif_ptr = nif_erlang_monotonic_time_1
};

static const struct Nif system_time_nif = {
    .base.type = NIFFunctionType,
    .nif_ptr = nif_erlang_system_time_1
};

static const struct Nif universaltime_nif = {
    .base.type = NIFFunctionType,
    .nif_ptr = nif_erlang_universaltime_0
};

static const struct Nif localtime_nif = {
    .base.type = NIFFunctionType,
    .nif_ptr = nif_erlang_localtime
};

static const struct Nif timestamp_nif = {
    .base.type = NIFFunctionType,
    .nif_ptr = nif_erlang_timestamp_0
};

static const struct Nif system_time_to_universal_time_nif = {
    .base.type = NIFFunctionType,
    .nif_ptr = nif_calendar_system_time_to_universal_time_2
};

static const struct Nif tuple_to_list_nif = {
    .base.type = NIFFunctionType,
    .nif_ptr = nif_erlang_tuple_to_list_1
};

static const struct Nif flat_size_nif = {
    .base.type = NIFFunctionType,
    .nif_ptr = nif_erts_debug_flat_size
};

static const struct Nif process_flag_nif = {
    .base.type = NIFFunctionType,
    .nif_ptr = nif_erlang_process_flag
};

static const struct Nif processes_nif = {
    .base.type = NIFFunctionType,
    .nif_ptr = nif_erlang_processes
};

static const struct Nif process_info_nif = {
    .base.type = NIFFunctionType,
    .nif_ptr = nif_erlang_process_info
};

static const struct Nif get_0_nif = {
    .base.type = NIFFunctionType,
    .nif_ptr = nif_erlang_get_0
};

static const struct Nif put_nif = {
    .base.type = NIFFunctionType,
    .nif_ptr = nif_erlang_put_2
};

static const struct Nif system_info_nif = {
    .base.type = NIFFunctionType,
    .nif_ptr = nif_erlang_system_info
};

static const struct Nif system_flag_nif = {
    .base.type = NIFFunctionType,
    .nif_ptr = nif_erlang_system_flag
};

static const struct Nif binary_to_term_nif = {
    .base.type = NIFFunctionType,
    .nif_ptr = nif_erlang_binary_to_term
};

static const struct Nif term_to_binary_nif = {
    .base.type = NIFFunctionType,
    .nif_ptr = nif_erlang_term_to_binary
};

static const struct Nif split_binary_nif = {
    .base.type = NIFFunctionType,
    .nif_ptr = nif_erlang_split_binary
};

static const struct Nif throw_nif = {
    .base.type = NIFFunctionType,
    .nif_ptr = nif_erlang_throw
};

static const struct Nif pid_to_list_nif = {
    .base.type = NIFFunctionType,
    .nif_ptr = nif_erlang_pid_to_list
};

static const struct Nif port_to_list_nif = {
    .base.type = NIFFunctionType,
    .nif_ptr = nif_erlang_port_to_list
};

static const struct Nif ref_to_list_nif = {
    .base.type = NIFFunctionType,
    .nif_ptr = nif_erlang_ref_to_list
};

static const struct Nif fun_to_list_nif = {
    .base.type = NIFFunctionType,
    .nif_ptr = nif_erlang_fun_to_list
};

static const struct Nif function_exported_nif = {
    .base.type = NIFFunctionType,
    .nif_ptr = nif_erlang_function_exported
};

static const struct Nif garbage_collect_nif = {
    .base.type = NIFFunctionType,
    .nif_ptr = nif_erlang_garbage_collect
};

static const struct Nif make_fun_nif = {
    .base.type = NIFFunctionType,
    .nif_ptr = nif_erlang_make_fun_3
};

static const struct Nif memory_nif = {
    .base.type = NIFFunctionType,
    .nif_ptr = nif_erlang_memory
};

static const struct Nif monitor_nif = {
    .base.type = NIFFunctionType,
    .nif_ptr = nif_erlang_monitor
};

static const struct Nif demonitor_nif = {
    .base.type = NIFFunctionType,
    .nif_ptr = nif_erlang_demonitor
};

static const struct Nif link_nif = {
    .base.type = NIFFunctionType,
    .nif_ptr = nif_erlang_link
};

static const struct Nif unlink_nif = {
    .base.type = NIFFunctionType,
    .nif_ptr = nif_erlang_unlink
};

static const struct Nif group_leader_nif = {
    .base.type = NIFFunctionType,
    .nif_ptr = nif_erlang_group_leader
};

static const struct Nif get_module_info_nif = {
    .base.type = NIFFunctionType,
    .nif_ptr = nif_erlang_get_module_info
};

static const struct Nif setnode_2_nif = {
    .base.type = NIFFunctionType,
    .nif_ptr = nif_erlang_setnode_2
};

static const struct Nif raise_nif = {
    .base.type = NIFFunctionType,
    .nif_ptr = nif_erlang_raise
};

static const struct Nif ets_new_nif = {
    .base.type = NIFFunctionType,
    .nif_ptr = nif_ets_new
};

static const struct Nif ets_insert_nif = {
    .base.type = NIFFunctionType,
    .nif_ptr = nif_ets_insert
};

static const struct Nif ets_lookup_nif = {
    .base.type = NIFFunctionType,
    .nif_ptr = nif_ets_lookup
};

static const struct Nif ets_lookup_element_nif = {
    .base.type = NIFFunctionType,
    .nif_ptr = nif_ets_lookup_element
};

static const struct Nif ets_delete_nif = {
    .base.type = NIFFunctionType,
    .nif_ptr = nif_ets_delete
};

static const struct Nif ets_update_counter_nif = {
    .base.type = NIFFunctionType,
    .nif_ptr = nif_ets_update_counter
};

static const struct Nif atomvm_add_avm_pack_binary_nif = {
    .base.type = NIFFunctionType,
    .nif_ptr = nif_atomvm_add_avm_pack_binary
};
static const struct Nif atomvm_add_avm_pack_file_nif = {
    .base.type = NIFFunctionType,
    .nif_ptr = nif_atomvm_add_avm_pack_file
};
static const struct Nif atomvm_close_avm_pack_nif = {
    .base.type = NIFFunctionType,
    .nif_ptr = nif_atomvm_close_avm_pack
};
static const struct Nif atomvm_get_start_beam_nif = {
    .base.type = NIFFunctionType,
    .nif_ptr = nif_atomvm_get_start_beam
};
static const struct Nif atomvm_read_priv_nif = {
    .base.type = NIFFunctionType,
    .nif_ptr = nif_atomvm_read_priv
};
static const struct Nif atomvm_get_creation_nif = {
    .base.type = NIFFunctionType,
    .nif_ptr = nif_atomvm_get_creation
};
static const struct Nif console_print_nif = {
    .base.type = NIFFunctionType,
    .nif_ptr = nif_console_print
};
static const struct Nif base64_encode_nif = {
    .base.type = NIFFunctionType,
    .nif_ptr = nif_base64_encode
};
static const struct Nif base64_decode_nif = {
    .base.type = NIFFunctionType,
    .nif_ptr = nif_base64_decode
};
static const struct Nif base64_encode_to_string_nif = {
    .base.type = NIFFunctionType,
    .nif_ptr = nif_base64_encode_to_string
};
static const struct Nif base64_decode_to_string_nif = {
    .base.type = NIFFunctionType,
    .nif_ptr = nif_base64_decode_to_string
};
static const struct Nif code_all_available_nif = {
    .base.type = NIFFunctionType,
    .nif_ptr = nif_code_all_available
};
static const struct Nif code_all_loaded_nif = {
    .base.type = NIFFunctionType,
    .nif_ptr = nif_code_all_loaded
};
static const struct Nif code_load_abs_nif = {
    .base.type = NIFFunctionType,
    .nif_ptr = nif_code_load_abs
};
static const struct Nif code_load_binary_nif = {
    .base.type = NIFFunctionType,
    .nif_ptr = nif_code_load_binary
};
static const struct Nif code_ensure_loaded_nif = {
    .base.type = NIFFunctionType,
    .nif_ptr = nif_code_ensure_loaded
};

static const struct Nif module_loaded_nif = {
    .base.type = NIFFunctionType,
    .nif_ptr = nif_erlang_module_loaded
};

static const struct Nif nif_error_nif = {
    .base.type = NIFFunctionType,
    .nif_ptr = nif_erlang_nif_error
};

static const struct Nif lists_reverse_nif = {
    .base.type = NIFFunctionType,
    .nif_ptr = nif_lists_reverse
};
static const struct Nif maps_from_keys_nif = {
    .base.type = NIFFunctionType,
    .nif_ptr = nif_maps_from_keys
};
static const struct Nif maps_next_nif = {
    .base.type = NIFFunctionType,
    .nif_ptr = nif_maps_next
};
static const struct Nif unicode_characters_to_list_nif = {
    .base.type = NIFFunctionType,
    .nif_ptr = nif_unicode_characters_to_list
};
static const struct Nif unicode_characters_to_binary_nif = {
    .base.type = NIFFunctionType,
    .nif_ptr = nif_unicode_characters_to_binary
};
static const struct Nif erlang_lists_subtract_nif = {
    .base.type = NIFFunctionType,
    .nif_ptr = nif_erlang_lists_subtract
};
static const struct Nif zlib_compress_nif = {
    .base.type = NIFFunctionType,
    .nif_ptr = nif_zlib_compress_1
};

#define DEFINE_MATH_NIF(moniker)                     \
    static const struct Nif math_##moniker##_nif = { \
        .base.type = NIFFunctionType,                \
        .nif_ptr = nif_math_##moniker                \
    };

DEFINE_MATH_NIF(cos)
DEFINE_MATH_NIF(acos)
DEFINE_MATH_NIF(acosh)
DEFINE_MATH_NIF(asin)
DEFINE_MATH_NIF(asinh)
DEFINE_MATH_NIF(atan)
DEFINE_MATH_NIF(atan2)
DEFINE_MATH_NIF(atanh)
DEFINE_MATH_NIF(ceil)
DEFINE_MATH_NIF(cosh)
DEFINE_MATH_NIF(exp)
DEFINE_MATH_NIF(floor)
DEFINE_MATH_NIF(fmod)
DEFINE_MATH_NIF(log)
DEFINE_MATH_NIF(log10)
DEFINE_MATH_NIF(log2)
DEFINE_MATH_NIF(pow)
DEFINE_MATH_NIF(sin)
DEFINE_MATH_NIF(sinh)
DEFINE_MATH_NIF(sqrt)
DEFINE_MATH_NIF(tan)
DEFINE_MATH_NIF(tanh)

// Handle optional nifs
#if HAVE_OPEN && HAVE_CLOSE
#define IF_HAVE_OPEN_CLOSE(expr) (expr)
#if HAVE_EXECVE
#define IF_HAVE_EXECVE(expr) (expr)
#else
#define IF_HAVE_EXECVE(expr) NULL
#endif
#else
#define IF_HAVE_OPEN_CLOSE(expr) NULL
#define IF_HAVE_EXECVE(expr) NULL
#endif
#if HAVE_MKFIFO
#define IF_HAVE_MKFIFO(expr) (expr)
#else
#define IF_HAVE_MKFIFO(expr) NULL
#endif
#if HAVE_UNLINK
#define IF_HAVE_UNLINK(expr) (expr)
#else
#define IF_HAVE_UNLINK(expr) NULL
#endif
#if HAVE_CLOCK_SETTIME
#define IF_HAVE_CLOCK_SETTIME_OR_SETTIMEOFDAY(expr) (expr)
#elif HAVE_SETTIMEOFDAY
#define IF_HAVE_CLOCK_SETTIME_OR_SETTIMEOFDAY(expr) (expr)
#else
#define IF_HAVE_CLOCK_SETTIME_OR_SETTIMEOFDAY(expr) NULL
#endif
#if HAVE_OPENDIR && HAVE_READDIR && HAVE_CLOSEDIR
#define IF_HAVE_OPENDIR_READDIR_CLOSEDIR(expr) (expr)
#else
#define IF_HAVE_OPENDIR_READDIR_CLOSEDIR(expr) NULL
#endif

// Ignore warning caused by gperf generated code
#pragma GCC diagnostic push
#pragma GCC diagnostic ignored "-Wmissing-field-initializers"
#pragma GCC diagnostic ignored "-Wunused-parameter"
#include "nifs_hash.h"
#pragma GCC diagnostic pop

const struct Nif *nifs_get(const char *mfa)
{
    const NifNameAndNifPtr *nameAndPtr = nif_in_word_set(mfa, strlen(mfa));
    if (!nameAndPtr) {
        return platform_nifs_get_nif(mfa);
    }

    return nameAndPtr->nif;
}

// clang-format off
static inline term make_maybe_boxed_int64(Context *ctx, avm_int64_t value)
{
    #if BOXED_TERMS_REQUIRED_FOR_INT64 == 2
        if ((value < AVM_INT_MIN) || (value > AVM_INT_MAX)) {
            if (UNLIKELY(memory_ensure_free_opt(ctx, BOXED_INT64_SIZE, MEMORY_CAN_SHRINK) != MEMORY_GC_OK)) {
                RAISE_ERROR(OUT_OF_MEMORY_ATOM);
            }
            return term_make_boxed_int64(value, &ctx->heap);
        }
    #endif

    if ((value < MIN_NOT_BOXED_INT) || (value > MAX_NOT_BOXED_INT)) {
        if (UNLIKELY(memory_ensure_free_opt(ctx, BOXED_INT_SIZE, MEMORY_CAN_SHRINK) != MEMORY_GC_OK)) {
            RAISE_ERROR(OUT_OF_MEMORY_ATOM);
        }
        return term_make_boxed_int(value, &ctx->heap);
    } else {
        return term_from_int(value);
    }
}
// clang-format on

static term nif_erlang_iolist_size_1(Context *ctx, int argc, term argv[])
{
    UNUSED(argc);

    size_t size;
    switch (interop_iolist_size(argv[0], &size)) {
        case InteropOk:
            return term_from_int(size);
        case InteropMemoryAllocFail:
            RAISE_ERROR(OUT_OF_MEMORY_ATOM);
        case InteropBadArg:
            RAISE_ERROR(BADARG_ATOM);
        default:
            RAISE_ERROR(BADARG_ATOM);
    }
}

static term nif_erlang_iolist_to_binary_1(Context *ctx, int argc, term argv[])
{
    term t = argv[0];
    if (term_is_binary(t)) {
        return t;
    }

    return nif_erlang_list_to_binary_1(ctx, argc, argv);
}

static term nif_erlang_open_port_2(Context *ctx, int argc, term argv[])
{
    UNUSED(argc);

    term port_name_tuple = argv[0];
    VALIDATE_VALUE(port_name_tuple, term_is_tuple);
    term opts = argv[1];
    if (UNLIKELY(!term_is_list(opts) && !term_is_map(opts))) {
        RAISE_ERROR(BADARG_ATOM);
    }

    if (UNLIKELY(term_get_tuple_arity(port_name_tuple) != 2)) {
        RAISE_ERROR(BADARG_ATOM);
    }

    term t = term_get_tuple_element(port_name_tuple, 1);
    // TODO: validate port name
    int ok;
    char *driver_name = interop_term_to_string(t, &ok);
    if (UNLIKELY(!ok)) {
        // TODO: handle atoms here
        RAISE_ERROR(BADARG_ATOM);
    }

    Context *new_ctx = NULL;

    if (!strcmp("echo", driver_name)) {
        new_ctx = context_new(ctx->global);
        new_ctx->native_handler = process_echo_mailbox;

    } else if (!strcmp("console", driver_name)) {
        new_ctx = context_new(ctx->global);
        new_ctx->native_handler = process_console_mailbox;
    }

    if (!new_ctx) {
        new_ctx = sys_create_port(ctx->global, driver_name, opts);
    }

    free(driver_name);

    if (!new_ctx) {
        RAISE_ERROR(BADARG_ATOM);
    } else {
        return term_port_from_local_process_id(new_ctx->process_id);
    }
}

static term nif_erlang_register_2(Context *ctx, int argc, term argv[])
{
    UNUSED(argc);

    term reg_name_term = argv[0];
    VALIDATE_VALUE(reg_name_term, term_is_atom);
    term pid_or_port_term = argv[1];
    VALIDATE_VALUE(pid_or_port_term, term_is_local_pid_or_port);

    int atom_index = term_to_atom_index(reg_name_term);
    int32_t pid = term_to_local_process_id(pid_or_port_term);

    // pid must be existing, not already registered, and not the atom undefined.
    if (UNLIKELY(!globalcontext_process_exists(ctx->global, pid))
        || globalcontext_get_registered_process(ctx->global, atom_index) != UNDEFINED_ATOM
        || reg_name_term == UNDEFINED_ATOM) {
        RAISE_ERROR(BADARG_ATOM);
    }

    globalcontext_register_process(ctx->global, atom_index, pid_or_port_term);

    return TRUE_ATOM;
}

static term nif_erlang_unregister_1(Context *ctx, int argc, term argv[])
{
    UNUSED(argc);

    term reg_name_term = argv[0];
    VALIDATE_VALUE(reg_name_term, term_is_atom);

    int atom_index = term_to_atom_index(reg_name_term);

    bool unregistered = globalcontext_unregister_process(ctx->global, atom_index);
    if (UNLIKELY(!unregistered)) {
        RAISE_ERROR(BADARG_ATOM);
    }

    return TRUE_ATOM;
}

static term nif_erlang_whereis_1(Context *ctx, int argc, term argv[])
{
    UNUSED(argc);

    term reg_name_term = argv[0];
    VALIDATE_VALUE(reg_name_term, term_is_atom);

    int atom_index = term_to_atom_index(reg_name_term);

    return globalcontext_get_registered_process(ctx->global, atom_index);
}

static NativeHandlerResult process_echo_mailbox(Context *ctx)
{
    NativeHandlerResult result = NativeContinue;

    Message *msg = mailbox_first(&ctx->mailbox);
    term pid = term_get_tuple_element(msg->message, 0);
    term val = term_get_tuple_element(msg->message, 1);

    if (val == CLOSE_ATOM) {
        if (UNLIKELY(memory_ensure_free_with_roots(ctx, TUPLE_SIZE(2), 1, &pid, MEMORY_CAN_SHRINK) != MEMORY_GC_OK)) {
            // Not much we can do.
            return NativeTerminate;
        }
        result = NativeTerminate;
        term reply = term_alloc_tuple(2, &ctx->heap);
        term_put_tuple_element(reply, 0, term_port_from_local_process_id(ctx->process_id));
        term_put_tuple_element(reply, 1, CLOSED_ATOM);
        port_send_message(ctx->global, pid, reply);
    } else {
        port_send_message(ctx->global, pid, val);
    }

    mailbox_remove_message(&ctx->mailbox, &ctx->heap);

    return result;
}

static bool is_tagged_tuple(term t, term tag, int size)
{
    return term_is_tuple(t) && term_get_tuple_arity(t) == size && term_get_tuple_element(t, 0) == tag;
}

static NativeHandlerResult process_console_message(Context *ctx, term msg)
{
    // msg is not in the port's heap
    NativeHandlerResult result = NativeContinue;
    if (UNLIKELY(memory_ensure_free_opt(ctx, 12, MEMORY_CAN_SHRINK) != MEMORY_GC_OK)) {
        fprintf(stderr, "Unable to allocate sufficient memory for console driver.\n");
        AVM_ABORT();
    }

    GenMessage gen_message;

    if (term_is_tuple(msg) && term_get_tuple_arity(msg) == 2 && term_get_tuple_element(msg, 1) == CLOSE_ATOM) {
        result = NativeTerminate;
        term pid = term_get_tuple_element(msg, 0);
        term reply = term_alloc_tuple(2, &ctx->heap);
        term_put_tuple_element(reply, 0, term_port_from_local_process_id(ctx->process_id));
        term_put_tuple_element(reply, 1, CLOSED_ATOM);
        port_send_message(ctx->global, pid, reply);
    } else if (is_tagged_tuple(msg, IO_REQUEST_ATOM, 4)) {
        term pid = term_get_tuple_element(msg, 1);
        term ref = term_get_tuple_element(msg, 2);
        term req = term_get_tuple_element(msg, 3);
        uint64_t ref_ticks = term_to_ref_ticks(ref);

        if (is_tagged_tuple(req, PUT_CHARS_ATOM, 3)) {
            term chars = term_get_tuple_element(req, 2);
            int ok;
            char *str = interop_term_to_string(chars, &ok);
            if (ok) {
                printf("%s", str);
                free(str);

                term refcopy = term_from_ref_ticks(ref_ticks, &ctx->heap);

                term reply = term_alloc_tuple(3, &ctx->heap);
                term_put_tuple_element(reply, 0, IO_REPLY_ATOM);
                term_put_tuple_element(reply, 1, refcopy);
                term_put_tuple_element(reply, 2, OK_ATOM);

                port_send_message(ctx->global, pid, reply);
            }
        }

    } else if (port_parse_gen_message(msg, &gen_message) == GenCallMessage) {
        term pid = gen_message.pid;
        term ref = gen_message.ref;
        term cmd = gen_message.req;

        if (term_is_atom(cmd) && cmd == FLUSH_ATOM) {
            fflush(stdout);
            port_send_reply(ctx, pid, ref, OK_ATOM);
        } else if (term_is_tuple(cmd) && term_get_tuple_arity(cmd) == 2) {
            term cmd_name = term_get_tuple_element(cmd, 0);
            if (cmd_name == PUTS_ATOM) {
                int ok;
                char *str = interop_term_to_string(term_get_tuple_element(cmd, 1), &ok);
                if (UNLIKELY(!ok)) {
                    term error = port_create_error_tuple(ctx, BADARG_ATOM);
                    port_send_reply(ctx, pid, ref, error);
                } else {
                    printf("%s", str);
                    port_send_reply(ctx, pid, ref, OK_ATOM);
                }
                free(str);
            } else {
                term error = port_create_error_tuple(ctx, BADARG_ATOM);
                port_send_reply(ctx, pid, ref, error);
            }
        } else {
            port_send_reply(ctx, pid, ref, port_create_error_tuple(ctx, BADARG_ATOM));
        }
    } else {
        fprintf(stderr, "WARNING: Invalid port command.  Unable to send reply");
    }

    return result;
}

static NativeHandlerResult process_console_mailbox(Context *ctx)
{
    NativeHandlerResult result = NativeContinue;
    while (result == NativeContinue) {
        Message *message = mailbox_first(&ctx->mailbox);
        if (message == NULL) {
            break;
        }
        term msg = message->message;

        result = process_console_message(ctx, msg);

        mailbox_remove_message(&ctx->mailbox, &ctx->heap);
    }

    return result;
}

// Common handling of spawn/1, spawn/3, spawn_opt/2, spawn_opt/4
// opts_term is [] for spawn/1,3
static term do_spawn(Context *ctx, Context *new_ctx, size_t arity, size_t n_freeze, term opts_term)
{
    term min_heap_size_term = interop_proplist_get_value(opts_term, MIN_HEAP_SIZE_ATOM);
    term max_heap_size_term = interop_proplist_get_value(opts_term, MAX_HEAP_SIZE_ATOM);
    term link_term = interop_proplist_get_value(opts_term, LINK_ATOM);
    term monitor_term = interop_proplist_get_value(opts_term, MONITOR_ATOM);
    term heap_growth_strategy = interop_proplist_get_value_default(opts_term, ATOMVM_HEAP_GROWTH_ATOM, BOUNDED_FREE_ATOM);
    term request_term = interop_proplist_get_value_default(opts_term, REQUEST_ATOM, UNDEFINED_ATOM);
    term group_leader;
    bool valid_request = false;

    if (LIKELY(request_term == UNDEFINED_ATOM)) {
        group_leader = ctx->group_leader;
    } else if (term_is_tuple(request_term) && (term_get_tuple_arity(request_term) >= 5)) {
        valid_request = true;
        group_leader = term_get_tuple_element(request_term, 3);
    } else {
        context_destroy(new_ctx);
        RAISE_ERROR(BADARG_ATOM);
    }

    if (min_heap_size_term != term_nil()) {
        if (UNLIKELY(!term_is_integer(min_heap_size_term))) {
            // Context was not scheduled yet, we can destroy it.
            context_destroy(new_ctx);
            RAISE_ERROR(BADARG_ATOM);
        }
        new_ctx->has_min_heap_size = 1;
        new_ctx->min_heap_size = term_to_int(min_heap_size_term);
    }
    if (max_heap_size_term != term_nil()) {
        if (UNLIKELY(!term_is_integer(max_heap_size_term))) {
            context_destroy(new_ctx);
            RAISE_ERROR(BADARG_ATOM);
        }
        new_ctx->has_max_heap_size = 1;
        new_ctx->max_heap_size = term_to_int(max_heap_size_term);
    }

    if (new_ctx->has_min_heap_size && new_ctx->has_max_heap_size) {
        if (new_ctx->min_heap_size > new_ctx->max_heap_size) {
            context_destroy(new_ctx);
            RAISE_ERROR(BADARG_ATOM);
        }
    }

    int size = 0;
    for (uint32_t i = 0; i < n_freeze; i++) {
        size += memory_estimate_usage(new_ctx->x[i + arity - n_freeze]);
    }
    size += memory_estimate_usage(group_leader);
    if (UNLIKELY(memory_ensure_free_opt(new_ctx, size, MEMORY_CAN_SHRINK) != MEMORY_GC_OK)) {
        // TODO: new process should be terminated, however a new pid is returned anyway
        fprintf(stderr, "Unable to allocate sufficient memory to spawn process.\n");
        AVM_ABORT();
    }
    new_ctx->group_leader = memory_copy_term_tree(&new_ctx->heap, group_leader);
    for (uint32_t i = 0; i < arity; i++) {
        new_ctx->x[i] = memory_copy_term_tree(&new_ctx->heap, new_ctx->x[i]);
    }

    switch (heap_growth_strategy) {
        case BOUNDED_FREE_ATOM:
            new_ctx->heap_growth_strategy = BoundedFreeHeapGrowth;
            break;
        case MINIMUM_ATOM:
            new_ctx->heap_growth_strategy = MinimumHeapGrowth;
            break;
        case FIBONACCI_ATOM:
            new_ctx->heap_growth_strategy = FibonacciHeapGrowth;
            break;
        default:
            context_destroy(new_ctx);
            RAISE_ERROR(BADARG_ATOM);
    }
    uint64_t ref_ticks = 0;
    term new_pid = term_from_local_process_id(new_ctx->process_id);

    if (link_term == TRUE_ATOM) {
        // We can call context_add_monitor directly on new process because it's not started yet
        struct Monitor *new_link = monitor_link_new(term_from_local_process_id(ctx->process_id));
        if (IS_NULL_PTR(new_link)) {
            context_destroy(new_ctx);
            RAISE_ERROR(OUT_OF_MEMORY_ATOM);
        }
        struct Monitor *self_link = monitor_link_new(new_pid);
        if (IS_NULL_PTR(self_link)) {
            free(new_link);
            context_destroy(new_ctx);
            RAISE_ERROR(OUT_OF_MEMORY_ATOM);
        }
        context_add_monitor(new_ctx, new_link);
        context_add_monitor(ctx, self_link);
    }
    if (monitor_term == TRUE_ATOM) {
        // We can call context_add_monitor directly on new process because it's not started yet
        ref_ticks = globalcontext_get_ref_ticks(ctx->global);
        struct Monitor *new_monitor = monitor_new(term_from_local_process_id(ctx->process_id), ref_ticks, false);
        if (IS_NULL_PTR(new_monitor)) {
            context_destroy(new_ctx);
            RAISE_ERROR(OUT_OF_MEMORY_ATOM);
        }
        struct Monitor *self_monitor = monitor_new(new_pid, ref_ticks, true);
        if (IS_NULL_PTR(self_monitor)) {
            free(new_monitor);
            context_destroy(new_ctx);
            RAISE_ERROR(OUT_OF_MEMORY_ATOM);
        }
        context_add_monitor(new_ctx, new_monitor);
        context_add_monitor(ctx, self_monitor);
    }

    if (ref_ticks) {
        int res_size = REF_SIZE + TUPLE_SIZE(2);
        if (UNLIKELY(memory_ensure_free_opt(ctx, res_size, MEMORY_CAN_SHRINK) != MEMORY_GC_OK)) {
            context_destroy(new_ctx);
            RAISE_ERROR(OUT_OF_MEMORY_ATOM);
        }

        scheduler_init_ready(new_ctx);

        term ref = term_from_ref_ticks(ref_ticks, &ctx->heap);

        term pid_ref_tuple = term_alloc_tuple(2, &ctx->heap);
        term_put_tuple_element(pid_ref_tuple, 0, new_pid);
        term_put_tuple_element(pid_ref_tuple, 1, ref);

        return pid_ref_tuple;
    } else if (UNLIKELY(valid_request)) {
        // Handling of spawn_request
        // spawn_request requires that the reply is enqueued before
        // any message from the spawned process

        term dhandle = term_get_tuple_element(request_term, 0);
        term request_ref = term_get_tuple_element(request_term, 1);
        term request_from = term_get_tuple_element(request_term, 2);
        term request_opts = term_get_tuple_element(request_term, 4);
        monitor_term = interop_proplist_get_value(request_opts, MONITOR_ATOM);
        // TODO handle link with external nodes
        // link_term = interop_proplist_get_value(request_opts, LINK_ATOM);

        void *rsrc_obj_ptr;
        if (UNLIKELY(!enif_get_resource(erl_nif_env_from_context(ctx), dhandle, ctx->global->dist_connection_resource_type, &rsrc_obj_ptr))) {
            RAISE_ERROR(BADARG_ATOM);
        }
        struct DistConnection *conn_obj = (struct DistConnection *) rsrc_obj_ptr;

        dist_spawn_reply(request_ref, request_from, false, monitor_term != term_nil(), new_pid, conn_obj, ctx->global);

        // Also setup monitor, if any.
        if (monitor_term != term_nil()) {
            dist_monitor(conn_obj, request_from, new_pid, request_ref, ctx);
        }

        scheduler_init_ready(new_ctx);
        return new_pid;
    } else {
        scheduler_init_ready(new_ctx);
        return new_pid;
    }
}

static term nif_erlang_spawn_fun_opt(Context *ctx, int argc, term argv[])
{
    UNUSED(argc);

    term fun_term = argv[0];
    term opts_term = argv[1];
    VALIDATE_VALUE(fun_term, term_is_function);
    VALIDATE_VALUE(opts_term, term_is_list);

    Context *new_ctx = context_new(ctx->global);

    const term *boxed_value = term_to_const_term_ptr(fun_term);

    Module *fun_module = (Module *) boxed_value[1];
    term index_or_module = boxed_value[2];
    if (term_is_atom(index_or_module)) {
        // it is not possible to spawn a function reference except for those having
        // 0 arity, however right now they are not supported.
        // TODO: implement for funs having arity 0.
        AVM_ABORT();
    }
    uint32_t fun_index = term_to_int32(index_or_module);

    uint32_t label;
    uint32_t arity;
    uint32_t n_freeze;
    module_get_fun(fun_module, fun_index, &label, &arity, &n_freeze);

    // TODO: new process should fail with badarity if arity != 0

    for (uint32_t i = 0; i < n_freeze; i++) {
        new_ctx->x[i + arity - n_freeze] = boxed_value[i + 3];
    }

    new_ctx->saved_module = fun_module;
    new_ctx->saved_ip = fun_module->labels[label];
    new_ctx->cp = module_address(fun_module->module_index, fun_module->end_instruction_ii);

    return do_spawn(ctx, new_ctx, arity, n_freeze, opts_term);
}

term nif_erlang_spawn_opt(Context *ctx, int argc, term argv[])
{
    UNUSED(argc);

    term module_term = argv[0];
    term function_term = argv[1];
    term args_term = argv[2];
    term opts_term = argv[3];
    VALIDATE_VALUE(module_term, term_is_atom);
    VALIDATE_VALUE(function_term, term_is_atom);
    VALIDATE_VALUE(args_term, term_is_list);
    VALIDATE_VALUE(opts_term, term_is_list);

    Context *new_ctx = context_new(ctx->global);

    Module *found_module = globalcontext_get_module(ctx->global, term_to_atom_index(module_term));
    if (UNLIKELY(!found_module)) {
        return UNDEFINED_ATOM;
    }

    int proper;
    int args_len = term_list_length(argv[2], &proper);
    if (UNLIKELY(!proper)) {
        RAISE_ERROR(BADARG_ATOM);
    }
    int label = module_search_exported_function(found_module, term_to_atom_index(argv[1]), args_len);
    // TODO: fail here if no function has been found
    if (UNLIKELY(label == 0)) {
        AVM_ABORT();
    }
    new_ctx->saved_module = found_module;
    new_ctx->saved_ip = found_module->labels[label];
    new_ctx->cp = module_address(found_module->module_index, found_module->end_instruction_ii);

    // TODO: check available registers count
    int reg_index = 0;

    size_t min_heap_size = 0;
    term min_heap_size_term = interop_proplist_get_value(opts_term, MIN_HEAP_SIZE_ATOM);
    if (min_heap_size_term != term_nil()) {
        if (UNLIKELY(!term_is_integer(min_heap_size_term))) {
            // Context was not scheduled yet, we can destroy it.
            context_destroy(new_ctx);
            RAISE_ERROR(BADARG_ATOM);
        }
        min_heap_size = term_to_int(min_heap_size_term);
        new_ctx->has_min_heap_size = true;
        new_ctx->min_heap_size = min_heap_size;
    }

    while (term_is_nonempty_list(args_term)) {
        new_ctx->x[reg_index] = term_get_list_head(args_term);
        reg_index++;

        args_term = term_get_list_tail(args_term);
        if (!term_is_list(args_term)) {
            context_destroy(new_ctx);
            RAISE_ERROR(BADARG_ATOM);
        }
    }

    return do_spawn(ctx, new_ctx, reg_index, reg_index, opts_term);
}

static term nif_erlang_send_2(Context *ctx, int argc, term argv[])
{
    UNUSED(argc);
    term target = argv[0];
    GlobalContext *glb = ctx->global;

    if (UNLIKELY(term_is_external_pid(argv[0]) || term_is_tuple(argv[0]))) {
        return dist_send_message(argv[0], argv[1], ctx);
    } else if (term_is_local_pid_or_port(target)) {
        int32_t local_process_id = term_to_local_process_id(target);

        globalcontext_send_message(glb, local_process_id, argv[1]);

    } else if (term_is_atom(target)) {
        // We need to hold a lock on the processes_table until the message is sent to avoid a race condition,
        // otherwise the receiving process could be killed at any point between checking it is registered,
        // obtaining its process_id, and sending the message, any of which would lead to crashes or incorrect
        // behavior that does not match OTP.
        struct ListHead *dummy = synclist_rdlock(&glb->processes_table);
        UNUSED(dummy);
        int atom_index = term_to_atom_index(target);

        term pid_or_port = globalcontext_get_registered_process(glb, atom_index);
        if (UNLIKELY(pid_or_port == UNDEFINED_ATOM)) {
            synclist_unlock(&glb->processes_table);
            RAISE_ERROR(BADARG_ATOM);
        }

        int32_t local_process_id = term_to_local_process_id(pid_or_port);
        Context *p = globalcontext_get_process_nolock(glb, local_process_id);
        if (IS_NULL_PTR(p)) {
            synclist_unlock(&glb->processes_table);
            RAISE_ERROR(BADARG_ATOM);
        }

        globalcontext_send_message_nolock(glb, local_process_id, argv[1]);
        synclist_unlock(&glb->processes_table);
    } else {
        RAISE_ERROR(BADARG_ATOM);
    }

    return argv[1];
}

static term nif_erlang_is_process_alive_1(Context *ctx, int argc, term argv[])
{
    UNUSED(argc);

    int local_process_id = term_to_local_process_id(argv[0]);
    bool process_exists = globalcontext_process_exists(ctx->global, local_process_id);

    return process_exists ? TRUE_ATOM : FALSE_ATOM;
}

static term nif_erlang_concat_2(Context *ctx, int argc, term argv[])
{
    UNUSED(argc);

    term prepend_list = argv[0];

    if (UNLIKELY(!term_is_nonempty_list(prepend_list))) {
        if (term_is_nil(prepend_list)) {
            return argv[1];

        } else {
            RAISE_ERROR(BADARG_ATOM);
        }
    }

    int proper;
    int len = term_list_length(prepend_list, &proper);
    if (UNLIKELY(!proper)) {
        RAISE_ERROR(BADARG_ATOM);
    }
    if (UNLIKELY(memory_ensure_free_with_roots(ctx, len * 2, argc, argv, MEMORY_CAN_SHRINK) != MEMORY_GC_OK)) {
        RAISE_ERROR(OUT_OF_MEMORY_ATOM);
    }

    // GC might have changed all pointers
    prepend_list = argv[0];
    term append_list = argv[1];

    term t = prepend_list;
    term list_begin = term_nil();
    term *prev_term = NULL;

    while (term_is_nonempty_list(t)) {
        term head = term_get_list_head(t);

        term *new_list_item = term_list_alloc(&ctx->heap);

        if (prev_term) {
            prev_term[0] = term_list_from_list_ptr(new_list_item);
        } else {
            list_begin = term_list_from_list_ptr(new_list_item);
        }

        prev_term = new_list_item;
        new_list_item[1] = head;

        t = term_get_list_tail(t);
    }

    if (prev_term) {
        prev_term[0] = append_list;
    }

    return list_begin;
}

term nif_erlang_make_ref_0(Context *ctx, int argc, term argv[])
{
    UNUSED(argc);
    UNUSED(argv);

    // a ref is 64 bits, hence 8 bytes
    if (UNLIKELY(memory_ensure_free_opt(ctx, REF_SIZE, MEMORY_CAN_SHRINK) != MEMORY_GC_OK)) {
        RAISE_ERROR(OUT_OF_MEMORY_ATOM);
    }

    uint64_t ref_ticks = globalcontext_get_ref_ticks(ctx->global);

    return term_from_ref_ticks(ref_ticks, &ctx->heap);
}

term nif_erlang_monotonic_time_1(Context *ctx, int argc, term argv[])
{
    UNUSED(ctx);
    UNUSED(argc);

    struct timespec ts;
    sys_monotonic_time(&ts);

    if (argv[0] == SECOND_ATOM) {
        return make_maybe_boxed_int64(ctx, ts.tv_sec);

    } else if (argv[0] == MILLISECOND_ATOM) {
        return make_maybe_boxed_int64(ctx, ((int64_t) ts.tv_sec) * 1000UL + ts.tv_nsec / 1000000UL);

    } else if (argv[0] == MICROSECOND_ATOM) {
        return make_maybe_boxed_int64(ctx, ((int64_t) ts.tv_sec) * 1000000UL + ts.tv_nsec / 1000UL);

    } else {
        RAISE_ERROR(BADARG_ATOM);
    }
}

term nif_erlang_system_time_1(Context *ctx, int argc, term argv[])
{
    UNUSED(ctx);
    UNUSED(argc);

    struct timespec ts;
    sys_time(&ts);

    if (argv[0] == SECOND_ATOM) {
        return make_maybe_boxed_int64(ctx, ts.tv_sec);

    } else if (argv[0] == MILLISECOND_ATOM) {
        return make_maybe_boxed_int64(ctx, ((int64_t) ts.tv_sec) * 1000UL + ts.tv_nsec / 1000000UL);

    } else if (argv[0] == MICROSECOND_ATOM) {
        return make_maybe_boxed_int64(ctx, ((int64_t) ts.tv_sec) * 1000000UL + ts.tv_nsec / 1000UL);

    } else {
        RAISE_ERROR(BADARG_ATOM);
    }
}

static term build_datetime_from_tm(Context *ctx, struct tm *broken_down_time)
{
    // 4 = size of date/time tuple, 3 size of date time tuple
    if (UNLIKELY(memory_ensure_free_opt(ctx, 3 + 4 + 4, MEMORY_CAN_SHRINK) != MEMORY_GC_OK)) {
        RAISE_ERROR(OUT_OF_MEMORY_ATOM);
    }
    term date_tuple = term_alloc_tuple(3, &ctx->heap);
    term time_tuple = term_alloc_tuple(3, &ctx->heap);
    term date_time_tuple = term_alloc_tuple(2, &ctx->heap);

    term_put_tuple_element(date_tuple, 0, term_from_int32(1900 + broken_down_time->tm_year));
    term_put_tuple_element(date_tuple, 1, term_from_int32(broken_down_time->tm_mon + 1));
    term_put_tuple_element(date_tuple, 2, term_from_int32(broken_down_time->tm_mday));

    term_put_tuple_element(time_tuple, 0, term_from_int32(broken_down_time->tm_hour));
    term_put_tuple_element(time_tuple, 1, term_from_int32(broken_down_time->tm_min));
    term_put_tuple_element(time_tuple, 2, term_from_int32(broken_down_time->tm_sec));

    term_put_tuple_element(date_time_tuple, 0, date_tuple);
    term_put_tuple_element(date_time_tuple, 1, time_tuple);

    return date_time_tuple;
}

term nif_erlang_universaltime_0(Context *ctx, int argc, term argv[])
{
    UNUSED(argc);
    UNUSED(argv);

    struct timespec ts;
    sys_time(&ts);

    struct tm broken_down_time;
    return build_datetime_from_tm(ctx, gmtime_r(&ts.tv_sec, &broken_down_time));
}

term nif_erlang_localtime(Context *ctx, int argc, term argv[])
{
    char *tz;
    if (argc == 1) {
        int ok;
        tz = interop_term_to_string(argv[0], &ok);
        if (UNLIKELY(!ok)) {
            RAISE_ERROR(BADARG_ATOM);
        }
    } else {
        tz = NULL;
    }

    struct timespec ts;
    sys_time(&ts);

    struct tm storage;
    struct tm *localtime;

#ifndef AVM_NO_SMP
    smp_spinlock_lock(&ctx->global->env_spinlock);
#endif
    if (tz) {
        char *oldtz = getenv("TZ");
        setenv("TZ", tz, 1);
        tzset();
        localtime = localtime_r(&ts.tv_sec, &storage);
        if (oldtz) {
            setenv("TZ", oldtz, 1);
        } else {
            unsetenv("TZ");
        }
    } else {
        // Call tzset to handle DST changes
        tzset();
        localtime = localtime_r(&ts.tv_sec, &storage);
    }
#ifndef AVM_NO_SMP
    smp_spinlock_unlock(&ctx->global->env_spinlock);
#endif

    free(tz);
    return build_datetime_from_tm(ctx, localtime);
}

term nif_erlang_timestamp_0(Context *ctx, int argc, term argv[])
{
    UNUSED(ctx);
    UNUSED(argc);
    UNUSED(argv);

    if (UNLIKELY(memory_ensure_free_opt(ctx, 4, MEMORY_CAN_SHRINK) != MEMORY_GC_OK)) {
        RAISE_ERROR(OUT_OF_MEMORY_ATOM);
    }
    term timestamp_tuple = term_alloc_tuple(3, &ctx->heap);

    struct timespec ts;
    sys_time(&ts);

    term_put_tuple_element(timestamp_tuple, 0, term_from_int32(ts.tv_sec / 1000000));
    term_put_tuple_element(timestamp_tuple, 1, term_from_int32(ts.tv_sec % 1000000));
    term_put_tuple_element(timestamp_tuple, 2, term_from_int32(ts.tv_nsec / 1000));

    return timestamp_tuple;
}

term nif_calendar_system_time_to_universal_time_2(Context *ctx, int argc, term argv[])
{
    UNUSED(ctx);
    UNUSED(argc);

    struct timespec ts;

    avm_int64_t value = term_maybe_unbox_int64(argv[0]);

    if (argv[1] == SECOND_ATOM) {
        ts.tv_sec = (time_t) value;
        ts.tv_nsec = 0;

    } else if (argv[1] == MILLISECOND_ATOM) {
        ts.tv_sec = (time_t) (value / 1000);
        ts.tv_nsec = (value % 1000) * 1000000;

    } else if (argv[1] == MICROSECOND_ATOM) {
        ts.tv_sec = (time_t) (value / 1000000);
        ts.tv_nsec = (value % 1000000) * 1000;

    } else {
        RAISE_ERROR(BADARG_ATOM);
    }

    struct tm broken_down_time;
    return build_datetime_from_tm(ctx, gmtime_r(&ts.tv_sec, &broken_down_time));
}

static term nif_erlang_make_tuple_2(Context *ctx, int argc, term argv[])
{
    UNUSED(argc);

    VALIDATE_VALUE(argv[0], term_is_integer);

    avm_int_t count_elem = term_to_int(argv[0]);

    if (UNLIKELY(count_elem < 0)) {
        RAISE_ERROR(BADARG_ATOM);
    }

    if (UNLIKELY(memory_ensure_free_with_roots(ctx, TUPLE_SIZE(count_elem), 1, argv + 1, MEMORY_CAN_SHRINK) != MEMORY_GC_OK)) {
        RAISE_ERROR(OUT_OF_MEMORY_ATOM);
    }
    term new_tuple = term_alloc_tuple(count_elem, &ctx->heap);

    term element = argv[1];

    for (int i = 0; i < count_elem; i++) {
        term_put_tuple_element(new_tuple, i, element);
    }

    return new_tuple;
}

static term nif_erlang_insert_element_3(Context *ctx, int argc, term argv[])
{
    UNUSED(argc);

    VALIDATE_VALUE(argv[0], term_is_integer);
    VALIDATE_VALUE(argv[1], term_is_tuple);

    // indexes are 1 based
    avm_int_t insert_index = term_to_int(argv[0]) - 1;

    int old_tuple_size = term_get_tuple_arity(argv[1]);

    if (UNLIKELY((insert_index > old_tuple_size) || (insert_index < 0))) {
        RAISE_ERROR(BADARG_ATOM);
    }

    int new_tuple_size = old_tuple_size + 1;
    if (UNLIKELY(memory_ensure_free_with_roots(ctx, new_tuple_size + 1, 2, argv + 1, MEMORY_CAN_SHRINK) != MEMORY_GC_OK)) {
        RAISE_ERROR(OUT_OF_MEMORY_ATOM);
    }
    term new_tuple = term_alloc_tuple(new_tuple_size, &ctx->heap);

    term old_tuple = argv[1];
    term new_element = argv[2];

    int src_elements_shift = 0;
    for (int i = 0; i < new_tuple_size; i++) {
        if (i == insert_index) {
            src_elements_shift = 1;
            term_put_tuple_element(new_tuple, i, new_element);
        } else {
            term_put_tuple_element(new_tuple, i, term_get_tuple_element(old_tuple, i - src_elements_shift));
        }
    }

    return new_tuple;
}

static term nif_erlang_delete_element_2(Context *ctx, int argc, term argv[])
{
    UNUSED(argc);

    VALIDATE_VALUE(argv[0], term_is_integer);
    VALIDATE_VALUE(argv[1], term_is_tuple);

    // indexes are 1 based
    avm_int_t delete_index = term_to_int(argv[0]) - 1;

    int old_tuple_size = term_get_tuple_arity(argv[1]);

    if (UNLIKELY((delete_index > old_tuple_size) || (delete_index < 0))) {
        RAISE_ERROR(BADARG_ATOM);
    }

    int new_tuple_size = old_tuple_size - 1;
    if (UNLIKELY(memory_ensure_free_with_roots(ctx, new_tuple_size + 1, 1, argv + 1, MEMORY_CAN_SHRINK) != MEMORY_GC_OK)) {
        RAISE_ERROR(OUT_OF_MEMORY_ATOM);
    }
    term new_tuple = term_alloc_tuple(new_tuple_size, &ctx->heap);

    term old_tuple = argv[1];

    int src_elements_shift = 0;
    for (int i = 0; i < new_tuple_size; i++) {
        if (i == delete_index) {
            src_elements_shift = 1;
        }
        term_put_tuple_element(new_tuple, i, term_get_tuple_element(old_tuple, i + src_elements_shift));
    }

    return new_tuple;
}

static term nif_erlang_setelement_3(Context *ctx, int argc, term argv[])
{
    UNUSED(argc);

    VALIDATE_VALUE(argv[0], term_is_integer);
    VALIDATE_VALUE(argv[1], term_is_tuple);

    // indexes are 1 based
    avm_int_t replace_index = term_to_int(argv[0]) - 1;

    int tuple_size = term_get_tuple_arity(argv[1]);

    if (UNLIKELY((replace_index >= tuple_size) || (replace_index < 0))) {
        RAISE_ERROR(BADARG_ATOM);
    }

    if (UNLIKELY(memory_ensure_free_with_roots(ctx, tuple_size + 1, 2, argv + 1, MEMORY_CAN_SHRINK) != MEMORY_GC_OK)) {
        RAISE_ERROR(OUT_OF_MEMORY_ATOM);
    }
    term new_tuple = term_alloc_tuple(tuple_size, &ctx->heap);

    term old_tuple = argv[1];
    for (int i = 0; i < tuple_size; i++) {
        term_put_tuple_element(new_tuple, i, term_get_tuple_element(old_tuple, i));
    }

    term value = argv[2];
    term_put_tuple_element(new_tuple, replace_index, value);

    return new_tuple;
}

static term nif_erlang_tuple_to_list_1(Context *ctx, int argc, term argv[])
{
    UNUSED(argc);

    VALIDATE_VALUE(argv[0], term_is_tuple);

    int tuple_size = term_get_tuple_arity(argv[0]);

    if (UNLIKELY(memory_ensure_free_with_roots(ctx, tuple_size * 2, 1, argv, MEMORY_CAN_SHRINK) != MEMORY_GC_OK)) {
        RAISE_ERROR(OUT_OF_MEMORY_ATOM);
    }

    term tuple = argv[0];
    term prev = term_nil();

    for (int i = tuple_size - 1; i >= 0; i--) {
        prev = term_list_prepend(term_get_tuple_element(tuple, i), prev, &ctx->heap);
    }

    return prev;
}

static term nif_erlang_list_to_tuple_1(Context *ctx, int argc, term argv[])
{
    UNUSED(argc);

    VALIDATE_VALUE(argv[0], term_is_list);

    int proper;
    avm_int_t len = term_list_length(argv[0], &proper);
    if (UNLIKELY(!proper)) {
        RAISE_ERROR(BADARG_ATOM);
    }

    if (UNLIKELY(memory_ensure_free_with_roots(ctx, TUPLE_SIZE(len), 1, argv, MEMORY_CAN_SHRINK) != MEMORY_GC_OK)) {
        RAISE_ERROR(OUT_OF_MEMORY_ATOM);
    }
    term tuple = term_alloc_tuple(len, &ctx->heap);

    term l = argv[0];
    for (int i = 0; i < len; i++) {
        term element = term_get_list_head(l);
        term_put_tuple_element(tuple, i, element);
        l = term_get_list_tail(l);
    }

    return tuple;
}

static term nif_erlang_binary_to_atom_1(Context *ctx, int argc, term argv[])
{
    UNUSED(argc);

    term error_reason;
    term result = binary_to_atom(ctx, argv[0], UTF8_ATOM, true, &error_reason);
    if (UNLIKELY(term_is_invalid_term(result))) {
        RAISE_ERROR(error_reason);
    }
    return result;
}

static term make_bigint(Context *ctx, const intn_digit_t bigres[], size_t bigres_len, intn_integer_sign_t sign)
{
    size_t intn_data_size;
    size_t rounded_res_len;
    term_intn_to_term_size(bigres_len, &intn_data_size, &rounded_res_len);

    if (UNLIKELY(memory_ensure_free(ctx, BOXED_INTN_SIZE(intn_data_size)) != MEMORY_GC_OK)) {
        RAISE_ERROR(OUT_OF_MEMORY_ATOM);
    }

    term bigres_term = term_create_uninitialized_intn(intn_data_size, (term_integer_sign_t) sign, &ctx->heap);
    intn_digit_t *dest_buf = (void *) term_intn_data(bigres_term);
    intn_copy(bigres, bigres_len, dest_buf, rounded_res_len);

    return bigres_term;
}

static term nif_erlang_binary_to_integer(Context *ctx, int argc, term argv[])
{
    term bin_term = argv[0];
    VALIDATE_VALUE(bin_term, term_is_binary);

    uint8_t base = 10;

    if (argc == 2) {
        term int_term = argv[1];
        VALIDATE_VALUE(int_term, term_is_uint8);
        base = term_to_uint8(int_term);
    }

    if (UNLIKELY((base < 2) || (base > 36))) {
        RAISE_ERROR(BADARG_ATOM);
    }

    const char *bin_data = term_binary_data(bin_term);
    int bin_data_size = term_binary_size(bin_term);

<<<<<<< HEAD
    int64_t value;
    int parse_res
        = int64_parse_ascii_buf(bin_data, bin_data_size, base, BufToInt64NoOptions, &value);
    if (parse_res == bin_data_size) {
        return make_maybe_boxed_int64(ctx, value);
    } else if (parse_res > 0) {
        intn_digit_t tmp_parsed[INTN_MAX_RES_LEN];
        intn_integer_sign_t parsed_sign;
        int parsed_digits = intn_parse(bin_data, bin_data_size, base, tmp_parsed, &parsed_sign);
        if (parsed_digits <= 0) {
            RAISE_ERROR(BADARG_ATOM);
        }
        return make_bigint(ctx, tmp_parsed, parsed_digits, parsed_sign);
    } else {
=======
    // TODO: handle errors
    // TODO: do not copy buffer, implement a custom strotoll
    char *endptr;
    uint64_t value = strtoll(null_terminated_buf, &endptr, base);
    if (*endptr != '\0') {
>>>>>>> 10327b08
        RAISE_ERROR(BADARG_ATOM);
    }
}

static bool is_valid_float_string(const char *str, int len)
{
    bool has_point = false;
    bool scientific = false;
    for (int i = 0; i < len; i++) {
        switch (str[i]) {
            case '.':
                if (!scientific) {
                    has_point = true;
                } else {
                    return false;
                }
                break;

            case 'e':
                if (!scientific) {
                    scientific = true;
                } else {
                    return false;
                }
                break;

            default:
                continue;
        }
    }
    return has_point;
}

static term parse_float(Context *ctx, const char *buf, int len)
{
    if (UNLIKELY((len == 0) || (len >= FLOAT_BUF_SIZE - 1))) {
        RAISE_ERROR(BADARG_ATOM);
    }

    char null_terminated_buf[FLOAT_BUF_SIZE];
    memcpy(null_terminated_buf, buf, len);
    null_terminated_buf[len] = '\0';

    avm_float_t fvalue;
    if (UNLIKELY(sscanf(null_terminated_buf, AVM_FLOAT_FMT, &fvalue) != 1)) {
        RAISE_ERROR(BADARG_ATOM);
    }

    // *_to_float requires that given input is a float
    if (UNLIKELY(!is_valid_float_string(null_terminated_buf, len))) {
        RAISE_ERROR(BADARG_ATOM);
    }

    if (UNLIKELY(memory_ensure_free_opt(ctx, FLOAT_SIZE, MEMORY_CAN_SHRINK) != MEMORY_GC_OK)) {
        RAISE_ERROR(OUT_OF_MEMORY_ATOM);
    }
    return term_from_float(fvalue, &ctx->heap);
}

static term nif_erlang_binary_to_float_1(Context *ctx, int argc, term argv[])
{
    UNUSED(argc);

    term bin_term = argv[0];
    VALIDATE_VALUE(bin_term, term_is_binary);

    const char *bin_data = term_binary_data(bin_term);
    int bin_data_size = term_binary_size(bin_term);

    return parse_float(ctx, bin_data, bin_data_size);
}

static term nif_erlang_list_to_float_1(Context *ctx, int argc, term argv[])
{
    UNUSED(argc);

    term t = argv[0];
    VALIDATE_VALUE(t, term_is_list);

    int proper;
    int len = term_list_length(t, &proper);
    if (UNLIKELY(!proper)) {
        RAISE_ERROR(BADARG_ATOM);
    }

    int ok;
    char *string = interop_list_to_string(argv[0], &ok);
    if (UNLIKELY(!ok)) {
        RAISE_ERROR(BADARG_ATOM);
    }
    term res_term = parse_float(ctx, string, len);

    free(string);

    return res_term;
}

static term nif_erlang_binary_to_list_1(Context *ctx, int argc, term argv[])
{
    UNUSED(argc);

    term value = argv[0];
    VALIDATE_VALUE(value, term_is_binary);

    int bin_size = term_binary_size(value);
    if (UNLIKELY(memory_ensure_free_with_roots(ctx, bin_size * 2, 1, &value, MEMORY_CAN_SHRINK) != MEMORY_GC_OK)) {
        RAISE_ERROR(OUT_OF_MEMORY_ATOM);
    }

    const uint8_t *bin_data = (const uint8_t *) term_binary_data(value);

    term prev = term_nil();
    for (int i = bin_size - 1; i >= 0; i--) {
        prev = term_list_prepend(term_from_int11(bin_data[i]), prev, &ctx->heap);
    }

    return prev;
}

static term nif_erlang_binary_to_existing_atom_1(Context *ctx, int argc, term argv[])
{
    UNUSED(argc);

    term error_reason;
    term result = binary_to_atom(ctx, argv[0], UTF8_ATOM, false, &error_reason);
    if (UNLIKELY(term_is_invalid_term(result))) {
        RAISE_ERROR(error_reason);
    }
    return result;
}

static term nif_erlang_atom_to_binary(Context *ctx, int argc, term argv[])
{
    term atom_term = argv[0];
    VALIDATE_VALUE(atom_term, term_is_atom);

    term encoding = (argc == 1) ? UTF8_ATOM : argv[1];

    GlobalContext *glb = ctx->global;

    atom_index_t atom_index = term_to_atom_index(atom_term);
    size_t atom_len;
    const uint8_t *atom_data = atom_table_get_atom_string(glb->atom_table, atom_index, &atom_len);

    bool encode_to_latin1 = false;
    if (encoding == LATIN1_ATOM) {
        if (UNLIKELY(!unicode_buf_is_ascii(atom_data, atom_len))) {
            encode_to_latin1 = true;
        }
    } else if (UNLIKELY(encoding != UTF8_ATOM) && (encoding != UNICODE_ATOM)) {
        RAISE_ERROR(BADARG_ATOM);
    }

    if (LIKELY(!encode_to_latin1)) {
        if (UNLIKELY(memory_ensure_free_opt(ctx, TERM_BOXED_REFC_BINARY_SIZE, MEMORY_CAN_SHRINK) != MEMORY_GC_OK)) {
            RAISE_ERROR(OUT_OF_MEMORY_ATOM);
        }
        return term_from_const_binary(atom_data, atom_len, &ctx->heap, glb);
    } else {
        if (UNLIKELY(memory_ensure_free_opt(ctx, term_binary_heap_size(atom_len), MEMORY_CAN_SHRINK) != MEMORY_GC_OK)) {
            RAISE_ERROR(OUT_OF_MEMORY_ATOM);
        }
        size_t encoded_len = unicode_buf_utf8_len(atom_data, atom_len);
        term binary = term_create_uninitialized_binary(encoded_len, &ctx->heap, glb);
        char *binary_data = (char *) term_binary_data(binary);
        size_t in_pos = 0;
        for (size_t i = 0; i < encoded_len; i++) {
            size_t codepoint_size;
            uint32_t codepoint;
            if (UNLIKELY(unicode_utf8_decode(
                             &atom_data[in_pos], 2, &codepoint, &codepoint_size)
                        != UnicodeTransformDecodeSuccess
                    || (codepoint > 255))) {
                RAISE_ERROR(BADARG_ATOM);
            }
            binary_data[i] = codepoint;
            in_pos += codepoint_size;
        }
        return binary;
    }
}

static term make_list_from_utf8_buf(const uint8_t *buf, size_t buf_len, Context *ctx)
{
    size_t u8len = unicode_buf_utf8_len(buf, buf_len);
    bool is_latin1 = buf_len == u8len;

    size_t list_len = is_latin1 ? buf_len : u8len;

    if (UNLIKELY(
            memory_ensure_free_opt(ctx, list_len * CONS_SIZE, MEMORY_CAN_SHRINK) != MEMORY_GC_OK)) {
        RAISE_ERROR(OUT_OF_MEMORY_ATOM);
    }

    term prev = term_nil();

    if (is_latin1) {
        prev = interop_bytes_to_list(buf, buf_len, &ctx->heap);

    } else {
        uint32_t *codepoints = malloc(u8len * sizeof(uint32_t));
        if (IS_NULL_PTR(codepoints)) {
            RAISE_ERROR(OUT_OF_MEMORY_ATOM);
        }
        const uint8_t *u_in = buf;
        for (size_t i = 0; i < u8len; i++) {
            size_t codepoint_size;
            enum UnicodeTransformDecodeResult result
                = unicode_utf8_decode(u_in, buf_len, &codepoints[i], &codepoint_size);
            if (UNLIKELY((result != UnicodeTransformDecodeSuccess)
                    || !unicode_is_valid_codepoint(codepoints[i]))) {
                AVM_ABORT();
            }
            u_in += codepoint_size;
        }

        for (int i = u8len - 1; i >= 0; i--) {
            prev = term_list_prepend(term_from_int(codepoints[i]), prev, &ctx->heap);
        }
        free(codepoints);
    }

    return prev;
}

static term nif_erlang_atom_to_list_1(Context *ctx, int argc, term argv[])
{
    UNUSED(argc);

    term atom_term = argv[0];
    VALIDATE_VALUE(atom_term, term_is_atom);

    atom_index_t atom_index = term_to_atom_index(atom_term);
    size_t atom_len;
    const uint8_t *atom_data = atom_table_get_atom_string(ctx->global->atom_table, atom_index, &atom_len);

    return make_list_from_utf8_buf(atom_data, atom_len, ctx);
}

// The return value of this function is used just to check if it failed or not
// using a term instead of a bool allows using VALIDATE_VALUE & RAISE_ERROR
static term integer_to_buf(Context *ctx, int argc, term argv[], char *tmp_buf, size_t tmp_buf_size,
    char **int_buf, size_t *int_len, bool *needs_cleanup)
{
    *needs_cleanup = false;

    term value = argv[0];
    avm_int_t base = 10;
    VALIDATE_VALUE(value, term_is_any_integer);
    if (argc > 1) {
        VALIDATE_VALUE(argv[1], term_is_integer);
        base = term_to_int(argv[1]);
        if (UNLIKELY(base < 2 || base > 36)) {
            RAISE_ERROR(BADARG_ATOM);
        }
    }

    _Static_assert(sizeof(intptr_t) >= sizeof(avm_int_t), "Cast to intptr_t is not safe");

    if (term_is_integer(value)) {
        avm_int_t int_val = term_to_int(value);
        size_t wlen = intptr_write_to_ascii_buf(int_val, base, tmp_buf + tmp_buf_size);
        *int_len = wlen;
        *int_buf = tmp_buf + tmp_buf_size - wlen;
    } else {
        switch (term_boxed_size(value)) {
            case 0:
                UNREACHABLE();
            case 1: {
                avm_int_t int_val = term_unbox_int(value);
                size_t wlen = intptr_write_to_ascii_buf(int_val, base, tmp_buf + tmp_buf_size);
                *int_len = wlen;
                *int_buf = tmp_buf + tmp_buf_size - wlen;
                break;
            }
#if BOXED_TERMS_REQUIRED_FOR_INT64 == 2
            case 2: {
                avm_int64_t int64_val = term_unbox_int64(value);
                size_t wlen = int64_write_to_ascii_buf(int64_val, base, tmp_buf + tmp_buf_size);
                *int_len = wlen;
                *int_buf = tmp_buf + tmp_buf_size - wlen;
                break;
            }
#endif
            default: {
                size_t boxed_size = term_intn_size(value);
                size_t digits_per_term = sizeof(term) / sizeof(intn_digit_t);
                const intn_digit_t *intn_buf = (const intn_digit_t *) term_intn_data(value);
                intn_integer_sign_t sign = (intn_integer_sign_t) term_boxed_integer_sign(value);
                *int_buf
                    = intn_to_string(intn_buf, boxed_size * digits_per_term, sign, base, int_len);
                *needs_cleanup = true;
            }
        }
    }

    // `[]` is just a dummy return value, everything valid is fine
    return term_nil();
}

static term nif_erlang_integer_to_binary_2(Context *ctx, int argc, term argv[])
{
    size_t tmp_buf_size = INT64_WRITE_TO_ASCII_BUF_LEN;
    char tmp_buf[tmp_buf_size];

    char *int_buf;
    size_t int_len;
    bool needs_cleanup;
    if (UNLIKELY(term_is_invalid_term(integer_to_buf(
            ctx, argc, argv, tmp_buf, tmp_buf_size, &int_buf, &int_len, &needs_cleanup)))) {
        return term_invalid_term();
    }

    if (UNLIKELY(memory_ensure_free_opt(ctx, term_binary_heap_size(int_len), MEMORY_CAN_SHRINK)
            != MEMORY_GC_OK)) {
        RAISE_ERROR(OUT_OF_MEMORY_ATOM);
    }

    term ret = term_from_literal_binary(int_buf, int_len, &ctx->heap, ctx->global);

    if (needs_cleanup) {
        free(int_buf);
    }

    return ret;
}

static term nif_erlang_integer_to_list_2(Context *ctx, int argc, term argv[])
{
    size_t tmp_buf_size = INT64_WRITE_TO_ASCII_BUF_LEN;
    char tmp_buf[tmp_buf_size];

    char *int_buf;
    size_t int_len;
    bool needs_cleanup;
    if (UNLIKELY(term_is_invalid_term(integer_to_buf(
            ctx, argc, argv, tmp_buf, tmp_buf_size, &int_buf, &int_len, &needs_cleanup)))) {
        return term_invalid_term();
    }

    term ret = make_list_from_ascii_buf((uint8_t *) int_buf, int_len, ctx);

    if (needs_cleanup) {
        free(int_buf);
    }

    return ret;
}

static int format_float(term value, int scientific, int decimals, int compact, char *out_buf, int outbuf_len)
{
    // %lf and %f are the same since C99 due to double promotion.
    const char *format;
    if (scientific) {
        format = "%.*e";
    } else {
        format = "%.*f";
    }

    avm_float_t float_value = term_to_float(value);

    snprintf(out_buf, outbuf_len, format, decimals, float_value);

    if (compact && !scientific) {
        int start = 0;
        int len = strlen(out_buf);
        for (int i = 0; i < len; i++) {
            if (out_buf[i] == '.') {
                start = i + 2;
                break;
            }
        }
        if (start > 1) {
            int zero_seq_len = 0;
            for (int i = start; i < len; i++) {
                if (out_buf[i] == '0') {
                    if (zero_seq_len == 0) {
                        start = i;
                    }
                    zero_seq_len++;
                } else {
                    zero_seq_len = 0;
                }
            }
            if (zero_seq_len) {
                out_buf[start] = 0;
            }
        }
    }

    return strlen(out_buf);
}

int get_float_format_opts(term opts, int *scientific, int *decimals, int *compact)
{
    term t = opts;

    while (term_is_nonempty_list(t)) {
        term head = term_get_list_head(t);

        if (term_is_tuple(head) && term_get_tuple_arity(head) == 2) {
            term val_term = term_get_tuple_element(head, 1);
            if (!term_is_integer(val_term)) {
                return 0;
            }
            *decimals = term_to_int(val_term);
            if ((*decimals < 0) || (*decimals > FLOAT_BUF_SIZE - 7)) {
                return 0;
            }

            switch (term_get_tuple_element(head, 0)) {
                case DECIMALS_ATOM:
                    *scientific = 0;
                    break;
                case SCIENTIFIC_ATOM:
                    *scientific = 1;
                    break;
                default:
                    return 0;
            }

        } else if (head == DEFAULTATOMS_COMPACT_ATOM) {
            *compact = 1;

        } else {
            return 0;
        }

        t = term_get_list_tail(t);
        if (!term_is_list(t)) {
            return 0;
        }
    }

    return 1;
}

static term nif_erlang_float_to_binary(Context *ctx, int argc, term argv[])
{
    UNUSED(argc);

    term float_term = argv[0];
    VALIDATE_VALUE(float_term, term_is_float);

    int scientific = 1;
    int decimals = 20;
    int compact = 0;

    term opts = argv[1];
    if (argc == 2) {
        VALIDATE_VALUE(opts, term_is_list);
        if (UNLIKELY(!get_float_format_opts(opts, &scientific, &decimals, &compact))) {
            RAISE_ERROR(BADARG_ATOM);
        }
    }

    char float_buf[FLOAT_BUF_SIZE];
    int len = format_float(float_term, scientific, decimals, compact, float_buf, FLOAT_BUF_SIZE);
    if (len > FLOAT_BUF_SIZE) {
        RAISE_ERROR(BADARG_ATOM);
    }

    if (UNLIKELY(memory_ensure_free_opt(ctx, term_binary_heap_size(len), MEMORY_CAN_SHRINK) != MEMORY_GC_OK)) {
        RAISE_ERROR(OUT_OF_MEMORY_ATOM);
    }

    return term_from_literal_binary(float_buf, len, &ctx->heap, ctx->global);
}

static term nif_erlang_float_to_list(Context *ctx, int argc, term argv[])
{
    UNUSED(argc);

    term float_term = argv[0];
    VALIDATE_VALUE(float_term, term_is_float);

    int scientific = 1;
    int decimals = 20;
    int compact = 0;

    term opts = argv[1];
    if (argc == 2) {
        VALIDATE_VALUE(opts, term_is_list);
        if (UNLIKELY(!get_float_format_opts(opts, &scientific, &decimals, &compact))) {
            RAISE_ERROR(BADARG_ATOM);
        }
    }

    char float_buf[FLOAT_BUF_SIZE];
    int len = format_float(float_term, scientific, decimals, compact, float_buf, FLOAT_BUF_SIZE);
    if (len > FLOAT_BUF_SIZE) {
        RAISE_ERROR(BADARG_ATOM);
    }

    return make_list_from_ascii_buf((uint8_t *) float_buf, len, ctx);
}

static term iolist_to_buffer(term list, char **buf, size_t *size)
{
    *buf = NULL;
    *size = 0;

    size_t bin_size;
    switch (interop_iolist_size(list, &bin_size)) {
        case InteropOk:
            break;
        case InteropMemoryAllocFail:
            return OUT_OF_MEMORY_ATOM;
        case InteropBadArg:
            return BADARG_ATOM;
    }

    if (bin_size == 0) {
        return OK_ATOM;
    }

    char *bin_buf = NULL;
    bin_buf = malloc(bin_size * sizeof(char));
    if (IS_NULL_PTR(bin_buf)) {
        return OUT_OF_MEMORY_ATOM;
    }

    switch (interop_write_iolist(list, bin_buf)) {
        case InteropOk:
            break;
        case InteropMemoryAllocFail:
            free(bin_buf);
            return OUT_OF_MEMORY_ATOM;
        case InteropBadArg:
            free(bin_buf);
            return BADARG_ATOM;
    }

    *buf = bin_buf;
    *size = bin_size;
    return OK_ATOM;
}

static term nif_erlang_list_to_binary_1(Context *ctx, int argc, term argv[])
{
    UNUSED(argc);

    term t = argv[0];
    VALIDATE_VALUE(t, term_is_list);

    char *bin_buf = NULL;
    char *alloc_ptr = NULL;
    size_t bin_size = 0;

    term status = iolist_to_buffer(t, &bin_buf, &bin_size);
    if (UNLIKELY(status != OK_ATOM)) {
        RAISE_ERROR(status);
    }
    bool allocated = bin_size > 0;
    if (allocated) {
        alloc_ptr = bin_buf;
    } else {
        bin_buf = "";
        bin_size = 0;
    }

    if (UNLIKELY(memory_ensure_free(ctx, term_binary_heap_size(bin_size)) != MEMORY_GC_OK)) {
        free(alloc_ptr);
        RAISE_ERROR(OUT_OF_MEMORY_ATOM);
    }
    term bin_res = term_from_literal_binary(bin_buf, bin_size, &ctx->heap, ctx->global);

    free(alloc_ptr);
    return bin_res;
}

static avm_int_t to_digit_index(avm_int_t character)
{
    if (character >= '0' && character <= '9') {
        return character - '0';
    } else if (character >= 'a' && character <= 'z') {
        return character - 'a' + 10;
    } else if (character >= 'A' && character <= 'Z') {
        return character - 'A' + 10;
    } else {
        return -1;
    }
}

static term nif_erlang_list_to_integer(Context *ctx, int argc, term argv[])
{
    avm_int_t base = 10;
    if (argc == 2) {
        term t = argv[1];
        VALIDATE_VALUE(t, term_is_integer);
        base = term_to_int(t);
        if (UNLIKELY(base < 2 || base > 36)) {
            RAISE_ERROR(BADARG_ATOM);
        }
    }

    term t = argv[0];
    int64_t acc = 0;
    int digits = 0;

    VALIDATE_VALUE(t, term_is_nonempty_list);

    int negative = 0;
    term first_digit = term_get_list_head(t);
    if (first_digit == term_from_int11('-')) {
        negative = 1;
        t = term_get_list_tail(t);
    } else if (first_digit == term_from_int11('+')) {
        t = term_get_list_tail(t);
    }

    while (term_is_nonempty_list(t)) {
        term head = term_get_list_head(t);
        VALIDATE_VALUE(head, term_is_integer);
        avm_int_t c = term_to_int(head);

        avm_int_t digit = to_digit_index(c);
        if (UNLIKELY(digit == -1 || digit >= base)) {
            RAISE_ERROR(BADARG_ATOM);
        }

        // TODO: fix this
        if (acc > INT64_MAX / base) {
            // overflow error is not standard, but we need it since we are running on an embedded device
            RAISE_ERROR(OVERFLOW_ATOM);
        }

        acc = (acc * base) + digit;
        digits++;
        t = term_get_list_tail(t);
        if (!term_is_list(t)) {
            RAISE_ERROR(BADARG_ATOM);
        }
    }

    if (negative) {
        acc = -acc;
    }

    if (UNLIKELY(digits == 0)) {
        RAISE_ERROR(BADARG_ATOM);
    }

    return make_maybe_boxed_int64(ctx, acc);
}

static term nif_erlang_display_1(Context *ctx, int argc, term argv[])
{
    UNUSED(ctx);
    UNUSED(argc);

    term_display(stdout, argv[0], ctx);
    printf("\n");

    return TRUE_ATOM;
}

// process_flag/3 work on a subset of flags, target is locked.
static term nif_erlang_process_flag_3(Context *ctx, Context *target, term flag, term value)
{
#ifdef ENABLE_ADVANCED_TRACE
    if (flag == globalcontext_make_atom(ctx->global, trace_calls_atom)) {
        if (value == TRUE_ATOM) {
            target->trace_calls = 1;
            return OK_ATOM;
        } else if (value == FALSE_ATOM) {
            target->trace_calls = 0;
            return OK_ATOM;
        }
    } else if (flag == globalcontext_make_atom(ctx->global, trace_call_args_atom)) {
        if (value == TRUE_ATOM) {
            target->trace_call_args = 1;
            return OK_ATOM;
        } else if (value == FALSE_ATOM) {
            target->trace_call_args = 0;
            return OK_ATOM;
        }
    } else if (flag == globalcontext_make_atom(ctx->global, trace_returns_atom)) {
        if (value == TRUE_ATOM) {
            target->trace_returns = 1;
            return OK_ATOM;
        } else if (value == FALSE_ATOM) {
            target->trace_returns = 0;
            return OK_ATOM;
        }
    } else if (flag == globalcontext_make_atom(ctx->global, trace_send_atom)) {
        if (value == TRUE_ATOM) {
            target->trace_send = 1;
            return OK_ATOM;
        } else if (value == FALSE_ATOM) {
            target->trace_send = 0;
            return OK_ATOM;
        }
    } else if (flag == globalcontext_make_atom(ctx->global, trace_receive_atom)) {
        if (value == TRUE_ATOM) {
            target->trace_receive = 1;
            return OK_ATOM;
        } else if (value == FALSE_ATOM) {
            target->trace_receive = 0;
            return OK_ATOM;
        }
    }
#else
    UNUSED(target);
    UNUSED(flag);
    UNUSED(value);
#endif

    RAISE_ERROR(BADARG_ATOM);
}

static term nif_erlang_process_flag(Context *ctx, int argc, term argv[])
{
    term flag;
    term value;

    if (argc == 2) {
        flag = argv[0];
        value = argv[1];

        // flags that only work with process_flag/2
        switch (flag) {
            case TRAP_EXIT_ATOM: {
                term prev = ctx->trap_exit ? TRUE_ATOM : FALSE_ATOM;
                switch (value) {
                    case FALSE_ATOM:
                        ctx->trap_exit = false;
                        break;
                    case TRUE_ATOM:
                        ctx->trap_exit = true;
                        break;
                    default:
                        RAISE_ERROR(BADARG_ATOM);
                }
                return prev;
            }
        }

        // TODO: check erlang:process_flag/3 implementation
        return nif_erlang_process_flag_3(ctx, ctx, flag, value);
    } else if (argc == 3) {
        term pid = argv[0];
        flag = argv[1];
        value = argv[2];

        VALIDATE_VALUE(pid, term_is_local_pid);
        int local_process_id = term_to_local_process_id(pid);
        Context *target = globalcontext_get_process_lock(ctx->global, local_process_id);
        if (IS_NULL_PTR(target)) {
            RAISE_ERROR(BADARG_ATOM);
        }
        term result = nif_erlang_process_flag_3(ctx, target, flag, value);
        globalcontext_get_process_unlock(ctx->global, target);
        return result;
    } else {
        AVM_ABORT();
    }
}

typedef void *(*context_iterator)(Context *ctx, void *accum);

static void *nif_increment_context_count(Context *ctx, void *accum)
{
    UNUSED(ctx);

    return (void *) ((size_t) accum + 1);
}

static void *nif_increment_port_count(Context *ctx, void *accum)
{
    if (ctx->native_handler) {
        return (void *) ((size_t) accum + 1);
    } else {
        return accum;
    }
}

struct ContextAccumulator
{
    Context *ctx;
    term result;
};

static void *nif_cons_context(Context *ctx, void *p)
{
    struct ContextAccumulator *accum = (struct ContextAccumulator *) p;
    accum->result = term_list_prepend(term_from_local_process_id(ctx->process_id), accum->result, &accum->ctx->heap);
    return (void *) accum;
}

static void *nif_iterate_processes(GlobalContext *glb, context_iterator fun, void *accum)
{
    struct ListHead *item;
    struct ListHead *processes_table = synclist_rdlock(&glb->processes_table);
    LIST_FOR_EACH (item, processes_table) {
        Context *p = GET_LIST_ENTRY(item, Context, processes_table_head);
        accum = fun(p, accum);
    }
    synclist_unlock(&glb->processes_table);
    return accum;
}

static size_t nif_num_processes(GlobalContext *glb)
{
    return (size_t) nif_iterate_processes(glb, nif_increment_context_count, NULL);
}

static size_t nif_num_ports(GlobalContext *glb)
{
    return (size_t) nif_iterate_processes(glb, nif_increment_port_count, NULL);
}

static term nif_list_processes(Context *ctx)
{
    struct ContextAccumulator accum;
    accum.ctx = ctx;
    accum.result = term_nil();
    nif_iterate_processes(ctx->global, nif_cons_context, (void *) &accum);
    return accum.result;
}

static term nif_erlang_processes(Context *ctx, int argc, term argv[])
{
    UNUSED(argv);
    UNUSED(argc);

    size_t num_processes = nif_num_processes(ctx->global);
    if (memory_ensure_free_opt(ctx, 2 * num_processes, MEMORY_CAN_SHRINK) != MEMORY_GC_OK) {
        RAISE_ERROR(OUT_OF_MEMORY_ATOM);
    }
    return nif_list_processes(ctx);
}

static term nif_erlang_process_info(Context *ctx, int argc, term argv[])
{
    UNUSED(argc);

    term pid = argv[0];
    term item_or_item_info = argv[1];

    if (!term_is_atom(item_or_item_info)) {
        RAISE_ERROR(BADARG_ATOM);
    }
    // TODO add support for process_info/1
    // and process_info/2 when second argument is a list
    term item = item_or_item_info;

    int local_process_id = term_to_local_process_id(pid);
    Context *target = globalcontext_get_process_lock(ctx->global, local_process_id);
    if (IS_NULL_PTR(target)) {
        return UNDEFINED_ATOM;
    }

    term ret = term_invalid_term();
    if (ctx == target) {
        size_t term_size;
        if (UNLIKELY(!context_get_process_info(ctx, NULL, &term_size, item, NULL))) {
            globalcontext_get_process_unlock(ctx->global, target);
            RAISE_ERROR(BADARG_ATOM);
        }
        if (UNLIKELY(memory_ensure_free_opt(ctx, term_size, MEMORY_CAN_SHRINK) != MEMORY_GC_OK)) {
            globalcontext_get_process_unlock(ctx->global, target);
            RAISE_ERROR(OUT_OF_MEMORY_ATOM);
        }
        if (UNLIKELY(!context_get_process_info(ctx, &ret, NULL, item, &ctx->heap))) {
            globalcontext_get_process_unlock(ctx->global, target);
            RAISE_ERROR(ret);
        }
    } else {
        // Currently, all items require a signal. We could nevertheless filter
        // items that do not exist.
        mailbox_send_built_in_atom_request_signal(target, ProcessInfoRequestSignal, ctx->process_id, item);
        context_update_flags(ctx, ~NoFlags, Trap);
    }
    globalcontext_get_process_unlock(ctx->global, target);

    return ret;
}

static term nif_erlang_system_info(Context *ctx, int argc, term argv[])
{
    UNUSED(argc);
    term key = argv[0];

    if (!term_is_atom(key)) {
        RAISE_ERROR(BADARG_ATOM);
    }

    if (key == PROCESS_COUNT_ATOM) {
        return term_from_int32(nif_num_processes(ctx->global));
    }
    if (key == PORT_COUNT_ATOM) {
        return term_from_int32(nif_num_ports(ctx->global));
    }
    if (key == ATOM_COUNT_ATOM) {
        return term_from_int32(atom_table_count(ctx->global->atom_table));
    }
    if (key == WORDSIZE_ATOM) {
        return term_from_int32(TERM_BYTES);
    }
    if (key == MACHINE_ATOM) {
        if (memory_ensure_free_opt(ctx, (sizeof("ATOM") - 1) * 2, MEMORY_CAN_SHRINK) != MEMORY_GC_OK) {
            RAISE_ERROR(OUT_OF_MEMORY_ATOM);
        }
        return term_from_string((const uint8_t *) "ATOM", sizeof("ATOM") - 1, &ctx->heap);
    }
    if (key == AVM_FLOATSIZE_ATOM) {
        return term_from_int32(sizeof(avm_float_t));
    }
    if (key == SYSTEM_ARCHITECTURE_ATOM) {
        char buf[128];
        snprintf(buf, 128, "%s-%s-%s", SYSTEM_NAME, SYSTEM_VERSION, SYSTEM_ARCHITECTURE);
        size_t len = strnlen(buf, 128);
        if (memory_ensure_free_opt(ctx, term_binary_heap_size(len), MEMORY_CAN_SHRINK) != MEMORY_GC_OK) {
            RAISE_ERROR(OUT_OF_MEMORY_ATOM);
        }
        return term_from_literal_binary((const uint8_t *) buf, len, &ctx->heap, ctx->global);
    }
    if (key == ATOMVM_VERSION_ATOM) {
        return term_from_literal_binary((const uint8_t *) ATOMVM_VERSION, strlen(ATOMVM_VERSION), &ctx->heap, ctx->global);
    }
    if (key == SYSTEM_VERSION_ATOM) {
        char system_version[256];
        int len;
#ifndef AVM_NO_SMP
        len = snprintf(system_version, sizeof(system_version), "AtomVM %s [%d-bit] [smp:%d:%d]\n", ATOMVM_VERSION, TERM_BYTES * 8, ctx->global->online_schedulers, smp_get_online_processors());
#else
        len = snprintf(system_version, sizeof(system_version), "AtomVM %s [%d-bit] [nosmp]\n", ATOMVM_VERSION, TERM_BYTES * 8);
#endif
        if (UNLIKELY(memory_ensure_free_opt(ctx, len * CONS_SIZE, MEMORY_CAN_SHRINK) != MEMORY_GC_OK)) {
            RAISE_ERROR(OUT_OF_MEMORY_ATOM);
        }
        return interop_bytes_to_list(system_version, len, &ctx->heap);
    }
    if (key == REFC_BINARY_INFO_ATOM) {
        fprintf(stderr, "WARNING: The refc_binary_info system info tag is deprecated.  Use erlang:memory(binary) instead.\n");
        term ret = refc_binary_create_binary_info(ctx);
        if (term_is_invalid_term(ret)) {
            RAISE_ERROR(OUT_OF_MEMORY_ATOM);
        }
        return ret;
    }
    // For distribution, we report a gullible OTP version
    if (key == OTP_RELEASE_ATOM) {
        if (UNLIKELY(memory_ensure_free_opt(ctx, strlen(DIST_OTP_RELEASE) * CONS_SIZE, MEMORY_CAN_SHRINK) != MEMORY_GC_OK)) {
            RAISE_ERROR(OUT_OF_MEMORY_ATOM);
        }
        return interop_bytes_to_list(DIST_OTP_RELEASE, strlen(DIST_OTP_RELEASE), &ctx->heap);
    }
    if (key == BREAK_IGNORED_ATOM) {
        return TRUE_ATOM;
    }
    if (key == SCHEDULERS_ATOM) {
#ifndef AVM_NO_SMP
        return term_from_int32(smp_get_online_processors());
#else
        return term_from_int32(1);
#endif
    }
    if (key == SCHEDULERS_ONLINE_ATOM) {
#ifndef AVM_NO_SMP
        return term_from_int32(ctx->global->online_schedulers);
#else
        return term_from_int32(1);
#endif
    }
    return sys_get_info(ctx, key);
}

static term nif_erlang_system_flag(Context *ctx, int argc, term argv[])
{
    UNUSED(argc);
    term key = argv[0];
    term value = argv[1];

    if (!term_is_atom(key)) {
        RAISE_ERROR(BADARG_ATOM);
    }

#ifndef AVM_NO_SMP
    if (key == SCHEDULERS_ONLINE_ATOM) {
        VALIDATE_VALUE(value, term_is_integer);
        int old_value = 0;
        int new_value = term_to_int(value);
        int nb_processors = smp_get_online_processors();
        if (UNLIKELY(new_value < 1) || UNLIKELY(new_value > nb_processors)) {
            argv[0] = ERROR_ATOM;
            argv[1] = BADARG_ATOM;
            return term_invalid_term();
        }
        while (!ATOMIC_COMPARE_EXCHANGE_WEAK_INT(&ctx->global->online_schedulers, &old_value, new_value)) {
        };
        return term_from_int32(old_value);
    }
#else
    UNUSED(value);
#endif
    RAISE_ERROR(BADARG_ATOM);
}

static term nif_erlang_binary_to_term(Context *ctx, int argc, term argv[])
{
    if (argc < 1 || 2 < argc) {
        RAISE_ERROR(BADARG_ATOM);
    }
    if (argc == 2 && !term_is_list(argv[1])) {
        RAISE_ERROR(BADARG_ATOM);
    }
    term binary = argv[0];
    if (!term_is_binary(binary)) {
        RAISE_ERROR(BADARG_ATOM);
    }
    uint8_t return_used = 0;
    if (argc == 2
        && interop_proplist_get_value_default(argv[1], USED_ATOM, FALSE_ATOM) == TRUE_ATOM) {
        return_used = 1;
    }
    size_t bytes_read = 0;
    term dst = externalterm_from_binary(ctx, binary, &bytes_read);
    if (UNLIKELY(term_is_invalid_term(dst))) {
        RAISE_ERROR(BADARG_ATOM)
    }
    if (return_used) {
        if (UNLIKELY(memory_ensure_free_with_roots(ctx, TUPLE_SIZE(2), 1, &dst, MEMORY_CAN_SHRINK) != MEMORY_GC_OK)) {
            RAISE_ERROR(OUT_OF_MEMORY_ATOM);
        }
        term ret = term_alloc_tuple(2, &ctx->heap);
        term_put_tuple_element(ret, 0, dst);
        term_put_tuple_element(ret, 1, term_from_int(bytes_read));
        return ret;
    } else {
        return dst;
    }
}

static term nif_erlang_term_to_binary(Context *ctx, int argc, term argv[])
{
    UNUSED(argc);
    term t = argv[0];
    term ret = externalterm_to_binary(ctx, t);
    if (term_is_invalid_term(ret)) {
        RAISE_ERROR(BADARG_ATOM);
    }
    return ret;
}

static term nif_erlang_split_binary(Context *ctx, int argc, term argv[])
{
    UNUSED(argc);

    term bin_term = argv[0];
    term pos_term = argv[1];

    VALIDATE_VALUE(bin_term, term_is_binary);
    VALIDATE_VALUE(pos_term, term_is_integer);

    int32_t size = term_binary_size(bin_term);
    avm_int_t pos = term_to_int(pos_term);

    if (UNLIKELY((pos < 0) || (pos > size))) {
        RAISE_ERROR(BADARG_ATOM);
    }

    size_t alloc_heap_size = term_sub_binary_heap_size(bin_term, pos) + term_sub_binary_heap_size(bin_term, size - pos) + TUPLE_SIZE(2);
    if (UNLIKELY(memory_ensure_free_with_roots(ctx, alloc_heap_size, 1, &bin_term, MEMORY_CAN_SHRINK) != MEMORY_GC_OK)) {
        RAISE_ERROR(OUT_OF_MEMORY_ATOM);
    }
    term sub_binary_a = term_maybe_create_sub_binary(bin_term, 0, pos, &ctx->heap, ctx->global);
    term sub_binary_b = term_maybe_create_sub_binary(bin_term, pos, size - pos, &ctx->heap, ctx->global);
    term tuple = term_alloc_tuple(2, &ctx->heap);
    term_put_tuple_element(tuple, 0, sub_binary_a);
    term_put_tuple_element(tuple, 1, sub_binary_b);
    return tuple;
}

static term nif_binary_at_2(Context *ctx, int argc, term argv[])
{
    UNUSED(argc);

    term bin_term = argv[0];
    term pos_term = argv[1];

    VALIDATE_VALUE(bin_term, term_is_binary);
    VALIDATE_VALUE(pos_term, term_is_integer);

    int32_t size = term_binary_size(bin_term);
    avm_int_t pos = term_to_int(pos_term);

    if (UNLIKELY((pos < 0) || (pos >= size))) {
        RAISE_ERROR(BADARG_ATOM);
    }

    return term_from_int11(term_binary_data(bin_term)[pos]);
}

static term nif_binary_copy(Context *ctx, int argc, term argv[])
{
    term bin_term = argv[0];
    VALIDATE_VALUE(bin_term, term_is_binary);

    size_t count = 1;

    if (argc == 2) {
        term count_term = argv[1];
        VALIDATE_VALUE(count_term, term_is_integer);
        count = term_to_int(count_term);
    }

    size_t size = term_binary_size(bin_term);
    size_t dest_size = size * count;

    size_t alloc_heap_size = term_binary_heap_size(dest_size);
    if (UNLIKELY(memory_ensure_free_with_roots(ctx, alloc_heap_size, 1, &bin_term, MEMORY_CAN_SHRINK) != MEMORY_GC_OK)) {
        RAISE_ERROR(OUT_OF_MEMORY_ATOM);
    }

    term result = term_create_uninitialized_binary(dest_size, &ctx->heap, ctx->global);
    uint8_t *dest = (uint8_t *) term_binary_data(result);
    const void *src = (const void *) term_binary_data(bin_term);
    for (size_t i = 0; i < count; i++) {
        memcpy((void *) dest, src, size);
        dest += size;
    }
    return result;
}

static term nif_binary_first_1(Context *ctx, int argc, term argv[])
{
    UNUSED(argc);

    term bin_term = argv[0];

    VALIDATE_VALUE(bin_term, term_is_binary);

    if (UNLIKELY(term_binary_size(bin_term) == 0)) {
        RAISE_ERROR(BADARG_ATOM);
    }

    return term_from_int11(term_binary_data(bin_term)[0]);
}

static term nif_binary_last_1(Context *ctx, int argc, term argv[])
{
    UNUSED(argc);

    term bin_term = argv[0];

    VALIDATE_VALUE(bin_term, term_is_binary);

    int size = term_binary_size(bin_term);

    if (UNLIKELY(size == 0)) {
        RAISE_ERROR(BADARG_ATOM);
    }

    return term_from_int11(term_binary_data(bin_term)[size - 1]);
}

static term nif_binary_part_3(Context *ctx, int argc, term argv[])
{
    UNUSED(argc);
    term pattern_term = argv[0];
    term pos_term = argv[1];
    term len_term = argv[2];
    VALIDATE_VALUE(pattern_term, term_is_binary);
    VALIDATE_VALUE(pos_term, term_is_integer);
    VALIDATE_VALUE(len_term, term_is_integer);

    avm_int_t pos = term_to_int(pos_term);
    avm_int_t len = term_to_int(len_term);
    BinaryPosLen slice;
    if (UNLIKELY(!term_normalize_binary_pos_len(pattern_term, pos, len, &slice))) {
        RAISE_ERROR(BADARG_ATOM);
    }

    size_t heap_size = term_sub_binary_heap_size(pattern_term, len);
    if (UNLIKELY(memory_ensure_free_with_roots(ctx, heap_size, 1, &pattern_term, MEMORY_CAN_SHRINK) != MEMORY_GC_OK)) {
        RAISE_ERROR(OUT_OF_MEMORY_ATOM);
    }

    return term_maybe_create_sub_binary(pattern_term, slice.pos, slice.len, &ctx->heap, ctx->global);
}

static term nif_binary_split(Context *ctx, int argc, term argv[])
{
    term bin_term = argv[0];
    term pattern_term = argv[1];

    VALIDATE_VALUE(bin_term, term_is_binary);
    VALIDATE_VALUE(pattern_term, term_is_binary);

    bool global = false;
    if (argc == 3) {
        term options = argv[2];
        if (UNLIKELY(!term_is_list(options))) {
            RAISE_ERROR(BADARG_ATOM);
        }
        if (term_is_nonempty_list(options)) {
            term head = term_get_list_head(options);
            term tail = term_get_list_tail(options);
            if (UNLIKELY(head != GLOBAL_ATOM)) {
                RAISE_ERROR(BADARG_ATOM);
            }
            if (UNLIKELY(!term_is_nil(tail))) {
                RAISE_ERROR(BADARG_ATOM);
            }
            global = true;
        }
    }

    int bin_size = term_binary_size(bin_term);
    int pattern_size = term_binary_size(pattern_term);

    if (UNLIKELY(pattern_size == 0)) {
        RAISE_ERROR(BADARG_ATOM);
    }

    const char *bin_data = term_binary_data(bin_term);
    const char *pattern_data = term_binary_data(pattern_term);

    // Count segments first to allocate memory once.
    size_t num_segments = 1;
    const char *temp_bin_data = bin_data;
    int temp_bin_size = bin_size;
    size_t heap_size = 0;
    do {
        const char *found = (const char *) memmem(temp_bin_data, temp_bin_size, pattern_data, pattern_size);
        if (!found) {
            break;
        }
        num_segments++;
        heap_size += CONS_SIZE + term_sub_binary_heap_size(argv[0], found - temp_bin_data);
        int next_search_offset = found - temp_bin_data + pattern_size;
        temp_bin_data += next_search_offset;
        temp_bin_size -= next_search_offset;
    } while (global && temp_bin_size >= pattern_size);

    heap_size += CONS_SIZE + term_sub_binary_heap_size(argv[0], temp_bin_size);

    term result_list = term_nil();

    if (num_segments == 1) {
        // not found
        if (UNLIKELY(memory_ensure_free_with_roots(ctx, LIST_SIZE(1, 0), 1, argv, MEMORY_CAN_SHRINK) != MEMORY_GC_OK)) {
            RAISE_ERROR(OUT_OF_MEMORY_ATOM);
        }

        return term_list_prepend(argv[0], result_list, &ctx->heap);
    }

    // binary:split/2,3 always return sub binaries, except when copied binaries are as small as sub-binaries.
    if (UNLIKELY(memory_ensure_free_with_roots(ctx, heap_size, 2, argv, MEMORY_CAN_SHRINK) != MEMORY_GC_OK)) {
        RAISE_ERROR(OUT_OF_MEMORY_ATOM);
    }

    // Allocate list first
    for (size_t index_segments = 0; index_segments < num_segments; index_segments++) {
        result_list = term_list_prepend(term_nil(), result_list, &ctx->heap);
    }

    // Reset pointers after allocation
    bin_data = term_binary_data(argv[0]);
    pattern_data = term_binary_data(argv[1]);

    term list_cursor = result_list;
    temp_bin_data = bin_data;
    temp_bin_size = bin_size;
    term *list_ptr = term_get_list_ptr(list_cursor);
    do {
        const char *found = (const char *) memmem(temp_bin_data, temp_bin_size, pattern_data, pattern_size);

        if (found) {
            term tok = term_maybe_create_sub_binary(argv[0], temp_bin_data - bin_data, found - temp_bin_data, &ctx->heap, ctx->global);
            list_ptr[LIST_HEAD_INDEX] = tok;

            list_cursor = list_ptr[LIST_TAIL_INDEX];
            list_ptr = term_get_list_ptr(list_cursor);

            int next_search_offset = found - temp_bin_data + pattern_size;
            temp_bin_data += next_search_offset;
            temp_bin_size -= next_search_offset;
        }

        if (!found || !global) {
            term rest = term_maybe_create_sub_binary(argv[0], temp_bin_data - bin_data, temp_bin_size, &ctx->heap, ctx->global);
            list_ptr[LIST_HEAD_INDEX] = rest;
            break;
        }
    } while (!term_is_nil(list_cursor));

    return result_list;
}

static term nif_binary_replace(Context *ctx, int argc, term argv[])
{
    term bin_term = argv[0];
    term pattern = argv[1];
    term replacement = argv[2];
    term options = argc == 4 ? argv[3] : term_nil();

    VALIDATE_VALUE(bin_term, term_is_binary);
    VALIDATE_VALUE(pattern, term_is_binary);
    VALIDATE_VALUE(replacement, term_is_binary);
    VALIDATE_VALUE(options, term_is_list);

    bool global = false;
    while (term_is_nonempty_list(options)) {
        term head = term_get_list_head(options);
        if (LIKELY(head == GLOBAL_ATOM)) {
            global = true;
        } else {
            RAISE_ERROR(BADARG_ATOM);
        }
        options = term_get_list_tail(options);
    }

    size_t bin_size = term_binary_size(bin_term);
    size_t pattern_size = term_binary_size(pattern);
    size_t repl_size = term_binary_size(replacement);

    if (UNLIKELY(pattern_size == 0 || bin_size == 0)) {
        RAISE_ERROR(BADARG_ATOM);
    }

    if (bin_size < pattern_size) {
        return bin_term;
    }

    const char *bin_data = term_binary_data(bin_term);
    const char *pattern_data = term_binary_data(pattern);
    const char *repl_data = term_binary_data(replacement);

    int pattern_n = 0;
    const char *sub_bin = bin_data;
    size_t sub_bin_size = bin_size;
    while (sub_bin_size >= pattern_size) {
        const char *found_pattern = memmem(sub_bin, sub_bin_size, pattern_data, pattern_size);
        if (found_pattern == NULL) {
            break;
        }
        ++pattern_n;
        if (!global) {
            break;
        }
        size_t found_offset = found_pattern - sub_bin;
        sub_bin_size -= found_offset + pattern_size;
        sub_bin = found_pattern + pattern_size;
    }
    size_t result_size = bin_size + pattern_n * (repl_size - pattern_size);

    size_t size_binary = term_binary_data_size_in_terms(result_size);
    term roots[3] = { bin_term, pattern, replacement };
    if (UNLIKELY(memory_ensure_free_with_roots(ctx, size_binary, 3, roots, MEMORY_CAN_SHRINK) != MEMORY_GC_OK)) {
        RAISE_ERROR(OUT_OF_MEMORY_ATOM);
    }
    // update pointers after possible GC
    bin_term = roots[0];
    pattern = roots[1];
    replacement = roots[2];
    bin_data = term_binary_data(bin_term);
    pattern_data = term_binary_data(pattern);
    repl_data = term_binary_data(replacement);

    term result_binary = term_create_uninitialized_binary(result_size, &ctx->heap, ctx->global);
    char *result_data = (char *) term_binary_data(result_binary);

    size_t bin_idx = 0;
    size_t result_idx = 0;
    while (bin_idx <= bin_size - pattern_size) {
        bool pattern_found = memcmp(bin_data + bin_idx, pattern_data, pattern_size) == 0;
        if (pattern_found) {
            memcpy(result_data + result_idx, repl_data, repl_size);
            result_idx += repl_size;
            bin_idx += pattern_size;
            if (!global) {
                break;
            }
        } else {
            result_data[result_idx] = bin_data[bin_idx];
            ++result_idx;
            ++bin_idx;
        }
    }

    bool has_leftover = bin_idx < bin_size;
    if (has_leftover) {
        // result_idx is not updated, we don't need it
        memcpy(result_data + result_idx, bin_data + bin_idx, bin_size - bin_idx);
    }

    return result_binary;
}

static bool get_binary_scope_slice(term binary, term options, BinaryPosLen *scope_slice)
{
    term scope_opt = term_invalid_term();
    while (term_is_nonempty_list(options)) {
        term head = term_get_list_head(options);
        // BEAM ignores improper lists so we don't check for it
        if (LIKELY(term_is_tuple(head) && term_get_tuple_arity(head) == 2 && term_get_tuple_element(head, 0) == SCOPE_ATOM)) {
            scope_opt = term_get_tuple_element(head, 1);
        } else {
            return false;
        }
        options = term_get_list_tail(options);
    }

    if (term_is_invalid_term(scope_opt)) {
        size_t size = term_binary_size(binary);
        return term_normalize_binary_pos_len(binary, 0, (avm_int_t) size, scope_slice);
    }

    if (UNLIKELY(!term_is_tuple(scope_opt) || term_get_tuple_arity(scope_opt) != 2)) {
        return false;
    }

    term pos_term = term_get_tuple_element(scope_opt, 0);
    term len_term = term_get_tuple_element(scope_opt, 1);
    if (UNLIKELY(!term_is_integer(pos_term) || !term_is_integer(len_term))) {
        return false;
    }

    avm_int_t pos = term_to_int(pos_term);
    avm_int_t len = term_to_int(len_term);
    return term_normalize_binary_pos_len(binary, pos, len, scope_slice);
}

static bool is_valid_pattern(term t)
{
    if (term_is_binary(t)) {
        return term_binary_size(t) > 0;
    }

    if (!term_is_nonempty_list(t)) {
        return false;
    }

    while (term_is_nonempty_list(t)) {
        term pattern_term = term_get_list_head(t);
        if (UNLIKELY(!term_is_binary(pattern_term))) {
            return false;
        }
        if (UNLIKELY(term_binary_size(pattern_term) == 0)) {
            return false;
        }
        t = term_get_list_tail(t);
    }
    bool proper = term_is_nil(t);
    if (UNLIKELY(!proper)) {
        return false;
    }
    return true;
}

static BinaryPosLen find_pattern_in_binary(term binary_term, BinaryPosLen scope_slice, term pattern_term)
{
    const char *binary = term_binary_data(binary_term) + scope_slice.pos;
    size_t size = scope_slice.len;
    const char *pattern = term_binary_data(pattern_term);
    size_t pattern_size = term_binary_size(pattern_term);

    BinaryPosLen pattern_slice = term_nomatch_binary_pos_len();
    const char *sub_binary = memmem(binary, size, pattern, pattern_size);
    if (sub_binary != NULL) {
        pattern_slice.len = pattern_size;
        pattern_slice.pos = (sub_binary - binary) + scope_slice.pos;
    }
    return pattern_slice;
}

static BinaryPosLen select_earlier_slice(BinaryPosLen old_slice, BinaryPosLen new_slice)
{
    if (term_is_nomatch_binary_pos_len(new_slice)) {
        return old_slice;
    }
    if (term_is_nomatch_binary_pos_len(old_slice)) {
        return new_slice;
    }
    if (new_slice.pos < old_slice.pos) {
        return new_slice;
    }
    if (new_slice.pos == old_slice.pos && new_slice.len > old_slice.len) {
        return new_slice;
    }
    return old_slice;
}

static term nif_binary_match(Context *ctx, int argc, term argv[])
{
    term binary_term = argv[0];
    term pattern_or_patterns_term = argv[1];
    term options_term = argc == 3 ? argv[2] : term_nil();

    VALIDATE_VALUE(binary_term, term_is_binary);
    VALIDATE_VALUE(options_term, term_is_list);
    VALIDATE_VALUE(pattern_or_patterns_term, is_valid_pattern);

    BinaryPosLen scope_slice;
    if (UNLIKELY(!get_binary_scope_slice(binary_term, options_term, &scope_slice))) {
        RAISE_ERROR(BADARG_ATOM);
    }

    BinaryPosLen match_slice = term_nomatch_binary_pos_len();
    if (term_is_binary(pattern_or_patterns_term)) {
        term pattern_term = pattern_or_patterns_term;
        match_slice = find_pattern_in_binary(binary_term, scope_slice, pattern_term);
    } else {
        term patterns = pattern_or_patterns_term;
        while (term_is_nonempty_list(patterns)) {
            term pattern_term = term_get_list_head(patterns);
            BinaryPosLen new_match_slice = find_pattern_in_binary(binary_term, scope_slice, pattern_term);
            match_slice = select_earlier_slice(match_slice, new_match_slice);
            patterns = term_get_list_tail(patterns);
        }
    }

    if (term_is_nomatch_binary_pos_len(match_slice)) {
        return NOMATCH_ATOM;
    }

    if (UNLIKELY(memory_ensure_free_opt(ctx, TUPLE_SIZE(2), MEMORY_CAN_SHRINK) != MEMORY_GC_OK)) {
        RAISE_ERROR(OUT_OF_MEMORY_ATOM);
    }
    term result_tuple = term_alloc_tuple(2, &ctx->heap);
    term_put_tuple_element(result_tuple, 0, term_from_int(match_slice.pos));
    term_put_tuple_element(result_tuple, 1, term_from_int(match_slice.len));
    return result_tuple;
}

static term nif_erlang_throw(Context *ctx, int argc, term argv[])
{
    UNUSED(argc);

    term t = argv[0];

    ctx->x[0] = THROW_ATOM;
    ctx->x[1] = t;
    return term_invalid_term();
}

static term nif_erlang_raise(Context *ctx, int argc, term argv[])
{
    UNUSED(argc);

    term ex_class = argv[0];
    if (UNLIKELY(ex_class != ERROR_ATOM && ex_class != LOWERCASE_EXIT_ATOM && ex_class != THROW_ATOM)) {
        return BADARG_ATOM;
    }
    ctx->x[0] = ex_class;
    ctx->x[1] = argv[1];
    ctx->x[2] = term_nil();
    return term_invalid_term();
}

static term nif_ets_new(Context *ctx, int argc, term argv[])
{
    UNUSED(argc);

    term name = argv[0];
    VALIDATE_VALUE(name, term_is_atom);

    term options = argv[1];
    VALIDATE_VALUE(options, term_is_list);

    term is_named = interop_kv_get_value_default(options, ATOM_STR("\xB", "named_table"), FALSE_ATOM, ctx->global);
    term keypos = interop_kv_get_value_default(options, ATOM_STR("\x6", "keypos"), term_from_int(1), ctx->global);

    if (term_to_int(keypos) < 1) {
        RAISE_ERROR(BADARG_ATOM);
    }

    term private = interop_kv_get_value(options, ATOM_STR("\x7", "private"), ctx->global);
    term public = interop_kv_get_value(options, ATOM_STR("\x6", "public"), ctx->global);

    EtsAccessType access = EtsAccessProtected;
    if (!term_is_invalid_term(private)) {
        access = EtsAccessPrivate;
    } else if (!term_is_invalid_term(public)) {
        access = EtsAccessPublic;
    }

    term table = term_invalid_term();
    EtsErrorCode result = ets_create_table_maybe_gc(name, is_named == TRUE_ATOM, EtsTableSet, access, term_to_int(keypos) - 1, &table, ctx);
    switch (result) {
        case EtsOk:
            return table;
        case EtsTableNameInUse:
            RAISE_ERROR(BADARG_ATOM);
        case EtsAllocationFailure:
            RAISE_ERROR(OUT_OF_MEMORY_ATOM);
        default:
            AVM_ABORT();
    }
}

static inline bool is_ets_table_id(term t)
{
    return term_is_local_reference(t) || term_is_atom(t);
}

static term nif_ets_insert(Context *ctx, int argc, term argv[])
{
    UNUSED(argc);

    term ref = argv[0];
    VALIDATE_VALUE(ref, is_ets_table_id);

    term entry = argv[1];

    EtsErrorCode result = ets_insert(ref, entry, ctx);
    switch (result) {
        case EtsOk:
            return TRUE_ATOM;
        case EtsBadAccess:
        case EtsBadEntry:
            RAISE_ERROR(BADARG_ATOM);
        case EtsAllocationFailure:
            RAISE_ERROR(OUT_OF_MEMORY_ATOM);
        default:
            AVM_ABORT();
    }
}

static term nif_ets_lookup(Context *ctx, int argc, term argv[])
{
    UNUSED(argc);

    term ref = argv[0];
    VALIDATE_VALUE(ref, is_ets_table_id);

    term key = argv[1];

    term ret = term_invalid_term();
    EtsErrorCode result = ets_lookup_maybe_gc(ref, key, &ret, ctx);
    switch (result) {
        case EtsOk:
            return ret;
        case EtsBadAccess:
            RAISE_ERROR(BADARG_ATOM);
        case EtsAllocationFailure:
            RAISE_ERROR(OUT_OF_MEMORY_ATOM);
        default:
            AVM_ABORT();
    }
}

static term nif_ets_lookup_element(Context *ctx, int argc, term argv[])
{
    UNUSED(argc);

    term ref = argv[0];
    VALIDATE_VALUE(ref, is_ets_table_id);

    term key = argv[1];
    term pos = argv[2];
    VALIDATE_VALUE(pos, term_is_integer);

    term ret = term_invalid_term();
    EtsErrorCode result = ets_lookup_element_maybe_gc(ref, key, term_to_int(pos), &ret, ctx);
    switch (result) {
        case EtsOk:
            return ret;
        case EtsEntryNotFound:
        case EtsBadPosition:
        case EtsBadAccess:
            RAISE_ERROR(BADARG_ATOM);
        case EtsAllocationFailure:
            RAISE_ERROR(OUT_OF_MEMORY_ATOM);
        default:
            AVM_ABORT();
    }
}

static term nif_ets_delete(Context *ctx, int argc, term argv[])
{
    term ref = argv[0];
    VALIDATE_VALUE(ref, is_ets_table_id);
    term ret = term_invalid_term();
    EtsErrorCode result;
    if (argc == 2) {
        term key = argv[1];
        result = ets_delete(ref, key, &ret, ctx);
    } else {
        result = ets_drop_table(ref, &ret, ctx);
    }

    switch (result) {
        case EtsOk:
            return ret;
        case EtsBadAccess:
            RAISE_ERROR(BADARG_ATOM);
        case EtsAllocationFailure:
            RAISE_ERROR(OUT_OF_MEMORY_ATOM);
        default:
            AVM_ABORT();
    }
}

static term nif_ets_update_counter(Context *ctx, int argc, term argv[])
{
    term ref = argv[0];
    VALIDATE_VALUE(ref, is_ets_table_id);

    term key = argv[1];
    term operation = argv[2];
    term default_value;
    if (argc == 4) {
        default_value = argv[3];
        VALIDATE_VALUE(default_value, term_is_tuple);
        term_put_tuple_element(default_value, 0, key);
    } else {
        default_value = term_invalid_term();
    }
    term ret;
    EtsErrorCode result = ets_update_counter_maybe_gc(ref, key, operation, default_value, &ret, ctx);
    switch (result) {
        case EtsOk:
            return ret;
        case EtsBadAccess:
        case EtsBadEntry:
            RAISE_ERROR(BADARG_ATOM);
        case EtsAllocationFailure:
            RAISE_ERROR(OUT_OF_MEMORY_ATOM);
        case EtsOverflow:
            RAISE_ERROR(OVERFLOW_ATOM);
        default:
            UNREACHABLE();
    }
}

static term nif_erts_debug_flat_size(Context *ctx, int argc, term argv[])
{
    UNUSED(ctx);
    UNUSED(argc);

    unsigned long terms_count;

    terms_count = memory_estimate_usage(argv[0]);

    return term_from_int32(terms_count);
}

static term make_list_from_ascii_buf(const uint8_t *buf, size_t len, Context *ctx)
{
    if (UNLIKELY(memory_ensure_free_opt(ctx, len * CONS_SIZE, MEMORY_CAN_SHRINK) != MEMORY_GC_OK)) {
        RAISE_ERROR(OUT_OF_MEMORY_ATOM);
    }

    return interop_bytes_to_list(buf, len, &ctx->heap);
}

static term nif_erlang_pid_to_list(Context *ctx, int argc, term argv[])
{
    UNUSED(argc);

    term t = argv[0];
    VALIDATE_VALUE(t, term_is_pid);

    char buf[PID_AS_CSTRING_LEN];
    int str_len = term_snprint(buf, PID_AS_CSTRING_LEN, t, ctx->global);
    if (UNLIKELY(str_len < 0)) {
        RAISE_ERROR(OUT_OF_MEMORY_ATOM);
    }

    return make_list_from_ascii_buf((uint8_t *) buf, str_len, ctx);
}

static term nif_erlang_port_to_list(Context *ctx, int argc, term argv[])
{
    UNUSED(argc);

    term t = argv[0];
    VALIDATE_VALUE(t, term_is_port);

    char buf[PORT_AS_CSTRING_LEN];
    int str_len = term_snprint(buf, PORT_AS_CSTRING_LEN, t, ctx->global);
    if (UNLIKELY(str_len < 0)) {
        RAISE_ERROR(OUT_OF_MEMORY_ATOM);
    }

    return make_list_from_ascii_buf((uint8_t *) buf, str_len, ctx);
}

static term nif_erlang_ref_to_list(Context *ctx, int argc, term argv[])
{
    UNUSED(argc);

    term t = argv[0];
    VALIDATE_VALUE(t, term_is_reference);

    char buf[REF_AS_CSTRING_LEN];
    int str_len = term_snprint(buf, REF_AS_CSTRING_LEN, t, ctx->global);
    if (UNLIKELY(str_len < 0)) {
        RAISE_ERROR(OUT_OF_MEMORY_ATOM);
    }

    return make_list_from_ascii_buf((uint8_t *) buf, str_len, ctx);
}

static term nif_erlang_fun_to_list(Context *ctx, int argc, term argv[])
{
    UNUSED(argc);

    term t = argv[0];
    VALIDATE_VALUE(t, term_is_function);

    // when using NULL, required buffer size will be returned
    int str_len = term_snprint(NULL, 0, t, ctx->global);
    if (UNLIKELY(str_len < 0)) {
        // TODO: change to internal error or something like that
        RAISE_ERROR(OUT_OF_MEMORY_ATOM);
    }
    int buf_len = str_len + 1;

    char *buf = malloc(buf_len);
    if (IS_NULL_PTR(buf)) {
        RAISE_ERROR(OUT_OF_MEMORY_ATOM);
    }
    int ret = term_snprint(buf, buf_len, t, ctx->global);
    if (UNLIKELY(ret < 0)) {
        // TODO: change to internal error or something like that
        free(buf);
        RAISE_ERROR(OUT_OF_MEMORY_ATOM);
    }

    if (UNLIKELY(memory_ensure_free_opt(ctx, str_len * 2, MEMORY_CAN_SHRINK) != MEMORY_GC_OK)) {
        free(buf);
        RAISE_ERROR(OUT_OF_MEMORY_ATOM);
    }

    // it looks like unicode is not supported right now for module names but it looks like a
    // compiler limitation rather than a BEAM limitation, so let's assume that one day they might
    // be unicode.
    term list = make_list_from_utf8_buf((uint8_t *) buf, str_len, ctx);

    free(buf);
    return list;
}

static term nif_erlang_function_exported(Context *ctx, int argc, term argv[])
{
    UNUSED(argc);

    term module = argv[0];
    term function = argv[1];
    term arity_term = argv[2];

    VALIDATE_VALUE(module, term_is_atom);
    VALIDATE_VALUE(function, term_is_atom);
    VALIDATE_VALUE(arity_term, term_is_integer);

    atom_index_t module_name_ix = term_to_atom_index(module);
    atom_index_t function_name_ix = term_to_atom_index(function);

    avm_int_t arity = term_to_int(arity_term);

    char mfa[MAX_MFA_NAME_LEN];
    atom_table_write_mfa(ctx->global->atom_table, mfa, sizeof(mfa), module_name_ix, function_name_ix, arity);

    const struct ExportedFunction *bif = bif_registry_get_handler(mfa);
    if (bif) {
        return TRUE_ATOM;
    }

    struct Nif *nif = (struct Nif *) nifs_get(mfa);
    if (nif) {
        return TRUE_ATOM;
    }

    Module *target_module = globalcontext_get_module(ctx->global, module_name_ix);
    if (IS_NULL_PTR(target_module)) {
        return FALSE_ATOM;
    }

    int target_label = module_search_exported_function(target_module, function_name_ix, arity);
    if (target_label == 0) {
        return FALSE_ATOM;
    }

    return TRUE_ATOM;
}

static term nif_erlang_garbage_collect(Context *ctx, int argc, term argv[])
{
    if (argc == 0) {
        if (UNLIKELY(memory_ensure_free_opt(ctx, 0, MEMORY_FORCE_SHRINK) != MEMORY_GC_OK)) {
            RAISE_ERROR(OUT_OF_MEMORY_ATOM);
        }
    } else {
        // argc == 1
        term t = argv[0];
        VALIDATE_VALUE(t, term_is_local_pid);

        int local_id = term_to_local_process_id(t);
        Context *target = globalcontext_get_process_lock(ctx->global, local_id);

        if (IS_NULL_PTR(target)) {
            return FALSE_ATOM;
        }

        if (target == ctx) {
            globalcontext_get_process_unlock(ctx->global, target);
            if (UNLIKELY(memory_ensure_free_opt(ctx, 0, MEMORY_FORCE_SHRINK) != MEMORY_GC_OK)) {
                RAISE_ERROR(OUT_OF_MEMORY_ATOM);
            }
        } else {
            // We cannot garbage collect another message, yet we will return
            // true anyway.
            mailbox_send_empty_body_signal(target, GCSignal);
            globalcontext_get_process_unlock(ctx->global, target);
        }
    }

    return TRUE_ATOM;
}

// TODO: WORKAROUND: this function also implements erlang:error/3, but it ignores Args and Options
// since we don't have required machinery to make use of them
static term nif_erlang_error(Context *ctx, int argc, term argv[])
{
    UNUSED(argc);

    term r = argv[0];

    RAISE_ERROR(r);
}

static term nif_erlang_exit(Context *ctx, int argc, term argv[])
{
    if (argc == 1) {
        term reason = argv[0];
        RAISE(LOWERCASE_EXIT_ATOM, reason);
    } else {
        term target_process = argv[0];
        VALIDATE_VALUE(target_process, term_is_local_pid_or_port);
        term reason = argv[1];
        GlobalContext *glb = ctx->global;
        Context *target = globalcontext_get_process_lock(glb, term_to_local_process_id(target_process));
        bool self_is_signaled = false;
        if (LIKELY(target)) {
            if (reason == KILL_ATOM) {
                mailbox_send_term_signal(target, KillSignal, KILLED_ATOM);
                self_is_signaled = target == ctx;
            } else {
                if (target->trap_exit) {
                    if (UNLIKELY(memory_ensure_free(ctx, TUPLE_SIZE(3)) != MEMORY_GC_OK)) {
                        globalcontext_get_process_unlock(glb, target);
                        RAISE_ERROR(OUT_OF_MEMORY_ATOM);
                    }

                    term info_tuple = term_alloc_tuple(3, &ctx->heap);
                    term_put_tuple_element(info_tuple, 0, EXIT_ATOM);
                    term self_pid;
                    if (ctx->native_handler != NULL) {
                        self_pid = term_port_from_local_process_id(ctx->process_id);
                    } else {
                        self_pid = term_from_local_process_id(ctx->process_id);
                    }
                    term_put_tuple_element(info_tuple, 1, self_pid);
                    term_put_tuple_element(info_tuple, 2, reason);
                    mailbox_send(target, info_tuple);
                } else if (ctx == target) {
                    mailbox_send_term_signal(target, KillSignal, reason);
                    self_is_signaled = target == ctx;
                } else if (reason != NORMAL_ATOM) {
                    mailbox_send_term_signal(target, KillSignal, reason);
                    self_is_signaled = target == ctx;
                } // else there is no effect
            }
            globalcontext_get_process_unlock(glb, target);
        }
        if (self_is_signaled) {
            context_update_flags(ctx, ~NoFlags, Trap);
            return term_invalid_term();
        }
        return TRUE_ATOM;
    }
}

static term nif_erlang_make_fun_3(Context *ctx, int argc, term argv[])
{
    UNUSED(argc);

    term module_term = argv[0];
    term function_term = argv[1];
    term arity_term = argv[2];

    VALIDATE_VALUE(module_term, term_is_atom);
    VALIDATE_VALUE(function_term, term_is_atom);
    VALIDATE_VALUE(arity_term, term_is_integer);

    if (UNLIKELY(memory_ensure_free_opt(ctx, FUNCTION_REFERENCE_SIZE, MEMORY_CAN_SHRINK) != MEMORY_GC_OK)) {
        RAISE_ERROR(OUT_OF_MEMORY_ATOM);
    }
    return term_make_function_reference(module_term, function_term, arity_term, &ctx->heap);
}

static term nif_erlang_fun_info_2(Context *ctx, int argc, term argv[])
{
    UNUSED(argc);
    term fun = argv[0];
    term key = argv[1];

    VALIDATE_VALUE(fun, term_is_fun);
    VALIDATE_VALUE(key, term_is_atom);

    term value;
    switch (key) {
        case MODULE_ATOM: {
            term module_name;
            term_get_function_mfa(fun, &module_name, NULL, NULL);
            value = module_name;
            break;
        }
        case NAME_ATOM: {
            term function_name;
            term_get_function_mfa(fun, NULL, &function_name, NULL);
            value = function_name;
            break;
        }

        case ARITY_ATOM: {
            term arity;
            term_get_function_mfa(fun, NULL, NULL, &arity);
            value = arity;
            break;
        }

        case TYPE_ATOM:
            value = term_is_external_fun(fun) ? EXTERNAL_ATOM : LOCAL_ATOM;
            break;

        case ENV_ATOM:
            // TODO: implement env: env is mocked here and always return []
            value = term_nil();
            break;

        default:
            RAISE_ERROR(BADARG_ATOM);
    }

    if (UNLIKELY(memory_ensure_free_with_roots(ctx, TUPLE_SIZE(2), 2, (term[]){ key, value }, MEMORY_CAN_SHRINK) != MEMORY_GC_OK)) {
        RAISE_ERROR(OUT_OF_MEMORY_ATOM);
    }
    term fun_info_tuple = term_alloc_tuple(2, &ctx->heap);
    term_put_tuple_element(fun_info_tuple, 0, key);
    term_put_tuple_element(fun_info_tuple, 1, value);
    return fun_info_tuple;
}

static term nif_erlang_get_0(Context *ctx, int argc, term argv[])
{
    UNUSED(argc);
    UNUSED(argv);

    term result = term_nil();
    size_t size = 0;
    struct ListHead *dictionary = &ctx->dictionary;
    struct ListHead *item;
    LIST_FOR_EACH (item, dictionary) {
        size++;
    }
    if (UNLIKELY(memory_ensure_free(ctx, LIST_SIZE(size, TUPLE_SIZE(2))) != MEMORY_GC_OK)) {
        RAISE_ERROR(OUT_OF_MEMORY_ATOM);
    }
    LIST_FOR_EACH (item, dictionary) {
        struct DictEntry *dict_entry = GET_LIST_ENTRY(item, struct DictEntry, head);
        term tuple = term_alloc_tuple(2, &ctx->heap);
        term_put_tuple_element(tuple, 0, dict_entry->key);
        term_put_tuple_element(tuple, 1, dict_entry->value);
        result = term_list_prepend(tuple, result, &ctx->heap);
    }

    return result;
}

static term nif_erlang_put_2(Context *ctx, int argc, term argv[])
{
    UNUSED(argc);

    term old;
    DictionaryFunctionResult result = dictionary_put(&ctx->dictionary, argv[0], argv[1], &old, ctx->global);
    if (UNLIKELY(result != DictionaryOk)) {
        RAISE_ERROR(OUT_OF_MEMORY_ATOM);
    }

    return old;
}

static term nif_erlang_erase_0(Context *ctx, int argc, term argv[])
{
    UNUSED(argc);

    term result = nif_erlang_get_0(ctx, argc, argv);
    if (LIKELY(!term_is_invalid_term(result))) {
        dictionary_destroy(&ctx->dictionary);
        list_init(&ctx->dictionary);
    }

    return result;
}

static term nif_erlang_erase_1(Context *ctx, int argc, term argv[])
{
    UNUSED(argc);

    term old;
    DictionaryFunctionResult result = dictionary_erase(&ctx->dictionary, argv[0], &old, ctx->global);
    if (UNLIKELY(result != DictionaryOk)) {
        RAISE_ERROR(OUT_OF_MEMORY_ATOM);
    }

    return old;
}

static term nif_erlang_memory(Context *ctx, int argc, term argv[])
{
    UNUSED(argc);

    term type = argv[0];
    VALIDATE_VALUE(type, term_is_atom);

    if (type == BINARY_ATOM) {
        size_t size = refc_binary_total_size(ctx);
        size_t term_size = term_boxed_integer_size(size);
        if (UNLIKELY(memory_ensure_free_opt(ctx, term_size, MEMORY_CAN_SHRINK) != MEMORY_GC_OK)) {
            RAISE_ERROR(OUT_OF_MEMORY_ATOM);
        }
        return term_make_maybe_boxed_int64(size, &ctx->heap);
    } else {
        RAISE_ERROR(BADARG_ATOM);
    }
}

static term nif_erlang_monitor(Context *ctx, int argc, term argv[])
{
    UNUSED(argc);

    term object_type = argv[0];
    term target_proc = argv[1];
    term target_pid;
    size_t target_proc_size = 0;

    if (object_type != PROCESS_ATOM && object_type != PORT_ATOM) {
        RAISE_ERROR(BADARG_ATOM);
    }

    if (term_is_atom(target_proc)) {
        target_pid = globalcontext_get_registered_process(ctx->global, term_to_atom_index(target_proc));
        target_proc_size = TUPLE_SIZE(2);
    } else {
        VALIDATE_VALUE(target_proc, term_is_local_pid_or_port);
        target_pid = target_proc;
    }

    Context *target;
    int32_t local_process_id;
    // gcc < 14 is not smart enough to find out local_process_id is not used initialized below
#if defined(__GNUC__) && !defined(__clang__) && __GNUC__ < 14
    local_process_id = 0;
#endif
    if (UNLIKELY(target_pid == UNDEFINED_ATOM)) {
        target = NULL;
    } else {
        local_process_id = term_to_local_process_id(target_pid);
        // Monitoring self is possible but no monitor is actually created
        if (UNLIKELY(local_process_id == ctx->process_id)) {
            if (UNLIKELY(memory_ensure_free_opt(ctx, REF_SIZE, MEMORY_CAN_SHRINK) != MEMORY_GC_OK)) {
                RAISE_ERROR(OUT_OF_MEMORY_ATOM);
            }
            uint64_t ref_ticks = globalcontext_get_ref_ticks(ctx->global);
            term ref = term_from_ref_ticks(ref_ticks, &ctx->heap);
            return ref;
        }

        target = globalcontext_get_process_lock(ctx->global, local_process_id);
    }

    if (IS_NULL_PTR(target)) {
        int res_size = REF_SIZE + TUPLE_SIZE(5) + target_proc_size;
        if (UNLIKELY(memory_ensure_free_opt(ctx, res_size, MEMORY_CAN_SHRINK) != MEMORY_GC_OK)) {
            RAISE_ERROR(OUT_OF_MEMORY_ATOM);
        }
        uint64_t ref_ticks = globalcontext_get_ref_ticks(ctx->global);
        term ref = term_from_ref_ticks(ref_ticks, &ctx->heap);
        term down_message_tuple = term_alloc_tuple(5, &ctx->heap);
        term_put_tuple_element(down_message_tuple, 0, DOWN_ATOM);
        term_put_tuple_element(down_message_tuple, 1, ref);
        term_put_tuple_element(down_message_tuple, 2, object_type);
        if (term_is_atom(target_proc)) {
            term target_proc_tuple = term_alloc_tuple(2, &ctx->heap);
            term_put_tuple_element(target_proc_tuple, 0, target_proc);
            term_put_tuple_element(target_proc_tuple, 1, ctx->global->node_name);
            term_put_tuple_element(down_message_tuple, 3, target_proc_tuple);
        } else {
            term_put_tuple_element(down_message_tuple, 3, target_proc);
        }
        term_put_tuple_element(down_message_tuple, 4, NOPROC_ATOM);
        mailbox_send(ctx, down_message_tuple);
        return ref;
    }

    if ((object_type == PROCESS_ATOM && target->native_handler != NULL) || (object_type == PORT_ATOM && target->native_handler == NULL)) {
        RAISE_ERROR(BADARG_ATOM);
    }
    uint64_t ref_ticks = globalcontext_get_ref_ticks(ctx->global);
    term monitoring_pid = term_from_local_process_id(ctx->process_id);
    struct Monitor *self_monitor;
    if (term_is_atom(target_proc)) {
        self_monitor = monitor_registeredname_monitor_new(local_process_id, target_proc, ref_ticks);
    } else {
        self_monitor = monitor_new(target_pid, ref_ticks, true);
    }
    if (IS_NULL_PTR(self_monitor)) {
        globalcontext_get_process_unlock(ctx->global, target);
        RAISE_ERROR(OUT_OF_MEMORY_ATOM);
    }
    struct Monitor *other_monitor = monitor_new(monitoring_pid, ref_ticks, false);
    if (IS_NULL_PTR(other_monitor)) {
        free(self_monitor);
        globalcontext_get_process_unlock(ctx->global, target);
        RAISE_ERROR(OUT_OF_MEMORY_ATOM);
    }
    mailbox_send_monitor_signal(target, MonitorSignal, other_monitor);
    globalcontext_get_process_unlock(ctx->global, target);

    context_add_monitor(ctx, self_monitor);

    if (UNLIKELY(memory_ensure_free_opt(ctx, REF_SIZE, MEMORY_CAN_SHRINK) != MEMORY_GC_OK)) {
        RAISE_ERROR(OUT_OF_MEMORY_ATOM);
    }

    return term_from_ref_ticks(ref_ticks, &ctx->heap);
}

static term nif_erlang_demonitor(Context *ctx, int argc, term argv[])
{
    term ref = argv[0];
    bool flush = false;
    bool info = false;

    if (argc == 2) {
        term options = argv[1];
        VALIDATE_VALUE(options, term_is_list);
        flush = interop_proplist_get_value_default(options, FLUSH_ATOM, FALSE_ATOM) == TRUE_ATOM;
        info = interop_proplist_get_value_default(options, INFO_ATOM, FALSE_ATOM) == TRUE_ATOM;
    }

    VALIDATE_VALUE(ref, term_is_local_reference);
    uint64_t ref_ticks = term_to_ref_ticks(ref);

    bool is_monitoring;
    term monitor_pid = context_get_monitor_pid(ctx, ref_ticks, &is_monitoring);
    bool result;
    if (UNLIKELY(term_is_invalid_term(monitor_pid))) {
        result = false;
    } else {
        if (UNLIKELY(!is_monitoring)) {
            return !info ? TRUE_ATOM : FALSE_ATOM;
        }
        context_demonitor(ctx, ref_ticks);
        int local_process_id = term_to_local_process_id(monitor_pid);
        Context *target = globalcontext_get_process_lock(ctx->global, local_process_id);
        if (target) {
            mailbox_send_ref_signal(target, DemonitorSignal, ref_ticks);
            globalcontext_get_process_unlock(ctx->global, target);
            result = true;
        } else {
            result = false;
        }
    }
    if (flush) {
        mailbox_send_ref_signal(ctx, info ? FlushInfoMonitorSignal : FlushMonitorSignal, ref_ticks);
        context_update_flags(ctx, ~NoFlags, Trap);
        return term_invalid_term();
    }

    return !info || result ? TRUE_ATOM : FALSE_ATOM;
}

static term nif_erlang_link(Context *ctx, int argc, term argv[])
{
    UNUSED(argc);

    term target_pid = argv[0];

    if (term_is_local_pid_or_port(target_pid)) {
        int local_process_id = term_to_local_process_id(target_pid);
        Context *target = globalcontext_get_process_lock(ctx->global, local_process_id);
        if (IS_NULL_PTR(target)) {
            RAISE_ERROR(NOPROC_ATOM);
        }

        struct Monitor *self_link = monitor_link_new(target_pid);
        if (IS_NULL_PTR(self_link)) {
            globalcontext_get_process_unlock(ctx->global, target);
            RAISE_ERROR(OUT_OF_MEMORY_ATOM);
        }

        term self_pid = term_from_local_process_id(ctx->process_id);
        struct Monitor *other_link = monitor_link_new(self_pid);
        if (IS_NULL_PTR(other_link)) {
            globalcontext_get_process_unlock(ctx->global, target);
            RAISE_ERROR(OUT_OF_MEMORY_ATOM);
        }

        if (UNLIKELY(!context_add_monitor(ctx, self_link))) {
            globalcontext_get_process_unlock(ctx->global, target);
            free(other_link);
            return TRUE_ATOM;
        }

        mailbox_send_monitor_signal(target, MonitorSignal, other_link);
        globalcontext_get_process_unlock(ctx->global, target);

        return TRUE_ATOM;
    } else if (term_is_external_pid(target_pid)) {
        struct Monitor *self_link = monitor_link_new(target_pid);
        if (IS_NULL_PTR(self_link)) {
            RAISE_ERROR(OUT_OF_MEMORY_ATOM);
        }

        if (UNLIKELY(!context_add_monitor(ctx, self_link))) {
            return TRUE_ATOM;
        }

        term self_pid = term_from_local_process_id(ctx->process_id);
        return dist_send_link(self_pid, target_pid, ctx);
    } else {
        RAISE_ERROR(BADARG_ATOM);
    }
}

static term nif_erlang_unlink(Context *ctx, int argc, term argv[])
{
    UNUSED(argc);

    term target_pid = argv[0];

    if (term_is_local_pid_or_port(target_pid)) {
        int local_process_id = term_to_local_process_id(target_pid);
        Context *target = globalcontext_get_process_lock(ctx->global, local_process_id);
        if (IS_NULL_PTR(target)) {
            return TRUE_ATOM;
        }

        uint64_t unlink_id;
        if (UNLIKELY(!context_set_unlink_id(ctx, target_pid, &unlink_id))) {
            globalcontext_get_process_unlock(ctx->global, target);
            return TRUE_ATOM;
        }

        term self_pid = term_from_local_process_id(ctx->process_id);
        mailbox_send_immediate_ref_signal(target, UnlinkIDSignal, self_pid, unlink_id);
        globalcontext_get_process_unlock(ctx->global, target);
    } else if (term_is_external_pid(target_pid)) {
        uint64_t unlink_id;
        if (UNLIKELY(!context_set_unlink_id(ctx, target_pid, &unlink_id))) {
            return TRUE_ATOM;
        }
        term self_pid = term_from_local_process_id(ctx->process_id);
        dist_send_unlink_id(unlink_id, self_pid, target_pid, ctx);
    } else {
        RAISE_ERROR(BADARG_ATOM);
    }

    return TRUE_ATOM;
}

static term nif_erlang_group_leader(Context *ctx, int argc, term argv[])
{
    if (argc == 0) {
        // Hack: group leader is not mandatory in AtomVM, so self is returned when it is not set.
        // self PID is recognized from libraries as "no group leader set".
        if (ctx->group_leader == term_from_local_process_id(INVALID_PROCESS_ID)) {
            return term_from_local_process_id(ctx->process_id);
        } else {
            return ctx->group_leader;
        }

    } else {
        term leader = argv[0];
        term pid = argv[1];
        VALIDATE_VALUE(pid, term_is_local_pid);
        VALIDATE_VALUE(leader, term_is_pid);

        int local_process_id = term_to_local_process_id(pid);
        if (ctx->process_id == local_process_id) {
            // use a synchronous approach when updating group leader for this process
            if (term_is_local_pid(leader)) {
                ctx->group_leader = leader;
            } else {
                size_t leader_term_size = memory_estimate_usage(leader);
                if (UNLIKELY(memory_ensure_free_with_roots(
                                 ctx, leader_term_size, 1, &leader, MEMORY_CAN_SHRINK)
                        != MEMORY_GC_OK)) {
                    RAISE_ERROR(OUT_OF_MEMORY_ATOM);
                }
                ctx->group_leader = memory_copy_term_tree(&ctx->heap, leader);
            }
        } else {
            Context *target = globalcontext_get_process_lock(ctx->global, local_process_id);
            if (IS_NULL_PTR(target)) {
                RAISE_ERROR(BADARG_ATOM);
            }

            // always use signals when changing group leader of another context
            // this will avoid any heap access during GC and in general avoids a number
            // of annoying situations
            // this will be async
            mailbox_send_term_signal(target, SetGroupLeaderSignal, leader);

            globalcontext_get_process_unlock(ctx->global, target);
        }
        return TRUE_ATOM;
    }
}

static term nif_erlang_get_module_info(Context *ctx, int argc, term argv[])
{
    VALIDATE_VALUE(argv[0], term_is_atom);
    if (argc == 2) {
        VALIDATE_VALUE(argv[1], term_is_atom);
    }
    term module = argv[0];
    Module *target_module = globalcontext_get_module(ctx->global, term_to_atom_index(module));
    if (IS_NULL_PTR(target_module)) {
        RAISE_ERROR(BADARG_ATOM);
    }
    if (argc == 2) {
        term key = argv[1];
        if (key == MODULE_ATOM) {
            return argv[0];
        }
        if (key == ATTRIBUTES_ATOM || key == COMPILE_ATOM) {
            return term_nil();
        }
        if (key != EXPORTS_ATOM) {
            RAISE_ERROR(BADARG_ATOM);
        }
    }
    size_t info_size = module_get_exported_functions_list_size(target_module);
    if (argc == 1) {
        info_size += 4 * (TUPLE_SIZE(2) + CONS_SIZE);
    }
    if (UNLIKELY(memory_ensure_free(ctx, info_size) != MEMORY_GC_OK)) {
        RAISE_ERROR(OUT_OF_MEMORY_ATOM);
    }
    term exports = module_get_exported_functions(target_module, &ctx->heap);
    if (argc == 2) {
        return exports;
    }
    term result = term_nil();

    term compile_tuple = term_alloc_tuple(2, &ctx->heap);
    term_put_tuple_element(compile_tuple, 0, COMPILE_ATOM);
    term_put_tuple_element(compile_tuple, 1, term_nil());
    result = term_list_prepend(compile_tuple, result, &ctx->heap);

    term attributes_tuple = term_alloc_tuple(2, &ctx->heap);
    term_put_tuple_element(attributes_tuple, 0, ATTRIBUTES_ATOM);
    term_put_tuple_element(attributes_tuple, 1, term_nil());
    result = term_list_prepend(attributes_tuple, result, &ctx->heap);

    term exports_tuple = term_alloc_tuple(2, &ctx->heap);
    term_put_tuple_element(exports_tuple, 0, EXPORTS_ATOM);
    term_put_tuple_element(exports_tuple, 1, exports);
    result = term_list_prepend(exports_tuple, result, &ctx->heap);

    term module_tuple = term_alloc_tuple(2, &ctx->heap);
    term_put_tuple_element(module_tuple, 0, MODULE_ATOM);
    term_put_tuple_element(module_tuple, 1, module);
    result = term_list_prepend(module_tuple, result, &ctx->heap);

    return result;
}

static term nif_erlang_setnode_2(Context *ctx, int argc, term argv[])
{
    UNUSED(argc);

    VALIDATE_VALUE(argv[0], term_is_atom);
    VALIDATE_VALUE(argv[1], term_is_integer);

    avm_int64_t creation = term_maybe_unbox_int64(argv[1]);
    if (UNLIKELY(creation < 0 || creation > ((avm_int64_t) 1) << 32)) {
        RAISE_ERROR(BADARG_ATOM);
    }

    term netkernel_pid = globalcontext_get_registered_process(ctx->global, NET_KERNEL_ATOM_INDEX);
    if (UNLIKELY(netkernel_pid == UNDEFINED_ATOM)) {
        RAISE_ERROR(BADARG_ATOM);
    }

    int32_t netkernel_local_process_id = term_to_local_process_id(netkernel_pid);
    Context *net_kernel = globalcontext_get_process_lock(ctx->global, netkernel_local_process_id);
    if (IS_NULL_PTR(net_kernel)) {
        RAISE_ERROR(BADARG_ATOM);
    }

    // Take advantage of the lock on net_kernel process
    if (UNLIKELY(ctx->global->node_name != NONODE_AT_NOHOST_ATOM)) {
        globalcontext_get_process_unlock(ctx->global, net_kernel);
        RAISE_ERROR(BADARG_ATOM);
    }
    ctx->global->node_name = argv[0];
    ctx->global->creation = (uint32_t) creation;

    context_update_flags(net_kernel, ~NoFlags, Distribution);
    globalcontext_get_process_unlock(ctx->global, net_kernel);

    return TRUE_ATOM;
}

struct RefcBinaryAVMPack
{
    struct AVMPackData base;
    struct RefcBinary *refc;
};

static void refc_binary_avm_pack_destructor(struct AVMPackData *obj, GlobalContext *global);

static const struct AVMPackInfo refc_binary_avm_pack_info = {
    .destructor = refc_binary_avm_pack_destructor
};

static void refc_binary_avm_pack_destructor(struct AVMPackData *obj, GlobalContext *global)
{
    struct RefcBinaryAVMPack *refc_bin_avm = CONTAINER_OF(obj, struct RefcBinaryAVMPack, base);
    refc_binary_decrement_refcount(refc_bin_avm->refc, global);
    free(obj);
}

// AtomVM extension
static term nif_atomvm_add_avm_pack_binary(Context *ctx, int argc, term argv[])
{
    UNUSED(argc);

    term binary = argv[0];
    if (!term_is_binary(binary)) {
        RAISE_ERROR(BADARG_ATOM);
    }

    term opts = argv[1];
    if (!term_is_list(argv[1])) {
        RAISE_ERROR(BADARG_ATOM);
    }

    size_t bin_size = term_binary_size(binary);

    if (UNLIKELY(!avmpack_is_valid(term_binary_data(binary), bin_size))) {
        RAISE_ERROR(BADARG_ATOM);
    }

    term name = interop_kv_get_value_default(opts, ATOM_STR("\x4", "name"), UNDEFINED_ATOM, ctx->global);
    if (!term_is_atom(name)) {
        RAISE_ERROR(BADARG_ATOM);
    }

    struct AVMPackData *avmpack_data = NULL;
    if (term_is_refc_binary(binary)) {
        if (!term_refc_binary_is_const(binary)) {
            struct RefcBinaryAVMPack *refc_bin_avm = malloc(sizeof(struct RefcBinaryAVMPack));
            if (IS_NULL_PTR(refc_bin_avm)) {
                RAISE_ERROR(OUT_OF_MEMORY_ATOM);
            }
            avmpack_data_init(&refc_bin_avm->base, &refc_binary_avm_pack_info);
            refc_bin_avm->base.data = (const uint8_t *) term_binary_data(binary);
            struct RefcBinary *refc_bin = (struct RefcBinary *) term_refc_binary_ptr(binary);
            refc_binary_increment_refcount(refc_bin);
            refc_bin_avm->refc = refc_bin;

            avmpack_data = &refc_bin_avm->base;

        } else {
            struct ConstAVMPack *const_avm = malloc(sizeof(struct ConstAVMPack));
            if (IS_NULL_PTR(const_avm)) {
                RAISE_ERROR(OUT_OF_MEMORY_ATOM);
            }
            avmpack_data_init(&const_avm->base, &const_avm_pack_info);
            const_avm->base.data = (const uint8_t *) term_binary_data(binary);

            avmpack_data = &const_avm->base;
        }

    } else {
        uint8_t *allocated_data = malloc(bin_size);
        if (IS_NULL_PTR(allocated_data)) {
            RAISE_ERROR(OUT_OF_MEMORY_ATOM);
        }
        memcpy(allocated_data, term_binary_data(binary), bin_size);

        struct InMemoryAVMPack *in_memory_avm = malloc(sizeof(struct InMemoryAVMPack));
        if (IS_NULL_PTR(in_memory_avm)) {
            free(allocated_data);
            RAISE_ERROR(OUT_OF_MEMORY_ATOM);
        }
        avmpack_data_init(&in_memory_avm->base, &in_memory_avm_pack_info);
        in_memory_avm->base.data = (const uint8_t *) allocated_data;

        avmpack_data = &in_memory_avm->base;
    }

    if (name != UNDEFINED_ATOM) {
        avmpack_data->name_atom_id = term_to_atom_index(name);
    }

    synclist_append(&ctx->global->avmpack_data, &avmpack_data->avmpack_head);

    return OK_ATOM;
}

static term open_avm_error_tuple(Context *ctx, enum OpenAVMResult result)
{
    term reason = UNDEFINED_ATOM;
    switch (result) {
        case AVM_OPEN_FAILED_ALLOC:
            RAISE_ERROR(OUT_OF_MEMORY_ATOM);
            break;
        case AVM_OPEN_INVALID:
            reason = globalcontext_make_atom(ctx->global, ATOM_STR("\xB", "invalid_avm"));
            break;
        case AVM_OPEN_CANNOT_OPEN:
            reason = globalcontext_make_atom(ctx->global, ATOM_STR("\xB", "cannot_open"));
            break;
        case AVM_OPEN_CANNOT_READ:
            reason = globalcontext_make_atom(ctx->global, ATOM_STR("\xB", "cannot_read"));
            break;
        case AVM_OPEN_NOT_SUPPORTED:
            reason = globalcontext_make_atom(ctx->global, ATOM_STR("\xD", "not_supported"));
            break;
        case AVM_OPEN_OK:
            UNREACHABLE();
    }
    if (UNLIKELY(memory_ensure_free(ctx, TUPLE_SIZE(2)) != MEMORY_GC_OK)) {
        RAISE_ERROR(OUT_OF_MEMORY_ATOM);
    }
    term error_tuple = term_alloc_tuple(2, &ctx->heap);
    term_put_tuple_element(error_tuple, 0, ERROR_ATOM);
    term_put_tuple_element(error_tuple, 1, reason);

    return error_tuple;
}

// AtomVM extension
static term nif_atomvm_add_avm_pack_file(Context *ctx, int argc, term argv[])
{
    UNUSED(argc);

    term abs_term = argv[0];

    term opts = argv[1];
    if (!term_is_list(argv[1])) {
        RAISE_ERROR(BADARG_ATOM);
    }

    int ok;
    char *abs = interop_list_to_string(abs_term, &ok);
    if (UNLIKELY(!ok)) {
        RAISE_ERROR(BADARG_ATOM);
    }

    struct AVMPackData *avmpack_data;
    enum OpenAVMResult result = sys_open_avm_from_file(ctx->global, abs, &avmpack_data);
    if (UNLIKELY(result != AVM_OPEN_OK)) {
        free(abs);
        return open_avm_error_tuple(ctx, result);
    }

    term name = interop_kv_get_value_default(opts, ATOM_STR("\x4", "name"), UNDEFINED_ATOM, ctx->global);
    if (!term_is_atom(name)) {
        RAISE_ERROR(BADARG_ATOM);
    }

    if (name != UNDEFINED_ATOM) {
        avmpack_data->name_atom_id = term_to_atom_index(name);
    }
    synclist_prepend(&ctx->global->avmpack_data, &avmpack_data->avmpack_head);

    return OK_ATOM;
}

static term nif_atomvm_close_avm_pack(Context *ctx, int argc, term argv[])
{
    UNUSED(argc);

    term name = argv[0];
    if (UNLIKELY(!term_is_atom(name))) {
        RAISE_ERROR(BADARG_ATOM);
    }

    int name_atom_id = term_to_atom_index(name);

    struct ListHead *open_avm_packs = synclist_wrlock(&ctx->global->avmpack_data);
    struct ListHead *item;
    struct ListHead *tmp;
    bool found = false;
    MUTABLE_LIST_FOR_EACH (item, tmp, open_avm_packs) {
        struct AVMPackData *avmpack_data = GET_LIST_ENTRY(item, struct AVMPackData, avmpack_head);
        if (avmpack_data->name_atom_id == name_atom_id) {
            if (UNLIKELY(avmpack_data->in_use)) {
                return ERROR_ATOM;
            }
            found = true;
            list_remove(&avmpack_data->avmpack_head);
            avmpack_data_destroy(avmpack_data, ctx->global);
        }
    }
    synclist_unlock(&ctx->global->avmpack_data);

    if (UNLIKELY(!found)) {
        return ERROR_ATOM;
    }

    return OK_ATOM;
}

// AtomVM extension
static term nif_atomvm_get_start_beam(Context *ctx, int argc, term argv[])
{
    UNUSED(argc);

    term name = argv[0];
    if (UNLIKELY(!term_is_atom(name))) {
        RAISE_ERROR(BADARG_ATOM);
    }

    int name_atom_id = term_to_atom_index(name);

    struct ListHead *open_avm_packs = synclist_wrlock(&ctx->global->avmpack_data);
    struct ListHead *item;
    LIST_FOR_EACH (item, open_avm_packs) {
        struct AVMPackData *avmpack_data = GET_LIST_ENTRY(item, struct AVMPackData, avmpack_head);
        if (avmpack_data->name_atom_id == name_atom_id) {
            uint32_t size;
            const void *beam;
            const char *module_name;
            if (!avmpack_find_section_by_flag(avmpack_data->data, BEAM_START_FLAG, &beam, &size, &module_name)) {
                synclist_unlock(&ctx->global->avmpack_data);
                if (UNLIKELY(memory_ensure_free(ctx, TUPLE_SIZE(2)) != MEMORY_GC_OK)) {
                    RAISE_ERROR(OUT_OF_MEMORY_ATOM);
                }
                term no_start = globalcontext_make_atom(ctx->global, ATOM_STR("\xD", "no_start_beam"));
                term result = term_alloc_tuple(2, &ctx->heap);
                term_put_tuple_element(result, 0, ERROR_ATOM);
                term_put_tuple_element(result, 1, no_start);
                return result;
            }

            int module_name_len = strlen(module_name);
            int needed = TUPLE_SIZE(2) + term_binary_heap_size(module_name_len);
            if (UNLIKELY(memory_ensure_free(ctx, needed) != MEMORY_GC_OK)) {
                synclist_unlock(&ctx->global->avmpack_data);
                RAISE_ERROR(OUT_OF_MEMORY_ATOM);
            }
            term start_bin = term_from_literal_binary(module_name, module_name_len, &ctx->heap, ctx->global);
            term result = term_alloc_tuple(2, &ctx->heap);
            term_put_tuple_element(result, 0, OK_ATOM);
            term_put_tuple_element(result, 1, start_bin);
            synclist_unlock(&ctx->global->avmpack_data);
            return result;
        }
    }
    synclist_unlock(&ctx->global->avmpack_data);

    if (UNLIKELY(memory_ensure_free(ctx, TUPLE_SIZE(2)) != MEMORY_GC_OK)) {
        RAISE_ERROR(OUT_OF_MEMORY_ATOM);
    }
    term not_found = globalcontext_make_atom(ctx->global, ATOM_STR("\x12", "avm_pack_not_found"));
    term result = term_alloc_tuple(2, &ctx->heap);
    term_put_tuple_element(result, 0, ERROR_ATOM);
    term_put_tuple_element(result, 1, not_found);
    return result;
}

// AtomVM extension
static term nif_atomvm_read_priv(Context *ctx, int argc, term argv[])
{
    UNUSED(argc);

    term app_term = argv[0];
    term path_term = argv[1];
    VALIDATE_VALUE(app_term, term_is_atom);

    GlobalContext *glb = ctx->global;

    if (UNLIKELY(synclist_is_empty(&glb->avmpack_data))) {
        RAISE_ERROR(BADARG_ATOM);
    }

    atom_index_t atom_index = term_to_atom_index(app_term);
    size_t app_len;
    const uint8_t *app_data = atom_table_get_atom_string(glb->atom_table, atom_index, &app_len);

    int ok;
    char *path = interop_term_to_string(path_term, &ok);
    if (UNLIKELY(!ok)) {
        RAISE_ERROR(BADARG_ATOM);
    }
    if (UNLIKELY(!path)) {
        RAISE_ERROR(OUT_OF_MEMORY_ATOM);
    }

    int complete_path_len = app_len + strlen("/priv/") + strlen(path) + 1;
    char *complete_path = malloc(complete_path_len);
    snprintf(complete_path, complete_path_len, "%.*s/priv/%s", (int) app_len, app_data, path);
    free(path);

    const void *bin_data;
    uint32_t size;
    struct ListHead *item;
    term result = UNDEFINED_ATOM;
    struct ListHead *avmpack_data = synclist_rdlock(&glb->avmpack_data);
    LIST_FOR_EACH (item, avmpack_data) {
        struct AVMPackData *avmpack_data = GET_LIST_ENTRY(item, struct AVMPackData, avmpack_head);
        bool prev_in_use = avmpack_data->in_use;
        avmpack_data->in_use = true;
        if (avmpack_find_section_by_name(avmpack_data->data, complete_path, &bin_data, &size)) {
            uint32_t file_size = READ_32_ALIGNED((uint32_t *) bin_data);
            free(complete_path);
            complete_path = NULL;
            if (UNLIKELY(memory_ensure_free_opt(ctx, TERM_BOXED_REFC_BINARY_SIZE, MEMORY_CAN_SHRINK) != MEMORY_GC_OK)) {
                avmpack_data->in_use = prev_in_use;
                synclist_unlock(&glb->avmpack_data);
                RAISE_ERROR(OUT_OF_MEMORY_ATOM);
            }
            result = term_from_const_binary(((uint8_t *) bin_data) + sizeof(uint32_t), file_size, &ctx->heap, ctx->global);
            break;
        } else {
            avmpack_data->in_use = prev_in_use;
        }
    }
    synclist_unlock(&glb->avmpack_data);

    free(complete_path);
    return result;
}

// AtomVM extension, equivalent to erts_internal:get_creation/0
static term nif_atomvm_get_creation(Context *ctx, int argc, term argv[])
{
    UNUSED(argc);
    UNUSED(argv);

    if (UNLIKELY(memory_ensure_free_opt(ctx, term_boxed_integer_size(ctx->global->creation), MEMORY_CAN_SHRINK) != MEMORY_GC_OK)) {
        RAISE_ERROR(OUT_OF_MEMORY_ATOM);
    }

    return term_make_maybe_boxed_int64(ctx->global->creation, &ctx->heap);
}

static term nif_console_print(Context *ctx, int argc, term argv[])
{
    UNUSED(argc);

    term t = argv[0];
    if (term_is_binary(t)) {
        const char *data = term_binary_data(t);
        unsigned long n = term_binary_size(t);
        fprintf(stdout, "%.*s", (int) n, data);
    } else {
        size_t size;
        switch (interop_iolist_size(t, &size)) {
            case InteropOk:
                break;
            case InteropMemoryAllocFail:
                RAISE_ERROR(OUT_OF_MEMORY_ATOM);
            case InteropBadArg:
                RAISE_ERROR(BADARG_ATOM);
        }
        char *buf = malloc(size);
        if (IS_NULL_PTR(buf)) {
            RAISE_ERROR(OUT_OF_MEMORY_ATOM);
        }
        switch (interop_write_iolist(t, buf)) {
            case InteropOk:
                break;
            case InteropMemoryAllocFail:
                free(buf);
                RAISE_ERROR(OUT_OF_MEMORY_ATOM);
            case InteropBadArg:
                free(buf);
                RAISE_ERROR(BADARG_ATOM);
        }
        fprintf(stdout, "%.*s", (int) size, buf);
        fflush(stdout);
        free(buf);
    }
    return OK_ATOM;
}

// clang-format off
static char b64_table[64] = {'A', 'B', 'C', 'D', 'E', 'F', 'G', 'H', 'I', 'J',
                             'K', 'L', 'M', 'N', 'O', 'P', 'Q', 'R', 'S', 'T',
                             'U', 'V', 'W', 'X', 'Y', 'Z', 'a', 'b', 'c', 'd',
                             'e', 'f', 'g', 'h', 'i', 'j', 'k', 'l', 'm', 'n',
                             'o', 'p', 'q', 'r', 's', 't', 'u', 'v', 'w', 'x',
                             'y', 'z', '0', '1', '2', '3', '4', '5', '6', '7',
                             '8', '9', '+', '/'};
// clang-format on

// per https://tools.ietf.org/rfc/rfc4648.txt

static term base64_encode(Context *ctx, int argc, term argv[], bool return_binary)
{
    UNUSED(argc);
    term src = argv[0];

    size_t src_size;
    uint8_t *src_pos = NULL, *src_buf = NULL;
    if (term_is_binary(src)) {
        src_size = term_binary_size(src);
        if (src_size == 0) {
            return return_binary ? src : term_nil();
        }
    } else if (term_is_list(src)) {
        switch (interop_iolist_size(src, &src_size)) {
            case InteropOk:
                break;
            case InteropMemoryAllocFail:
                RAISE_ERROR(OUT_OF_MEMORY_ATOM);
            case InteropBadArg:
                RAISE_ERROR(BADARG_ATOM);
        }
        if (src_size == 0) {
            if (return_binary) {
                if (UNLIKELY(memory_ensure_free_opt(ctx, term_binary_heap_size(0), MEMORY_CAN_SHRINK) != MEMORY_GC_OK)) {
                    RAISE_ERROR(OUT_OF_MEMORY_ATOM);
                }
                return term_create_empty_binary(0, &ctx->heap, ctx->global);
            } else {
                return term_nil();
            }
        }
        src_buf = malloc(src_size);
        if (IS_NULL_PTR(src_buf)) {
            RAISE_ERROR(OUT_OF_MEMORY_ATOM);
        }
        switch (interop_write_iolist(src, (char *) src_buf)) {
            case InteropOk:
                break;
            case InteropMemoryAllocFail:
                free(src_buf);
                RAISE_ERROR(OUT_OF_MEMORY_ATOM);
            case InteropBadArg:
                free(src_buf);
                RAISE_ERROR(BADARG_ATOM);
        }
        src_pos = src_buf;
    } else {
        RAISE_ERROR(BADARG_ATOM);
    }
    size_t dst_size = (4 * src_size) / 3;
    size_t pad = 0;
    switch (src_size % 3) {
        case 0:
            break;
        case 1:
            pad = 2;
            dst_size++;
            break;
        case 2:
            pad = 1;
            dst_size++;
            break;
    }
    size_t dst_size_with_pad = dst_size + pad;
    size_t heap_free = return_binary ? term_binary_heap_size(dst_size_with_pad)
                                     : 2 * dst_size_with_pad;
    if (UNLIKELY(memory_ensure_free_with_roots(ctx, heap_free, 1, &src, MEMORY_CAN_SHRINK) != MEMORY_GC_OK)) {
        RAISE_ERROR(OUT_OF_MEMORY_ATOM);
    }
    // src may have been invalidated by GC
    if (term_is_binary(src)) {
        src_pos = (uint8_t *) term_binary_data(src);
    }
    term dst;
    uint8_t *dst_pos;
    if (return_binary) {
        dst = term_create_empty_binary(dst_size_with_pad, &ctx->heap, ctx->global);
        dst_pos = (uint8_t *) term_binary_data(dst);
    } else {
        dst = term_invalid_term();
        dst_pos = malloc(dst_size_with_pad);
        if (IS_NULL_PTR(dst_pos)) {
            free(src_buf);
            RAISE_ERROR(OUT_OF_MEMORY_ATOM);
        }
    }
    for (size_t i = 0; i < dst_size; ++i) {
        uint8_t accum = 0;
        switch (i & 0x03) {
            case 0:
                dst_pos[i] = b64_table[(*src_pos) >> 2];
                break;
            case 1:
                accum = ((*src_pos) & 0x03) << 4;
                src_pos++;
                if (i < dst_size - 1) {
                    accum |= ((*src_pos) & 0xF0) >> 4;
                }
                dst_pos[i] = b64_table[accum];
                break;
            case 2:
                accum = ((*src_pos) & 0x0F) << 2;
                src_pos++;
                if (i < dst_size - 1) {
                    accum |= ((*src_pos) & 0xC0) >> 6;
                }
                dst_pos[i] = b64_table[accum];
                break;
            case 3:
                dst_pos[i] = b64_table[(*src_pos) & 0x3F];
                src_pos++;
                break;
        }
    }
    free(src_buf);
    for (size_t i = 0; i < pad; ++i) {
        dst_pos[dst_size + i] = '=';
    }
    if (!return_binary) {
        dst = term_from_string(dst_pos, dst_size_with_pad, &ctx->heap);
        free(dst_pos);
    }
    return dst;
}

static inline uint8_t find_index(uint8_t c)
{
    if ('A' <= c && c <= 'Z') {
        return c - 'A';
    } else if ('a' <= c && c <= 'z') {
        return 26 + (c - 'a');
    } else if ('0' <= c && c <= '9') {
        return 52 + (c - '0');
    } else if (c == '+') {
        return 62;
    } else if (c == '/') {
        return 63;
    } else {
        return NOT_FOUND;
    }
}

static term base64_decode(Context *ctx, int argc, term argv[], bool return_binary)
{
    UNUSED(argc);
    term src = argv[0];

    size_t src_size;
    uint8_t *src_pos, *src_buf = NULL;
    if (term_is_binary(src)) {
        src_size = term_binary_size(src);
        if (src_size == 0) {
            return return_binary ? src : term_nil();
        }
        // for now, we only accept valid encodings (no whitespace)
        if (src_size % 4 != 0) {
            RAISE_ERROR(BADARG_ATOM);
        }
        src_pos = (uint8_t *) term_binary_data(src);
    } else if (term_is_list(src)) {
        switch (interop_iolist_size(src, &src_size)) {
            case InteropOk:
                break;
            case InteropMemoryAllocFail:
                RAISE_ERROR(OUT_OF_MEMORY_ATOM);
            case InteropBadArg:
                RAISE_ERROR(BADARG_ATOM);
        }
        if (src_size == 0) {
            if (return_binary) {
                if (UNLIKELY(memory_ensure_free_opt(ctx, term_binary_heap_size(0), MEMORY_CAN_SHRINK) != MEMORY_GC_OK)) {
                    RAISE_ERROR(OUT_OF_MEMORY_ATOM);
                }
                return term_create_empty_binary(0, &ctx->heap, ctx->global);
            } else {
                return term_nil();
            }
        }
        // for now, we only accept valid encodings (no whitespace)
        if (src_size % 4 != 0) {
            RAISE_ERROR(BADARG_ATOM);
        }
        src_buf = malloc(src_size);
        if (IS_NULL_PTR(src_buf)) {
            RAISE_ERROR(OUT_OF_MEMORY_ATOM);
        }
        switch (interop_write_iolist(src, (char *) src_buf)) {
            case InteropOk:
                break;
            case InteropMemoryAllocFail:
                free(src_buf);
                RAISE_ERROR(OUT_OF_MEMORY_ATOM);
            case InteropBadArg:
                free(src_buf);
                RAISE_ERROR(BADARG_ATOM);
        }
        src_pos = src_buf;
    } else {
        RAISE_ERROR(BADARG_ATOM);
    }

    size_t dst_size = (3 * src_size) / 4;
    size_t pad = 0;
    if (src_pos[src_size - 1] == '=') {
        if (src_pos[src_size - 2] == '=') {
            pad = 2;
        } else {
            pad = 1;
        }
    }
    dst_size -= pad;
    size_t heap_free = return_binary ? term_binary_heap_size(dst_size)
                                     : 2 * dst_size;
    if (UNLIKELY(memory_ensure_free_with_roots(ctx, heap_free, 1, &src, MEMORY_CAN_SHRINK) != MEMORY_GC_OK)) {
        RAISE_ERROR(OUT_OF_MEMORY_ATOM);
    }
    term dst = term_invalid_term();
    uint8_t *dst_pos, *dst_buf = NULL;
    if (return_binary) {
        dst = term_create_empty_binary(dst_size, &ctx->heap, ctx->global);
        dst_pos = (uint8_t *) term_binary_data(dst);
    } else {
        dst_buf = malloc(dst_size);
        if (IS_NULL_PTR(dst_buf)) {
            free(src_buf);
            RAISE_ERROR(OUT_OF_MEMORY_ATOM);
        }
        dst_pos = dst_buf;
    }
    if (term_is_binary(src)) {
        src_pos = (uint8_t *) term_binary_data(src);
    }
    size_t n = src_size - pad;
    for (size_t i = 0; i < n; ++i) {
        uint8_t octet = find_index(src_pos[i]);
        if (octet == NOT_FOUND) {
            free(src_buf);
            free(dst_buf);
            RAISE_ERROR(BADARG_ATOM);
        }
        switch (i & 0x03) {
            case 0:
                *dst_pos = octet << 2;
                break;
            case 1:
                *dst_pos |= octet >> 4;
                if ((pad != 2) || i < n - 1) {
                    dst_pos++;
                    *dst_pos = (octet & 0x0F) << 4;
                }
                break;
            case 2:
                *dst_pos |= (octet & 0xFC) >> 2;
                if ((pad != 1) || i < n - 1) {
                    dst_pos++;
                    *dst_pos = (octet & 0x03) << 6;
                }
                break;
            case 3:
                *dst_pos |= octet;
                dst_pos++;
                break;
        }
    }
    free(src_buf);
    if (!return_binary) {
        dst = term_from_string(dst_buf, dst_size, &ctx->heap);
        free(dst_buf);
    }
    return dst;
}

static term nif_base64_encode(Context *ctx, int argc, term argv[])
{
    return base64_encode(ctx, argc, argv, true);
}

static term nif_base64_decode(Context *ctx, int argc, term argv[])
{
    return base64_decode(ctx, argc, argv, true);
}

static term nif_base64_encode_to_string(Context *ctx, int argc, term argv[])
{
    return base64_encode(ctx, argc, argv, false);
}

static term nif_base64_decode_to_string(Context *ctx, int argc, term argv[])
{
    return base64_decode(ctx, argc, argv, false);
}

static term nif_code_all_loaded(Context *ctx, int argc, term argv[])
{
    UNUSED(argc);
    UNUSED(argv);

    term result = term_nil();
    int loaded_modules_count = ctx->global->loaded_modules_count;
    if (UNLIKELY(memory_ensure_free(ctx, LIST_SIZE(loaded_modules_count, TUPLE_SIZE(2))) != MEMORY_GC_OK)) {
        RAISE_ERROR(OUT_OF_MEMORY_ATOM);
    }

    for (int ix = 0; ix < loaded_modules_count; ix++) {
        Module *module = globalcontext_get_module_by_index(ctx->global, ix);
        term module_tuple = term_alloc_tuple(2, &ctx->heap);
        term_put_tuple_element(module_tuple, 0, module_get_name(module));
        term_put_tuple_element(module_tuple, 1, UNDEFINED_ATOM);
        result = term_list_prepend(module_tuple, result, &ctx->heap);
    }

    return result;
}

struct CodeAllAvailableAcc
{
    Context *ctx;
    struct AVMPackData *avmpack_data;
    term result;
    size_t acc_count;
};

static void *nif_code_all_available_fold(void *accum, const void *section_ptr, uint32_t section_size, const void *beam_ptr, uint32_t flags, const char *section_name)
{
    UNUSED(section_ptr);
    UNUSED(section_size);
    UNUSED(beam_ptr);
    UNUSED(flags);

    struct CodeAllAvailableAcc *acc = (struct CodeAllAvailableAcc *) accum;
    size_t section_name_len = strlen(section_name);
    if (flags & BEAM_CODE_FLAG && section_name_len > 5 && section_name_len < 260) {
        size_t module_name_len = section_name_len - 5;
        if (memcmp(".beam", section_name + module_name_len, 5) == 0) {
            bool loaded;
            if (acc->avmpack_data->in_use) {
                // Check if module is loaded
                atom_index_t module_name_ix;
                enum AtomTableEnsureAtomResult ensure_result = atom_table_ensure_atom(acc->ctx->global->atom_table, (const uint8_t *) section_name, module_name_len, AtomTableAlreadyExisting, &module_name_ix);
                if (UNLIKELY(ensure_result != AtomTableEnsureAtomOk)) {
                    loaded = false;
                } else {
                    Module *loaded_module = globalcontext_get_module(acc->ctx->global, module_name_ix);
                    loaded = loaded_module != NULL;
                }
            } else {
                loaded = false;
            }
            if (!loaded) {
                acc->acc_count++;
                if (!term_is_invalid_term(acc->result)) {
                    term module_tuple = term_alloc_tuple(3, &acc->ctx->heap);
                    term_put_tuple_element(module_tuple, 0, term_from_const_binary(section_name, module_name_len, &acc->ctx->heap, acc->ctx->global));
                    term_put_tuple_element(module_tuple, 1, UNDEFINED_ATOM);
                    term_put_tuple_element(module_tuple, 2, FALSE_ATOM);
                    acc->result = term_list_prepend(module_tuple, acc->result, &acc->ctx->heap);
                }
            }
        }
    }
    return accum;
}

static term nif_code_all_available(Context *ctx, int argc, term argv[])
{
    UNUSED(argc);
    UNUSED(argv);

    // We return the list of loaded modules and all modules that are
    // found in loaded avm packs.
    struct ListHead *item;
    struct ListHead *avmpack_data = synclist_rdlock(&ctx->global->avmpack_data);
    struct CodeAllAvailableAcc acc;
    acc.ctx = ctx;
    acc.result = term_invalid_term();
    acc.acc_count = 0;
    LIST_FOR_EACH (item, avmpack_data) {
        struct AVMPackData *avmpack_data = GET_LIST_ENTRY(item, struct AVMPackData, avmpack_head);
        acc.avmpack_data = avmpack_data;
        avmpack_fold(&acc, avmpack_data->data, nif_code_all_available_fold);
    }

    size_t available_count = acc.acc_count + ctx->global->loaded_modules_count;

    if (UNLIKELY(memory_ensure_free(ctx, LIST_SIZE(available_count, TUPLE_SIZE(3) + TERM_BOXED_REFC_BINARY_SIZE)) != MEMORY_GC_OK)) {
        synclist_unlock(&ctx->global->avmpack_data);
        RAISE_ERROR(OUT_OF_MEMORY_ATOM);
    }

    // List may be incomplete if modules are loaded while we are iterating on them
    acc.acc_count = 0;
    acc.result = term_nil();
    LIST_FOR_EACH (item, avmpack_data) {
        struct AVMPackData *avmpack_data = GET_LIST_ENTRY(item, struct AVMPackData, avmpack_head);
        acc.avmpack_data = avmpack_data;
        avmpack_fold(&acc, avmpack_data->data, nif_code_all_available_fold);
    }
    synclist_unlock(&ctx->global->avmpack_data);

    for (size_t ix = 0; ix < available_count - acc.acc_count; ix++) {
        Module *module = globalcontext_get_module_by_index(ctx->global, ix);
        term module_tuple = term_alloc_tuple(3, &ctx->heap);
        term module_atom = module_get_name(module);
        atom_index_t module_atom_ix = term_to_atom_index(module_atom);
        size_t module_atom_len;
        const uint8_t *data = atom_table_get_atom_string(ctx->global->atom_table, module_atom_ix, &module_atom_len);
        term module_name_binary = term_from_const_binary(data, module_atom_len, &ctx->heap, ctx->global);
        term_put_tuple_element(module_tuple, 0, module_name_binary);
        term_put_tuple_element(module_tuple, 1, UNDEFINED_ATOM);
        term_put_tuple_element(module_tuple, 2, TRUE_ATOM);
        acc.result = term_list_prepend(module_tuple, acc.result, &ctx->heap);
    }

    return acc.result;
}

static term nif_code_load_abs(Context *ctx, int argc, term argv[])
{
    UNUSED(argc);

    term abs_term = argv[0];

    int ok;
    char *abs = interop_list_to_string(abs_term, &ok);
    if (UNLIKELY(!ok)) {
        RAISE_ERROR(BADARG_ATOM);
    }
    char *path = malloc(strlen(abs) + strlen(".beam") + 1);
    if (IS_NULL_PTR(path)) {
        free(abs);
        RAISE_ERROR(OUT_OF_MEMORY_ATOM);
    }
    strcpy(path, abs);
    strcat(path, ".beam");

    Module *new_module = sys_load_module_from_file(ctx->global, path);
    free(abs);
    free(path);
    if (IS_NULL_PTR(new_module)) {
        RAISE_ERROR(OUT_OF_MEMORY_ATOM);
    }

    if (UNLIKELY(globalcontext_insert_module(ctx->global, new_module) < 0)) {
        return ERROR_ATOM;
    }

    term module_name = module_get_atom_term_by_id(new_module, 1);

    if (UNLIKELY(memory_ensure_free(ctx, TUPLE_SIZE(2)) != MEMORY_GC_OK)) {
        RAISE_ERROR(OUT_OF_MEMORY_ATOM);
    }
    term result = term_alloc_tuple(2, &ctx->heap);
    term_put_tuple_element(result, 0, MODULE_ATOM);
    term_put_tuple_element(result, 1, module_name);

    return result;
}

static term nif_code_load_binary(Context *ctx, int argc, term argv[])
{
    UNUSED(argc);

    term module_name = argv[0];
    if (UNLIKELY(!term_is_atom(module_name))) {
        RAISE_ERROR(BADARG_ATOM);
    }

    term file_name = argv[1];
    UNUSED(file_name);

    term binary = argv[2];
    if (UNLIKELY(!term_is_binary(binary))) {
        RAISE_ERROR(BADARG_ATOM);
    }

    const uint8_t *data;
    size_t bin_size = term_binary_size(binary);
    if (term_is_refc_binary(binary)) {
        if (!term_refc_binary_is_const(binary)) {
            // TODO: track this and decrement when we free the Module
            refc_binary_increment_refcount((struct RefcBinary *) term_refc_binary_ptr(binary));
        }
        data = (const uint8_t *) term_binary_data(binary);
    } else {
        uint8_t *allocated_data = malloc(bin_size);
        if (IS_NULL_PTR(allocated_data)) {
            RAISE_ERROR(OUT_OF_MEMORY_ATOM);
        }
        memcpy(allocated_data, term_binary_data(binary), bin_size);
        data = allocated_data;
    }

    Module *new_module = module_new_from_iff_binary(ctx->global, data, bin_size);
    if (IS_NULL_PTR(new_module)) {
        RAISE_ERROR(OUT_OF_MEMORY_ATOM);
    }
    new_module->module_platform_data = NULL;

    if (UNLIKELY(globalcontext_insert_module(ctx->global, new_module) < 0)) {
        return ERROR_ATOM;
    }

    if (UNLIKELY(memory_ensure_free(ctx, TUPLE_SIZE(2)) != MEMORY_GC_OK)) {
        RAISE_ERROR(OUT_OF_MEMORY_ATOM);
    }

    term result = term_alloc_tuple(2, &ctx->heap);
    term_put_tuple_element(result, 0, MODULE_ATOM);
    term_put_tuple_element(result, 1, module_name);

    return result;
}

static const char *const embedded_atom = ATOM_STR("\x8", "embedded");

static term nif_code_ensure_loaded(Context *ctx, int argc, term argv[])
{
    UNUSED(argc);

    term module_atom = argv[0];
    if (UNLIKELY(!term_is_atom(module_atom))) {
        RAISE_ERROR(BADARG_ATOM);
    }

    Module *found_module = globalcontext_get_module(ctx->global, term_to_atom_index(module_atom));

    if (UNLIKELY(memory_ensure_free(ctx, TUPLE_SIZE(2)) != MEMORY_GC_OK)) {
        RAISE_ERROR(OUT_OF_MEMORY_ATOM);
    }

    term result = term_alloc_tuple(2, &ctx->heap);

    if (UNLIKELY(!found_module)) {
        term_put_tuple_element(result, 0, ERROR_ATOM);
        term_put_tuple_element(result, 1, globalcontext_make_atom(ctx->global, embedded_atom));
    } else {
        term_put_tuple_element(result, 0, MODULE_ATOM);
        term_put_tuple_element(result, 1, module_atom);
    }

    return result;
}

static term nif_erlang_module_loaded(Context *ctx, int argc, term argv[])
{
    UNUSED(argc);

    term module_atom = argv[0];
    VALIDATE_VALUE(module_atom, term_is_atom);

    atom_index_t module_name_ix = term_to_atom_index(module_atom);
    Module *module = globalcontext_get_module(ctx->global, module_name_ix);

    return module != NULL ? TRUE_ATOM : FALSE_ATOM;
}

static term nif_erlang_nif_error(Context *ctx, int argc, term argv[])
{
    UNUSED(argc);
    UNUSED(argv);

    RAISE_ERROR(UNDEF_ATOM);
}

static term nif_lists_reverse(Context *ctx, int argc, term argv[])
{
    // Compared to erlang version, compute the length of the list and allocate
    // at once the space for the reverse.
    int proper;
    size_t len = term_list_length(argv[0], &proper);
    if (UNLIKELY(!proper)) {
        RAISE_ERROR(BADARG_ATOM);
    }

    if (UNLIKELY(memory_ensure_free_with_roots(ctx, len * CONS_SIZE, argc, argv, MEMORY_CAN_SHRINK) != MEMORY_GC_OK)) {
        RAISE_ERROR(OUT_OF_MEMORY_ATOM);
    }

    term result = term_nil();
    if (argc == 2) {
        result = argv[1];
    }
    term list_crsr = argv[0];
    while (!term_is_nil(list_crsr)) {
        // term is a proper list as verified above
        term *list_ptr = term_get_list_ptr(list_crsr);
        result = term_list_prepend(list_ptr[LIST_HEAD_INDEX], result, &ctx->heap);
        list_crsr = list_ptr[LIST_TAIL_INDEX];
    }
    return result;
}

// assumption: size is at least 1
static int sort_keys_uniq(term *keys, int size, GlobalContext *global)
{
    int k = size;
    while (1 < k) {
        int max_pos = 0;
        for (int i = 1; i < k; i++) {
            term t_max = keys[max_pos];
            term t = keys[i];
            // TODO: not sure if exact is the right choice here
            TermCompareResult result = term_compare(t, t_max, TermCompareExact, global);
            if (result == TermGreaterThan) {
                max_pos = i;
            } else if (UNLIKELY(result == TermCompareMemoryAllocFail)) {
                return -1;
            }
        }
        if (max_pos != k - 1) {
            term tmp = keys[k - 1];
            keys[k - 1] = keys[max_pos];
            keys[max_pos] = tmp;
        }
        k--;
        // keys[k..size] sorted
    }

    int j = 1;
    term last_seen = keys[0];
    for (int i = 1; i < size; i++) {
        if (keys[i] != last_seen) {
            last_seen = keys[i];
            keys[j] = last_seen;
            j++;
        }
    }

    return j;
}

static term nif_maps_from_keys(Context *ctx, int argc, term argv[])
{
    UNUSED(argc);

    VALIDATE_VALUE(argv[0], term_is_list);

    if (term_is_nil(argv[0])) {
        int required_size = TUPLE_SIZE(0) + TERM_MAP_SIZE(0);
        if (UNLIKELY(memory_ensure_free_opt(ctx, required_size, MEMORY_CAN_SHRINK) != MEMORY_GC_OK)) {
            RAISE_ERROR(OUT_OF_MEMORY_ATOM);
        }
        return term_alloc_map_maybe_shared(0, term_invalid_term(), &ctx->heap);
    }

    int proper;
    avm_int_t len = term_list_length(argv[0], &proper);
    if (UNLIKELY(!proper)) {
        RAISE_ERROR(BADARG_ATOM);
    }

    int required_size = TUPLE_SIZE(len) + TERM_MAP_SHARED_SIZE(len);
    if (UNLIKELY(memory_ensure_free_with_roots(ctx, required_size, 2, argv, MEMORY_CAN_SHRINK) != MEMORY_GC_OK)) {
        RAISE_ERROR(OUT_OF_MEMORY_ATOM);
    }
    term keys_tuple = term_alloc_tuple(len, &ctx->heap);

    term l = argv[0];
    for (int i = 0; i < len; i++) {
        term element = term_get_list_head(l);
        term_put_tuple_element(keys_tuple, i, element);
        l = term_get_list_tail(l);
    }

    term *keys = term_to_term_ptr(keys_tuple);
    int uniq = sort_keys_uniq(keys + 1, len, ctx->global);
    if (UNLIKELY(uniq < 0)) {
        RAISE_ERROR(OUT_OF_MEMORY_ATOM);
    }
    if (len != uniq) {
        term_truncate_boxed(keys_tuple, uniq, &ctx->heap);
        len = uniq;
    }

    term value = argv[1];

    term map = term_alloc_map_maybe_shared(len, keys_tuple, &ctx->heap);
    for (int i = 0; i < len; i++) {
        term_set_map_value(map, i, value);
    }

    return map;
}

static term nif_maps_next(Context *ctx, int argc, term argv[])
{
    UNUSED(argc);

    if (argv[0] == NONE_ATOM) {
        return NONE_ATOM;
    }

    term iterator = argv[0];
    VALIDATE_VALUE(iterator, term_is_nonempty_list);

    term post = term_get_list_head(iterator);
    if (UNLIKELY(!term_is_integer(post) && !term_is_list(post))) {
        RAISE_ERROR(BADARG_ATOM);
    }

    term map = term_get_list_tail(iterator);
    VALIDATE_VALUE(map, term_is_map);

    int pos;
    if (term_is_integer(post)) {
        int size = term_get_map_size(map);
        pos = term_to_int(post);
        if (pos >= size) {
            return NONE_ATOM;
        }
    } else if (term_is_nil(post)) {
        return NONE_ATOM;
    } else {
        pos = term_find_map_pos(map, term_get_list_head(post), ctx->global);
        if (pos == TERM_MAP_NOT_FOUND) {
            return NONE_ATOM;
        }
    }

    if (UNLIKELY(memory_ensure_free_with_roots(ctx, 6, 1, &iterator, MEMORY_CAN_SHRINK) != MEMORY_GC_OK)) {
        RAISE_ERROR(OUT_OF_MEMORY_ATOM);
    }

    // recompute all the terms we need (after possible GC)
    map = term_get_list_tail(iterator);
    post = term_get_list_head(iterator);
    term key = term_get_map_key(map, pos);
    term value = term_get_map_value(map, pos);
    term next_pos;
    if (term_is_integer(post)) {
        next_pos = term_from_int(pos + 1);
    } else {
        next_pos = term_get_list_tail(post);
    }

    term next_iterator = term_list_prepend(next_pos, map, &ctx->heap);
    term ret = term_alloc_tuple(3, &ctx->heap);
    term_put_tuple_element(ret, 0, key);
    term_put_tuple_element(ret, 1, value);
    term_put_tuple_element(ret, 2, next_iterator);

    return ret;
}

static bool encoding_from_atom(term encoding_atom, enum CharDataEncoding *encoding)
{
    switch (encoding_atom) {
        case LATIN1_ATOM:
            *encoding = Latin1Encoding;
            return true;
        case UTF8_ATOM:
        case UNICODE_ATOM:
            *encoding = UTF8Encoding;
            return true;
        default:
            return false;
    }
}

static term nif_unicode_characters_to_list(Context *ctx, int argc, term argv[])
{
    enum CharDataEncoding in_encoding = UTF8Encoding;
    bool has_in_encoding = argc == 2;
    if (has_in_encoding) {
        term in_encoding_atom = argv[1];
        if (UNLIKELY(!encoding_from_atom(in_encoding_atom, &in_encoding))) {
            RAISE_ERROR(BADARG_ATOM);
        }
    }
    size_t size;
    size_t rest_size;
    enum UnicodeConversionResult conv_result = interop_chardata_to_bytes_size(argv[0], &size, &rest_size, in_encoding, UCS4NativeEncoding);
    if (UNLIKELY(conv_result == UnicodeMemoryAllocFail)) {
        RAISE_ERROR(OUT_OF_MEMORY_ATOM);
    }
    if (UNLIKELY(conv_result == UnicodeBadArg)) {
        RAISE_ERROR(BADARG_ATOM);
    }
    size_t len = size / sizeof(uint32_t);
    uint32_t *chars = malloc(size);
    // fun fact: malloc(size) when size is 0, on some platforms may return NULL, causing a failure here
    // so in order to avoid out_of_memory (while having plenty of memory) let's treat size==0 as a
    // special case
    if (UNLIKELY((chars == NULL) && (size != 0))) {
        RAISE_ERROR(OUT_OF_MEMORY_ATOM);
    }
    size_t needed_terms = CONS_SIZE * len;
    if (UNLIKELY(conv_result == UnicodeError || conv_result == UnicodeIncompleteTransform)) {
        needed_terms += rest_size + TUPLE_SIZE(3);
    }
    if (UNLIKELY(conv_result == UnicodeBadArg)) {
        free(chars);
        RAISE_ERROR(BADARG_ATOM);
    }
    if (UNLIKELY(memory_ensure_free_with_roots(ctx, needed_terms, 1, argv, MEMORY_CAN_SHRINK) != MEMORY_GC_OK)) {
        free(chars);
        RAISE_ERROR(OUT_OF_MEMORY_ATOM);
    }
    term rest;
    conv_result = interop_chardata_to_bytes(argv[0], (uint8_t *) chars, &rest, in_encoding, UCS4NativeEncoding, &ctx->heap);
    if (UNLIKELY(conv_result == UnicodeMemoryAllocFail)) {
        free(chars);
        RAISE_ERROR(OUT_OF_MEMORY_ATOM);
    }
    term result = term_nil();
    uint32_t *crsr = chars + len - 1;
    for (size_t index_list = len; index_list > 0; index_list--) {
        result = term_list_prepend(term_from_int(*crsr--), result, &ctx->heap);
    }
    free(chars);
    if (LIKELY(conv_result == UnicodeOk)) {
        return result;
    }
    term result_tuple = term_alloc_tuple(3, &ctx->heap);
    term_put_tuple_element(result_tuple, 0, conv_result == UnicodeError ? ERROR_ATOM : INCOMPLETE_ATOM);
    term_put_tuple_element(result_tuple, 1, result);
    term_put_tuple_element(result_tuple, 2, rest);
    return result_tuple;
}

static term nif_unicode_characters_to_binary(Context *ctx, int argc, term argv[])
{
    enum CharDataEncoding in_encoding = UTF8Encoding;
    enum CharDataEncoding out_encoding = UTF8Encoding;
    bool has_in_encoding = argc > 1;
    bool has_out_encoding = argc == 3;
    if (has_in_encoding) {
        term in_encoding_atom = argv[1];
        if (UNLIKELY(!encoding_from_atom(in_encoding_atom, &in_encoding))) {
            RAISE_ERROR(BADARG_ATOM);
        }
    }
    if (has_out_encoding) {
        term out_encoding_atom = argv[2];
        if (UNLIKELY(!encoding_from_atom(out_encoding_atom, &out_encoding))) {
            RAISE_ERROR(BADARG_ATOM);
        }
    }
    size_t len;
    size_t rest_size;
    enum UnicodeConversionResult conv_result = interop_chardata_to_bytes_size(argv[0], &len, &rest_size, in_encoding, out_encoding);
    if (UNLIKELY(conv_result == UnicodeMemoryAllocFail)) {
        RAISE_ERROR(OUT_OF_MEMORY_ATOM);
    }
    if (UNLIKELY(conv_result == UnicodeBadArg)) {
        RAISE_ERROR(BADARG_ATOM);
    }
    size_t needed_terms = term_binary_heap_size(len);
    if (UNLIKELY(conv_result == UnicodeError || conv_result == UnicodeIncompleteTransform)) {
        needed_terms += TUPLE_SIZE(3) + rest_size;
    }
    if (UNLIKELY(conv_result == UnicodeBadArg)) {
        RAISE_ERROR(BADARG_ATOM);
    }
    if (UNLIKELY(memory_ensure_free_with_roots(ctx, needed_terms, 1, argv, MEMORY_CAN_SHRINK) != MEMORY_GC_OK)) {
        RAISE_ERROR(OUT_OF_MEMORY_ATOM);
    }
    term result = term_create_uninitialized_binary(len, &ctx->heap, ctx->global);
    uint8_t *binary_data = (uint8_t *) term_binary_data(result);
    term rest;
    conv_result = interop_chardata_to_bytes(argv[0], binary_data, &rest, in_encoding, out_encoding, &ctx->heap);
    if (UNLIKELY(conv_result == UnicodeMemoryAllocFail)) {
        RAISE_ERROR(OUT_OF_MEMORY_ATOM);
    }
    if (LIKELY(conv_result == UnicodeOk)) {
        return result;
    }
    term result_tuple = term_alloc_tuple(3, &ctx->heap);
    term_put_tuple_element(result_tuple, 0, conv_result == UnicodeError ? ERROR_ATOM : INCOMPLETE_ATOM);
    term_put_tuple_element(result_tuple, 1, result);
    term_put_tuple_element(result_tuple, 2, rest);
    return result_tuple;
}

static term nif_erlang_lists_subtract(Context *ctx, int argc, term argv[])
{
    UNUSED(argc)

    term list1 = argv[0];
    term list2 = argv[1];

    VALIDATE_VALUE(list1, term_is_list);
    VALIDATE_VALUE(list2, term_is_list);

    int proper;
    int len = term_list_length(list1, &proper);
    if (UNLIKELY(!proper)) {
        RAISE_ERROR(BADARG_ATOM);
    }

    int proper2;
    term_list_length(list2, &proper2);
    if (UNLIKELY(!proper2)) {
        RAISE_ERROR(BADARG_ATOM);
    }

    if (term_is_nil(list1)) {
        return term_nil();
    }

    if (term_is_nil(list2)) {
        return list1;
    }

    term *cons = malloc(len * sizeof(term));
    if (IS_NULL_PTR(cons)) {
        RAISE_ERROR(OUT_OF_MEMORY_ATOM);
    }
    int i = 0;
    term list = list1;

    while (!term_is_nil(list)) {
        cons[i] = list;
        list = term_get_list_tail(list);
        i++;
    }

    int last_filtered_idx = -1;

    while (!term_is_nil(list2)) {
        term to_nullify = term_get_list_head(list2);

        for (int i = 0; i < len; i++) {
            if (term_is_invalid_term(cons[i])) {
                continue;
            }
            term item = term_get_list_head(cons[i]);
            TermCompareResult cmp_result = term_compare(to_nullify, item, TermCompareExact, ctx->global);

            if (UNLIKELY(cmp_result == TermCompareMemoryAllocFail)) {
                free(cons);
                RAISE_ERROR(OUT_OF_MEMORY_ATOM);
            }
            if (cmp_result == TermEquals) {
                if (last_filtered_idx < i) {
                    last_filtered_idx = i;
                }
                cons[i] = term_invalid_term();
                break;
            }
        }
        list2 = term_get_list_tail(list2);
    }

    if (last_filtered_idx == -1) {
        free(cons);
        return list1;
    }

    term result;
    if (last_filtered_idx < len - 1) {
        // GC including new tail which is at last_filtered_idx + 1 (last_filtered_idx was filtered)
        if (UNLIKELY(memory_ensure_free_with_roots(ctx, (last_filtered_idx + 1) * CONS_SIZE, last_filtered_idx + 2, cons, MEMORY_CAN_SHRINK) != MEMORY_GC_OK)) {
            free(cons);
            RAISE_ERROR(OUT_OF_MEMORY_ATOM);
        }
        result = cons[last_filtered_idx + 1];
    } else {
        // if last_filtered_idx == len -1, tail is nil
        if (UNLIKELY(memory_ensure_free_with_roots(ctx, (last_filtered_idx + 1) * CONS_SIZE, last_filtered_idx, cons, MEMORY_CAN_SHRINK) != MEMORY_GC_OK)) {
            free(cons);
            RAISE_ERROR(OUT_OF_MEMORY_ATOM);
        }
        result = term_nil();
    }

    for (int i = last_filtered_idx - 1; i >= 0; i--) {
        if (!term_is_invalid_term(cons[i])) {
            term item = term_get_list_head(cons[i]);
            result = term_list_prepend(item, result, &ctx->heap);
        }
    }

    free(cons);
    return result;
}

#ifdef WITH_ZLIB
static term nif_zlib_compress_1(Context *ctx, int argc, term argv[])
{
    UNUSED(argc)

    term error = OK_ATOM;

    Bytef *output_buf = NULL;
    char *input_buf = NULL;
    size_t input_size = 0;
    char *alloc_ptr = NULL;

    term input = argv[0];
    if (LIKELY(term_is_list(input))) {
        term status = iolist_to_buffer(input, &input_buf, &input_size);
        if (UNLIKELY(status != OK_ATOM)) {
            error = status;
            goto cleanup;
        }

        bool allocated = input_size > 0;
        if (allocated) {
            alloc_ptr = input_buf;
        } else {
            input_buf = "";
            input_size = 0;
        }
    } else if (LIKELY(term_is_binary(input))) {
        input_buf = (char *) term_binary_data(input);
        input_size = term_binary_size(input);
    } else {
        error = BADARG_ATOM;
        goto cleanup;
    }

    // to_allocate is an upper bound for compression size
    // changes to actual size after calling compress
    uLong to_allocate = compressBound(input_size);
    // TODO: use `to_allocate` binary directly instead of allocating a buffer
    // Currently not possible, there's no way to shrink backing buffer for the binary
    output_buf = malloc(to_allocate);
    if (IS_NULL_PTR(output_buf)) {
        error = OUT_OF_MEMORY_ATOM;
        goto cleanup;
    }

    int z_ret = compress(output_buf, &to_allocate, (const Bytef *) input_buf, input_size);
    if (UNLIKELY(z_ret != Z_OK)) {
        error = OUT_OF_MEMORY_ATOM;
        goto cleanup;
    }

    if (UNLIKELY(memory_ensure_free(ctx, term_binary_data_size_in_terms(to_allocate)) != MEMORY_GC_OK)) {
        error = OUT_OF_MEMORY_ATOM;
        goto cleanup;
    }
    term bin_res = term_from_literal_binary(output_buf, to_allocate, &ctx->heap, ctx->global);

cleanup:
    free(alloc_ptr);
    free(output_buf);
    if (UNLIKELY(error != OK_ATOM)) {
        RAISE_ERROR(error);
    }
    return bin_res;
}
#endif
#ifndef WITH_ZLIB
static term nif_zlib_compress_1(Context *ctx, int argc, term argv[])
{
    UNUSED(argc)
    UNUSED(argv)
    UNUSED(ctx)
    fprintf(stderr, "Error: zlib library needed to use zlib:compress/1\n");
    RAISE_ERROR(UNDEFINED_ATOM);
}
#endif

//
// MAINTENANCE NOTE: Exception handling for fp operations using math
// error handling is designed to be thread-safe, as errors are specified
// to be stored as thread-local data.  The maybe_clear_exception and
// clear_exception functions must ONLY be called within the execution
// extent of a single Nif call, in order to guarantee thread-safety.
//

typedef avm_float_t (*unary_math_f)(avm_float_t x);
typedef avm_float_t (*binary_math_f)(avm_float_t x, avm_float_t y);

static void maybe_clear_exceptions()
{
#ifdef HAVE_PRAGMA_STDC_FENV_ACCESS
    feclearexcept(FE_DIVBYZERO | FE_INVALID);
#endif
}

static term get_exception(avm_float_t f)
{
#ifdef HAVE_PRAGMA_STDC_FENV_ACCESS
#pragma STDC FENV_ACCESS ON
    UNUSED(f)
    if (fetestexcept(FE_DIVBYZERO | FE_INVALID)) {
        return BADARITH_ATOM;
    } else {
        return OK_ATOM;
    }
#else
    return !isfinite(f) ? BADARITH_ATOM : OK_ATOM;
#endif
}

static term math_unary_op(Context *ctx, term x_term, unary_math_f f)
{
#ifdef HAVE_PRAGMA_STDC_FENV_ACCESS
#pragma STDC FENV_ACCESS ON
#endif
    avm_float_t x = term_conv_to_float(x_term);
    maybe_clear_exceptions();
    avm_float_t y = f(x);
    term exception = get_exception(y);
    if (exception != OK_ATOM) {
        return exception;
    }

    if (UNLIKELY(memory_ensure_free_opt(ctx, FLOAT_SIZE, MEMORY_CAN_SHRINK) != MEMORY_GC_OK)) {
        return OUT_OF_MEMORY_ATOM;
    }
    return term_from_float(y, &ctx->heap);
}

static term math_binary_op(Context *ctx, term x_term, term y_term, binary_math_f f)
{
#ifdef HAVE_PRAGMA_STDC_FENV_ACCESS
#pragma STDC FENV_ACCESS ON
#endif
    avm_float_t x = term_conv_to_float(x_term);
    avm_float_t y = term_conv_to_float(y_term);
    maybe_clear_exceptions();
    avm_float_t z = f(x, y);
    term exception = get_exception(z);
    if (exception != OK_ATOM) {
        return exception;
    }

    if (UNLIKELY(memory_ensure_free_opt(ctx, FLOAT_SIZE, MEMORY_CAN_SHRINK) != MEMORY_GC_OK)) {
        return OUT_OF_MEMORY_ATOM;
    }
    return term_from_float(z, &ctx->heap);
}

#define DEFINE_UNARY_MATH_OP(moniker)                                   \
    static avm_float_t math_##moniker(avm_float_t x)                    \
    {                                                                   \
        return moniker(x);                                              \
    }                                                                   \
                                                                        \
    static term nif_math_##moniker(Context *ctx, int argc, term argv[]) \
    {                                                                   \
        UNUSED(argc);                                                   \
        VALIDATE_VALUE(argv[0], term_is_number);                        \
        term t = math_unary_op(ctx, argv[0], math_##moniker);           \
        if (term_is_atom(t)) {                                          \
            RAISE_ERROR(t);                                             \
        } else {                                                        \
            return t;                                                   \
        }                                                               \
    }

#define DEFINE_BINARY_MATH_OP(moniker)                                  \
    static avm_float_t math_##moniker(avm_float_t x, avm_float_t y)     \
    {                                                                   \
        return moniker(x, y);                                           \
    }                                                                   \
                                                                        \
    static term nif_math_##moniker(Context *ctx, int argc, term argv[]) \
    {                                                                   \
        UNUSED(argc);                                                   \
        VALIDATE_VALUE(argv[0], term_is_number);                        \
        VALIDATE_VALUE(argv[1], term_is_number);                        \
        term t = math_binary_op(ctx, argv[0], argv[1], math_##moniker); \
        if (term_is_atom(t)) {                                          \
            RAISE_ERROR(t);                                             \
        } else {                                                        \
            return t;                                                   \
        }                                                               \
    }

DEFINE_UNARY_MATH_OP(cos)
DEFINE_UNARY_MATH_OP(acos)
DEFINE_UNARY_MATH_OP(acosh)
DEFINE_UNARY_MATH_OP(asin)
DEFINE_UNARY_MATH_OP(asinh)
DEFINE_UNARY_MATH_OP(atan)
DEFINE_BINARY_MATH_OP(atan2)
DEFINE_UNARY_MATH_OP(atanh)
DEFINE_UNARY_MATH_OP(ceil)
DEFINE_UNARY_MATH_OP(cosh)
DEFINE_UNARY_MATH_OP(exp)
DEFINE_UNARY_MATH_OP(floor)
DEFINE_BINARY_MATH_OP(fmod)
DEFINE_UNARY_MATH_OP(log)
DEFINE_UNARY_MATH_OP(log10)
DEFINE_UNARY_MATH_OP(log2)
DEFINE_BINARY_MATH_OP(pow)
DEFINE_UNARY_MATH_OP(sin)
DEFINE_UNARY_MATH_OP(sinh)
DEFINE_UNARY_MATH_OP(sqrt)
DEFINE_UNARY_MATH_OP(tan)
DEFINE_UNARY_MATH_OP(tanh)<|MERGE_RESOLUTION|>--- conflicted
+++ resolved
@@ -1922,7 +1922,6 @@
     const char *bin_data = term_binary_data(bin_term);
     int bin_data_size = term_binary_size(bin_term);
 
-<<<<<<< HEAD
     int64_t value;
     int parse_res
         = int64_parse_ascii_buf(bin_data, bin_data_size, base, BufToInt64NoOptions, &value);
@@ -1937,13 +1936,6 @@
         }
         return make_bigint(ctx, tmp_parsed, parsed_digits, parsed_sign);
     } else {
-=======
-    // TODO: handle errors
-    // TODO: do not copy buffer, implement a custom strotoll
-    char *endptr;
-    uint64_t value = strtoll(null_terminated_buf, &endptr, base);
-    if (*endptr != '\0') {
->>>>>>> 10327b08
         RAISE_ERROR(BADARG_ATOM);
     }
 }
