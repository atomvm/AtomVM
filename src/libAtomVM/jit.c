--- conflicted
+++ resolved
@@ -1816,11 +1816,8 @@
     jit_bitstring_get_utf32,
     term_copy_map,
     jit_stacktrace_build,
-<<<<<<< HEAD
-    jit_term_reuse_binary
-=======
+    jit_term_reuse_binary,
     jit_alloc_big_integer_fragment
->>>>>>> 99e48e69
 };
 
 #endif