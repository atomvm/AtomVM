--- conflicted
+++ resolved
@@ -1049,7 +1049,6 @@
                     context_process_flush_monitor_signal(ctx, flush_signal->ref_ticks, info);   \
                     break;                                                                      \
                 }                                                                               \
-<<<<<<< HEAD
                 case SetGroupLeaderSignal: {                                                    \
                     struct TermSignal *group_leader                                             \
                         = CONTAINER_OF(signal_message, struct TermSignal, base);                \
@@ -1057,7 +1056,8 @@
                         SET_ERROR(OUT_OF_MEMORY_ATOM);                                          \
                         next_label = &&handle_error;                                            \
                     }                                                                           \
-=======
+                    break;                                                                      \
+                }                                                                               \
                 case UnlinkSignal: {                                                            \
                     struct ImmediateSignal *immediate_signal                                    \
                         = CONTAINER_OF(signal_message, struct ImmediateSignal, base);           \
@@ -1074,7 +1074,6 @@
                     struct RefSignal *ref_signal                                                \
                         = CONTAINER_OF(signal_message, struct RefSignal, base);                 \
                     context_demonitor(ctx, ref_signal->ref_ticks);                              \
->>>>>>> 3044560c
                     break;                                                                      \
                 }                                                                               \
                 case NormalMessage: {                                                           \
