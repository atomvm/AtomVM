/*
 * This file is part of AtomVM.
 *
 * Copyright 2017 Davide Bettio <davide@uninstall.it>
 *
 * Licensed under the Apache License, Version 2.0 (the "License");
 * you may not use this file except in compliance with the License.
 * You may obtain a copy of the License at
 *
 *    http://www.apache.org/licenses/LICENSE-2.0
 *
 * Unless required by applicable law or agreed to in writing, software
 * distributed under the License is distributed on an "AS IS" BASIS,
 * WITHOUT WARRANTIES OR CONDITIONS OF ANY KIND, either express or implied.
 * See the License for the specific language governing permissions and
 * limitations under the License.
 *
 * SPDX-License-Identifier: Apache-2.0 OR LGPL-2.1-or-later
 */

#include "module.h"

#include <assert.h>
#include <string.h>

#include "bif.h"
#include "debug.h"
#include "defaultatoms.h"
#include "exportedfunction.h"
#include "nifs.h"
#include "opcodes.h"
#include "scheduler.h"
#include "utils.h"

#ifdef IMPL_EXECUTE_LOOP
    #include "bitstring.h"
    #include "mailbox.h"
#endif

#define ENABLE_OTP21
#define ENABLE_OTP22
#define ENABLE_OTP23
#define ENABLE_OTP24

//#define ENABLE_TRACE

#include "trace.h"

#define COMPACT_LITERAL 0
#define COMPACT_INTEGER 1
#define COMPACT_ATOM 2
#define COMPACT_XREG 3
#define COMPACT_YREG 4
#define COMPACT_LABEL 5
#define COMPACT_EXTENDED 7
#define COMPACT_LARGE_LITERAL 8
#define COMPACT_LARGE_INTEGER 9
#define COMPACT_LARGE_ATOM 10
#define COMPACT_LARGE_YREG 12

// OTP-20+ format
#define COMPACT_EXTENDED_LIST 0x17
#define COMPACT_EXTENDED_FP_REGISTER 0x27
#define COMPACT_EXTENDED_ALLOCATION_LIST 0x37
#define COMPACT_EXTENDED_LITERAL 0x47
// https://github.com/erlang/otp/blob/master/lib/compiler/src/beam_asm.erl#L433
#define COMPACT_EXTENDED_TYPED_REGISTER 0x57

#define COMPACT_EXTENDED_ALLOCATOR_LIST_TAG_WORDS 0
#define COMPACT_EXTENDED_ALLOCATOR_LIST_TAG_FLOATS 1
#define COMPACT_EXTENDED_ALLOCATOR_LIST_TAG_FUNS 2

#define COMPACT_LARGE_IMM_MASK 0x18
#define COMPACT_11BITS_VALUE 0x8
#define COMPACT_NBITS_VALUE 0x18

typedef int dreg_t;

typedef union
{
    term **ptr;
    int reg_type;
} dreg_type_t;

#ifdef IMPL_EXECUTE_LOOP
#define SET_ERROR(error_type_atom)   \
    ctx->x[0] = ERROR_ATOM;          \
    ctx->x[1] = error_type_atom;

#define RAISE_ERROR(error_type_atom) \
    SET_ERROR(error_type_atom)       \
    goto handle_error;

#define VM_ABORT() \
    goto do_abort;

#endif

#ifdef IMPL_CODE_LOADER

#define T_DEST_REG(dreg_type, dreg) \
    reg_type_c((dreg_type).reg_type), ((dreg))

#define DECODE_COMPACT_TERM(dest_term, code_chunk, base_index, off)                     \
{                                                                                       \
    uint8_t first_byte = (code_chunk[(base_index) + (off)]);                            \
    switch (first_byte & 0xF) {                                                         \
        case COMPACT_LARGE_LITERAL:                                                     \
        case COMPACT_LITERAL:                                                           \
            switch (((first_byte) >> 3) & 0x3) {                                        \
                case 0:                                                                 \
                case 2:                                                                 \
                    dest_term = term_from_int4(first_byte >> 4);                        \
                    off += 1;                                                           \
                    break;                                                              \
                                                                                        \
                case 1:                                                                 \
                    dest_term = term_from_int4(((first_byte & 0xE0) << 3) | code_chunk[(base_index) + (off) + 1]); \
                    off += 2;                                                           \
                    break;                                                              \
                                                                                        \
                default:                                                                \
                    fprintf(stderr, "Operand not literal: %x, or unsupported encoding\n", (first_byte)); \
                    AVM_ABORT();                                                        \
                    break;                                                              \
            }                                                                           \
            break;                                                                      \
                                                                                        \
        case COMPACT_INTEGER:                                                           \
            switch (((first_byte) >> 3) & 0x3) {                                        \
                case 0:                                                                 \
                case 2:                                                                 \
                    off += 1;                                                           \
                    break;                                                              \
                                                                                        \
                default:                                                                \
                    fprintf(stderr, "Operand not a small integer: %x, or unsupported encoding\n", (first_byte));        \
                    AVM_ABORT();                                                        \
                    break;                                                              \
            }                                                                           \
            break;                                                                      \
                                                                                        \
        case COMPACT_ATOM:                                                              \
        case COMPACT_XREG:                                                              \
        case COMPACT_YREG:                                                              \
            off += 1;                                                                   \
            break;                                                                      \
                                                                                        \
        case COMPACT_EXTENDED:                                                          \
            switch (first_byte) {                                                       \
                case COMPACT_EXTENDED_LITERAL: {                                        \
                    uint8_t ext = (code_chunk[(base_index) + (off) + 1] & 0xF);         \
                    if (ext == 0) {                                                     \
                        off += 2;                                                       \
                    } else if (ext == 0x8) {                                            \
                        off += 3;                                                       \
                    } else {                                                            \
                        AVM_ABORT();                                                    \
                    }                                                                   \
                    break;                                                              \
                }                                                                       \
                case COMPACT_EXTENDED_ALLOCATION_LIST: {                                \
                    uint8_t len = (code_chunk[(base_index) + (off) + 1] >> 4);          \
                    off += (len * 2);                                                   \
                    break;                                                              \
                }                                                                       \
                case COMPACT_EXTENDED_TYPED_REGISTER: {                                 \
                    uint8_t reg_byte = code_chunk[(base_index) + (off) + 1];            \
                    if (((reg_byte & 0x0F) != COMPACT_XREG)                             \
                        && ((reg_byte & 0x0F) != COMPACT_YREG)) {                       \
                        fprintf(stderr, "Unexpected reg byte %x @ %d\n", (int) reg_byte, (base_index) + (off) + 1); \
                        AVM_ABORT();                                                    \
                    }                                                                   \
                    off += 2;                                                           \
                    int type_index;                                                     \
                    DECODE_LITERAL(type_index, code_chunk, base_index, off)             \
                    break;                                                              \
                }                                                                       \
                default:                                                                \
                    fprintf(stderr, "Unexpected extended %x @ %d\n", (int) first_byte, (base_index) + (off) + 1); \
                    AVM_ABORT();                                                        \
                    break;                                                              \
            }                                                                           \
            break;                                                                      \
                                                                                        \
        case COMPACT_LARGE_INTEGER:                                                     \
        case COMPACT_LARGE_ATOM:                                                        \
            switch (first_byte & COMPACT_LARGE_IMM_MASK) {                              \
                case COMPACT_11BITS_VALUE:                                              \
                    off += 2;                                                           \
                    break;                                                              \
                                                                                        \
                case COMPACT_NBITS_VALUE:                                               \
                    /* TODO: when first_byte >> 5 is 7, a different encoding is used */ \
                    off += (first_byte >> 5) + 3;                                       \
                    break;                                                              \
                                                                                        \
                default:                                                                \
                    assert((first_byte & 0x30) != COMPACT_LARGE_INTEGER);               \
                    break;                                                              \
            }                                                                           \
            break;                                                                      \
                                                                                        \
        case COMPACT_LARGE_YREG:                                                        \
            off += 2;                                                                   \
            break;                                                                      \
                                                                                        \
        default:                                                                        \
            fprintf(stderr, "unknown compact term type: %i\n", ((first_byte) & 0xF));   \
            AVM_ABORT();                                                                \
            break;                                                                      \
    }                                                                                   \
}

#define DECODE_EXTENDED_LIST_TAG(code_chunk, base_index, off)                           \
{                                                                                       \
    if ((code_chunk[(base_index) + (off)]) != COMPACT_EXTENDED_LIST) {                  \
        fprintf(stderr, "Unexpected operand, expected a list, got %x\n", code_chunk[(base_index) + (off)]); \
        AVM_ABORT();                                                                    \
    }                                                                                   \
    off++;                                                                              \
}

#define DECODE_DEST_REGISTER(dreg, dreg_type, code_chunk, base_index, off)                          \
{                                                                                                   \
    uint8_t first_byte = code_chunk[(base_index) + (off)];                                          \
    uint8_t reg_type = first_byte & 0xF;                                                            \
    (dreg_type).reg_type = reg_type;                                                                \
    switch (reg_type) {                                                                             \
        case COMPACT_XREG:                                                                          \
        case COMPACT_YREG:                                                                          \
            (dreg) = code_chunk[(base_index) + (off)] >> 4;                                         \
            off += 1;                                                                               \
            break;                                                                                  \
        case COMPACT_LARGE_YREG:                                                                    \
            (dreg) = (((first_byte & 0xE0) << 3) | code_chunk[(base_index) + (off) + 1]);           \
            off += 2;                                                                               \
            break;                                                                                  \
        default:                                                                                    \
            AVM_ABORT();                                                                            \
    }                                                                                               \
}

#define DECODE_FP_REGISTER(freg, code_chunk, base_index, off)                                       \
{                                                                                                   \
    if ((code_chunk[(base_index) + (off)]) != COMPACT_EXTENDED_FP_REGISTER) {                       \
        fprintf(stderr, "Unexpected operand, expected an fp register, got %x\n", code_chunk[(base_index) + (off)]); \
        AVM_ABORT();                                                                                \
    }                                                                                               \
    off++;                                                                                          \
    DECODE_LITERAL(freg, code_chunk, base_index, off);                                              \
    if (freg > MAX_REG) {                                                                           \
        fprintf(stderr, "FP register index %d > MAX_REG = %d\n", freg, MAX_REG);                    \
        AVM_ABORT();                                                                                \
    }                                                                                               \
}

#define DECODE_VALUE32(val, code_chunk, base_index, off)                                            \
{                                                                                                   \
    uint8_t first_byte = (code_chunk[(base_index) + (off)]);                                        \
    switch (((first_byte) >> 3) & 0x3) {                                                            \
        case 0:                                                                                     \
        case 2:                                                                                     \
            val = first_byte >> 4;                                                                  \
            off += 1;                                                                               \
            break;                                                                                  \
                                                                                                    \
        case 1:                                                                                     \
            val = ((first_byte & 0xE0) << 3) | code_chunk[(base_index) + (off) + 1];                \
            off += 2;                                                                               \
            break;                                                                                  \
                                                                                                    \
        case 3: {                                                                                   \
            uint8_t sz = (first_byte >> 5) + 2;                                                     \
            if (sz > 4) {                                                                           \
                fprintf(stderr, "Unexpected operand, expected a literal of at most 4 bytes\n");     \
                AVM_ABORT();                                                                        \
            }                                                                                       \
            val = 0;                                                                                \
            for (int vi = 0; vi < sz; vi++) {                                                       \
                val <<= 8;                                                                          \
                val |= code[(base_index) + (off) + 1 + vi];                                         \
            }                                                                                       \
            off += 1 + sz;                                                                          \
            break;                                                                                  \
        }                                                                                           \
        default: __builtin_unreachable(); /* help gcc 8.4 */                                        \
    }                                                                                               \
}

#define DECODE_VALUE64(val, code_chunk, base_index, off)                                            \
{                                                                                                   \
    uint8_t first_byte = (code_chunk[(base_index) + (off)]);                                        \
    switch (((first_byte) >> 3) & 0x3) {                                                            \
        case 0:                                                                                     \
        case 2:                                                                                     \
            val = first_byte >> 4;                                                                  \
            off += 1;                                                                               \
            break;                                                                                  \
                                                                                                    \
        case 1:                                                                                     \
            val = ((first_byte & 0xE0) << 3) | code_chunk[(base_index) + (off) + 1];                \
            off += 2;                                                                               \
            break;                                                                                  \
                                                                                                    \
        case 3: {                                                                                   \
            uint8_t sz = (first_byte >> 5) + 2;                                                     \
            if (sz > 8) {                                                                           \
                fprintf(stderr, "Unexpected operand, expected a literal of at most 8 bytes\n");     \
                AVM_ABORT();                                                                        \
            }                                                                                       \
            val = 0;                                                                                \
            for (int vi = 0; vi < sz; vi++) {                                                       \
                val <<= 8;                                                                          \
                val |= code[(base_index) + (off) + 1 + vi];                                         \
            }                                                                                       \
            off += 1 + sz;                                                                          \
            break;                                                                                  \
        }                                                                                           \
    }                                                                                               \
}

#define DECODE_ATOM(atom, code_chunk, base_index, off)                                                  \
{                                                                                                       \
    if (UNLIKELY(((code_chunk[(base_index) + (off)]) & 0x7) != COMPACT_ATOM)) {                         \
        fprintf(stderr, "Unexpected operand, expected an atom (%x)\n", (code_chunk[(base_index) + (off)])); \
        AVM_ABORT();                                                                                    \
    }                                                                                                   \
    uint32_t atom_ix;                                                                                   \
    DECODE_VALUE32(atom_ix, code_chunk, base_index, off);                                               \
    atom = module_get_atom_term_by_id(mod, atom_ix);                                                    \
}

#define DECODE_LABEL(label, code_chunk, base_index, off)                                                \
{                                                                                                       \
    if (UNLIKELY(((code_chunk[(base_index) + (off)]) & 0x7) != COMPACT_LABEL)) {                        \
        fprintf(stderr, "Unexpected operand, expected a label (%x)\n", (code_chunk[(base_index) + (off)])); \
        AVM_ABORT();                                                                                    \
    }                                                                                                   \
    DECODE_VALUE32(label, code_chunk, base_index, off);                                                 \
}

#define DECODE_LITERAL(literal, code_chunk, base_index, off)                                            \
{                                                                                                       \
    if (UNLIKELY(((code_chunk[(base_index) + (off)]) & 0x7) != COMPACT_LITERAL)) {                      \
        fprintf(stderr, "Unexpected operand, expected a literal (%x)\n", (code_chunk[(base_index) + (off)])); \
        AVM_ABORT();                                                                                    \
    }                                                                                                   \
    DECODE_VALUE32(literal, code_chunk, base_index, off);                                               \
}

#define DECODE_INTEGER(integer, code_chunk, base_index, off)                                            \
{                                                                                                       \
    if (UNLIKELY(((code_chunk[(base_index) + (off)]) & 0x7) != COMPACT_INTEGER)) {                      \
        fprintf(stderr, "Unexpected operand, expected an integer (%x)\n", (code_chunk[(base_index) + (off)])); \
        AVM_ABORT();                                                                                    \
    }                                                                                                   \
    DECODE_VALUE64(integer, code_chunk, base_index, off);                                               \
}

#define DECODE_XREG(reg, code_chunk, base_index, off)                                                   \
{                                                                                                       \
    if (UNLIKELY(((code_chunk[(base_index) + (off)]) & 0x7) != COMPACT_XREG)) {                         \
        fprintf(stderr, "Unexpected operand, expected an xreg (%x)\n", (code_chunk[(base_index) + (off)])); \
        AVM_ABORT();                                                                                    \
    }                                                                                                   \
    DECODE_VALUE32(reg, code_chunk, base_index, off);                                                   \
}

#define DECODE_YREG(reg, code_chunk, base_index, off)                                                   \
{                                                                                                       \
    if (UNLIKELY(((code_chunk[(base_index) + (off)]) & 0x7) != COMPACT_YREG)) {                         \
        fprintf(stderr, "Unexpected operand, expected a yreg (%x)\n", (code_chunk[(base_index) + (off)])); \
        AVM_ABORT();                                                                                    \
    }                                                                                                   \
    DECODE_VALUE32(reg, code_chunk, base_index, off);                                                   \
}

#ifndef AVM_NO_FP
#define DECODE_ALLOCATOR_LIST(need, code_chunk, base_index, off)                        \
    if (IS_EXTENDED_ALLOCATOR(code_chunk, base_index, off)) {                           \
        need = 0;                                                                       \
        off++; /* skip list tag */                                                      \
        uint32_t list_size;                                                             \
        DECODE_LITERAL(list_size, code_chunk, base_index, off);                         \
        uint32_t allocator_tag;                                                         \
        uint32_t allocator_size;                                                        \
        for (int j = 0; j < list_size; j++) {                                           \
            DECODE_LITERAL(allocator_tag, code_chunk, base_index, off);                 \
            DECODE_LITERAL(allocator_size, code_chunk, base_index, off);                \
            if (allocator_tag == COMPACT_EXTENDED_ALLOCATOR_LIST_TAG_FLOATS) {          \
                allocator_size *= FLOAT_SIZE;                                           \
            }                                                                           \
            need += allocator_size;                                                     \
        }                                                                               \
    } else {                                                                            \
        DECODE_LITERAL(need, code_chunk, base_index, off);                              \
    }
#else
#define DECODE_ALLOCATOR_LIST(need, code_chunk, base_index, off)                        \
    if (IS_EXTENDED_ALLOCATOR(code_chunk, base_index, off)) {                           \
        need = 0;                                                                       \
        off++; /* skip list tag */                                                      \
        uint32_t list_size;                                                             \
        DECODE_LITERAL(list_size, code_chunk, base_index, off);                         \
        uint32_t allocator_tag;                                                         \
        uint32_t allocator_size;                                                        \
        for (int j = 0; j < list_size; j++) {                                           \
            DECODE_LITERAL(allocator_tag, code_chunk, base_index, off);                 \
            DECODE_LITERAL(allocator_size, code_chunk, base_index, off);                \
            if (allocator_size > 0 && allocator_tag == COMPACT_EXTENDED_ALLOCATOR_LIST_TAG_FLOATS) { \
                fprintf(stderr, "Found allocation of fp terms while FP support is disabled\n"); \
                AVM_ABORT();                                                            \
            }                                                                           \
            need += allocator_size;                                                     \
        }                                                                               \
    } else {                                                                            \
        DECODE_LITERAL(need, code_chunk, base_index, off);                              \
    }
#endif

#endif

#ifdef IMPL_EXECUTE_LOOP

#define T_DEST_REG(dreg_type, dreg) \
    (*dreg_type.ptr == ctx->x) ? 'x' : 'y', (dreg)

#define DECODE_COMPACT_TERM(dest_term, code_chunk, base_index, off)                                                     \
{                                                                                                                       \
    uint8_t first_byte = (code_chunk[(base_index) + (off)]);                                                            \
    switch (first_byte & 0xF) {                                                                                         \
        case COMPACT_LARGE_LITERAL:                                                                                     \
        case COMPACT_LITERAL:                                                                                           \
            switch (((first_byte) >> 3) & 0x3) {                                                                        \
                case 0:                                                                                                 \
                case 2:                                                                                                 \
                    dest_term = term_from_int4(first_byte >> 4);                                                        \
                    off += 1;                                                                                           \
                    break;                                                                                              \
                                                                                                                        \
                case 1:                                                                                                 \
                    dest_term = term_from_int4(((first_byte & 0xE0) << 3) | code_chunk[(base_index) + (off) + 1]);      \
                    off += 2;                                                                                           \
                    break;                                                                                              \
                                                                                                                        \
                default:                                                                                                \
                    fprintf(stderr, "Operand not a literal: %x, or unsupported encoding\n", (first_byte));              \
                    AVM_ABORT();                                                                                        \
                    break;                                                                                              \
            }                                                                                                           \
            break;                                                                                                      \
                                                                                                                        \
        case COMPACT_INTEGER:                                                                                           \
            dest_term = term_from_int4(first_byte >> 4);                                                                \
            off += 1;                                                                                                   \
            break;                                                                                                      \
                                                                                                                        \
        case COMPACT_ATOM:                                                                                              \
            if (first_byte == COMPACT_ATOM) {                                                                           \
                dest_term = term_nil();                                                                                 \
            } else {                                                                                                    \
                dest_term = module_get_atom_term_by_id(mod, first_byte >> 4);                                           \
            }                                                                                                           \
            off += 1;                                                                                                   \
            break;                                                                                                      \
                                                                                                                        \
        case COMPACT_XREG:                                                                                              \
            dest_term = ctx->x[first_byte >> 4];                                                                        \
            off += 1;                                                                                                   \
            break;                                                                                                      \
                                                                                                                        \
        case COMPACT_YREG:                                                                                              \
            dest_term = ctx->e[first_byte >> 4];                                                                        \
            off += 1;                                                                                                   \
            break;                                                                                                      \
                                                                                                                        \
        case COMPACT_EXTENDED:                                                                                          \
            switch (first_byte) {                                                                                       \
                case COMPACT_EXTENDED_LITERAL: {                                                                        \
                    uint8_t first_extended_byte = code_chunk[(base_index) + (off) + 1];                                 \
                    if (!(first_extended_byte & 0xF)) {                                                                 \
                        dest_term = module_load_literal(mod, first_extended_byte >> 4, ctx);                            \
                        off += 2;                                                                                       \
                    } else if ((first_extended_byte & 0xF) == 0x8) {                                                    \
                        uint8_t byte_1 = code_chunk[(base_index) + (off) + 2];                                          \
                        uint16_t index = (((uint16_t) first_extended_byte & 0xE0) << 3) | byte_1;                       \
                        dest_term = module_load_literal(mod, index, ctx);                                               \
                        off += 3;                                                                                       \
                    } else {                                                                                            \
                        VM_ABORT();                                                                                     \
                    }                                                                                                   \
                    if (UNLIKELY(term_is_invalid_term(dest_term))) {                                                    \
                        RAISE_ERROR(OUT_OF_MEMORY_ATOM);                                                                \
                    }                                                                                                   \
                                                                                                                        \
                    break;                                                                                              \
                }                                                                                                       \
                case COMPACT_EXTENDED_TYPED_REGISTER: {                                                                 \
                    uint8_t reg_byte = code_chunk[(base_index) + (off) + 1];                                            \
                    if ((reg_byte & 0x0F) == COMPACT_XREG) {                                                            \
                        dest_term = ctx->x[reg_byte >> 4];                                                              \
                    } else {                                                                                            \
                        dest_term = ctx->e[reg_byte >> 4];                                                              \
                    }                                                                                                   \
                    off += 2;                                                                                           \
                    int type_index;                                                                                     \
                    DECODE_LITERAL(type_index, code_chunk, base_index, off)                                             \
                    break;                                                                                              \
                }                                                                                                       \
                default:                                                                                                \
                    VM_ABORT();                                                                                         \
                    break;                                                                                              \
            }                                                                                                           \
            break;                                                                                                      \
                                                                                                                        \
        case COMPACT_LARGE_ATOM:                                                                                        \
            switch (first_byte & COMPACT_LARGE_IMM_MASK) {                                                              \
                case COMPACT_11BITS_VALUE:                                                                              \
                    dest_term = module_get_atom_term_by_id(mod, ((first_byte & 0xE0) << 3) | code_chunk[(base_index) + (off) + 1]); \
                    off += 2;                                                                                           \
                    break;                                                                                              \
                                                                                                                        \
                default:                                                                                                \
                    VM_ABORT();                                                                                         \
                    break;                                                                                              \
            }                                                                                                           \
            break;                                                                                                      \
                                                                                                                        \
        case COMPACT_LARGE_INTEGER:                                                                                     \
            switch (first_byte & COMPACT_LARGE_IMM_MASK) {                                                              \
                case COMPACT_11BITS_VALUE:                                                                              \
                    dest_term = term_from_int11(((first_byte & 0xE0) << 3) | code_chunk[(base_index) + (off) + 1]);     \
                    off += 2;                                                                                           \
                    break;                                                                                              \
                                                                                                                        \
                case COMPACT_NBITS_VALUE:                                                                               \
                    dest_term = large_integer_to_term(ctx, (code_chunk) + (base_index) + (off), &(off));                \
                    if (UNLIKELY(term_is_invalid_term(dest_term))) {                                                    \
                        HANDLE_ERROR();                                                                                 \
                    }                                                                                                   \
                    break;                                                                                              \
                                                                                                                        \
                default:                                                                                                \
                    VM_ABORT();                                                                                         \
                    break;                                                                                              \
            }                                                                                                           \
            break;                                                                                                      \
                                                                                                                        \
        case COMPACT_LARGE_YREG:                                                                                        \
            if (LIKELY((first_byte & COMPACT_LARGE_IMM_MASK) == COMPACT_11BITS_VALUE)) {                                \
                dest_term = ctx->e[((first_byte & 0xE0) << 3) | code_chunk[(base_index) + (off) + 1]];                  \
                off += 2;                                                                                               \
            } else {                                                                                                    \
                VM_ABORT();                                                                                             \
            }                                                                                                           \
            break;                                                                                                      \
                                                                                                                        \
        default:                                                                                                        \
            VM_ABORT();                                                                                                 \
    }                                                                                                                   \
}

#define READ_DEST_REGISTER(dreg_type, dreg) \
    *(*((dreg_type).ptr) + (dreg));


#define WRITE_REGISTER(dreg_type, dreg, value)                                                      \
{                                                                                                   \
    *(*((dreg_type).ptr) + (dreg)) = value;                                                         \
}

#define DECODE_EXTENDED_LIST_TAG(code_chunk, base_index, off)                           \
{                                                                                       \
    off++;                                                                              \
}

#define DECODE_DEST_REGISTER(dreg, dreg_type, code_chunk, base_index, off)                                      \
{                                                                                                               \
    uint8_t first_byte = code_chunk[(base_index) + (off)];                                                      \
    uint8_t reg_type = first_byte & 0xF;                                                                        \
    uint8_t reg_index = (first_byte >> 4);                                                                      \
    switch (reg_type) {                                                                                         \
        case COMPACT_XREG:                                                                                      \
            (dreg_type).ptr = &x_regs;                                                                          \
            (dreg) = reg_index;                                                                                 \
            off++;                                                                                              \
            break;                                                                                              \
        case COMPACT_YREG:                                                                                      \
            (dreg_type).ptr = &ctx->e;                                                                          \
            (dreg) = reg_index;                                                                                 \
            off++;                                                                                              \
            break;                                                                                              \
        case COMPACT_LARGE_YREG:                                                                                \
            if (LIKELY((first_byte & COMPACT_LARGE_IMM_MASK) == COMPACT_11BITS_VALUE)) {                        \
                (dreg_type).ptr = &ctx->e;                                                                      \
                (dreg) = (((first_byte & 0xE0) << 3) | code_chunk[(base_index) + (off) + 1]);                   \
                off += 2;                                                                                       \
            } else {                                                                                            \
                VM_ABORT();                                                                                     \
            }                                                                                                   \
            break;                                                                                              \
        default:                                                                                                \
            VM_ABORT();                                                                                         \
    }                                                                                                           \
}

#define DECODE_FP_REGISTER(freg, code_chunk, base_index, off)                                       \
{                                                                                                   \
    off++;                                                                                          \
    DECODE_LITERAL(freg, code_chunk, base_index, off);                                              \
}

#define DECODE_VALUE(val, code_chunk, base_index, off)                                              \
{                                                                                                   \
    uint8_t first_byte = (code_chunk[(base_index) + (off)]);                                        \
    switch (((first_byte) >> 3) & 0x3) {                                                            \
        case 0:                                                                                     \
        case 2:                                                                                     \
            val = first_byte >> 4;                                                                  \
            off += 1;                                                                               \
            break;                                                                                  \
                                                                                                    \
        case 1:                                                                                     \
            val = ((first_byte & 0xE0) << 3) | code_chunk[(base_index) + (off) + 1];                \
            off += 2;                                                                               \
            break;                                                                                  \
                                                                                                    \
        case 3: {                                                                                   \
            uint8_t sz = (first_byte >> 5) + 2;                                                     \
            val = 0;                                                                                \
            for (int vi = 0; vi < sz; vi++) {                                                       \
                val <<= 8;                                                                          \
                val |= code_chunk[(base_index) + (off) + 1 + vi];                                   \
            }                                                                                       \
            off += 1 + sz;                                                                          \
            break;                                                                                  \
        }                                                                                           \
        default: __builtin_unreachable(); /* help gcc 8.4 */                                        \
    }                                                                                               \
}

#define DECODE_ATOM(atom, code_chunk, base_index, off)                                              \
{                                                                                                   \
    uint32_t atom_ix;                                                                               \
    DECODE_VALUE(atom_ix, code_chunk, base_index, off);                                             \
    atom = module_get_atom_term_by_id(mod, atom_ix);                                                \
}

#define DECODE_LABEL(label, code_chunk, base_index, off) \
    DECODE_VALUE(label, code_chunk, base_index, off)

#define DECODE_LITERAL(val, code_chunk, base_index, off) \
    DECODE_VALUE(val, code_chunk, base_index, off)

#define DECODE_INTEGER(integer, code_chunk, base_index, off) \
    DECODE_VALUE(integer, code_chunk, base_index, off)

#define DECODE_XREG(reg, code_chunk, base_index, off) \
    DECODE_VALUE(reg, code_chunk, base_index, off)

#define DECODE_YREG(reg, code_chunk, base_index, off) \
    DECODE_VALUE(reg, code_chunk, base_index, off)

#ifndef AVM_NO_FP
#define DECODE_ALLOCATOR_LIST(need, code_chunk, base_index, off)                        \
    if (IS_EXTENDED_ALLOCATOR(code_chunk, base_index, off)) {                           \
        need = 0;                                                                       \
        off++; /* skip list tag */                                                      \
        uint32_t list_size;                                                             \
        DECODE_LITERAL(list_size, code_chunk, base_index, off);                         \
        uint32_t allocator_tag;                                                         \
        uint32_t allocator_size;                                                        \
        for (int j = 0; j < list_size; j++) {                                           \
            DECODE_LITERAL(allocator_tag, code_chunk, base_index, off);                 \
            DECODE_LITERAL(allocator_size, code_chunk, base_index, off);                \
            if (allocator_tag == COMPACT_EXTENDED_ALLOCATOR_LIST_TAG_FLOATS) {          \
                allocator_size *= FLOAT_SIZE;                                           \
            }                                                                           \
            need += allocator_size;                                                     \
        }                                                                               \
    } else {                                                                            \
        DECODE_LITERAL(need, code_chunk, base_index, off);                              \
    }
#else
#define DECODE_ALLOCATOR_LIST(need, code_chunk, base_index, off)                        \
    if (IS_EXTENDED_ALLOCATOR(code_chunk, base_index, off)) {                           \
        need = 0;                                                                       \
        off++; /* skip list tag */                                                      \
        uint32_t list_size;                                                             \
        DECODE_LITERAL(list_size, code_chunk, base_index, off);                         \
        uint32_t allocator_tag;                                                         \
        uint32_t allocator_size;                                                        \
        for (int j = 0; j < list_size; j++) {                                           \
            DECODE_LITERAL(allocator_tag, code_chunk, base_index, off);                 \
            DECODE_LITERAL(allocator_size, code_chunk, base_index, off);                \
            need += allocator_size;                                                     \
        }                                                                               \
    } else {                                                                            \
        DECODE_LITERAL(need, code_chunk, base_index, off);                              \
    }
#endif

#endif

#define IS_EXTENDED_ALLOCATOR(code_chunk, base_index, off) \
    (code_chunk[(base_index) + (off)]) == COMPACT_EXTENDED_ALLOCATION_LIST

#define IS_EXTENDED_FP_REGISTER(code_chunk, base_index, off) \
    (code_chunk[(base_index) + (off)]) == COMPACT_EXTENDED_FP_REGISTER

#define NEXT_INSTRUCTION(operands_size) \
    i += operands_size

#ifndef TRACE_JUMP
    #define JUMP_TO_ADDRESS(address) \
        i = ((uint8_t *) (address)) - code
#else
    #define JUMP_TO_ADDRESS(address) \
        i = ((uint8_t *) (address)) - code; \
        fprintf(stderr, "going to jump to %i\n", i)
#endif

#define SCHEDULE_NEXT(restore_mod, restore_to) \
    {                                                                                             \
        ctx->saved_ip = restore_to;                                                               \
        ctx->saved_module = restore_mod;                                                          \
        ctx = scheduler_next(ctx->global, ctx);                                                   \
        goto schedule_in;                                                                         \
    }

// We use goto label as values, a GCC extension supported by clang.

#define PROCESS_SIGNAL_MESSAGES() \
    {                                                                                           \
        MailboxMessage *signal_message = mailbox_process_outer_list(&ctx->mailbox);             \
        void *next_label = NULL;                                                                \
        while (signal_message) {                                                                \
            switch (signal_message->header.type) {                                              \
                case KillSignal: {                                                              \
                    context_process_kill_signal(ctx, &signal_message->body.term);               \
                    break;                                                                      \
                }                                                                               \
                case GCSignal: {                                                                \
                    if (UNLIKELY(!memory_gc_min(ctx))) {                                        \
                        SET_ERROR(OUT_OF_MEMORY_ATOM);                                          \
                        next_label = &&handle_error;                                            \
                    }                                                                           \
                    break;                                                                      \
                }                                                                               \
                case ProcessInfoRequestSignal: {                                                \
                    context_process_process_info_request_signal(ctx, &signal_message->body.atom_request); \
                    break;                                                                      \
                }                                                                               \
                case TrapAnswerSignal: {                                                        \
                    if (UNLIKELY(!context_process_signal_trap_answer(ctx, &signal_message->body.term))) { \
                        SET_ERROR(OUT_OF_MEMORY_ATOM);                                          \
                        next_label = &&handle_error;                                            \
                    }                                                                           \
                    break;                                                                      \
                }                                                                               \
                case TrapExceptionSignal: {                                                     \
                    SET_ERROR(signal_message->body.atom.atom);                                  \
                    next_label = &&handle_error;                                                \
                    break;                                                                      \
                }                                                                               \
                case NormalMessage: {                                                           \
                    __builtin_unreachable();                                                    \
                }                                                                               \
            }                                                                                   \
            MailboxMessage *next = signal_message->header.next;                                 \
            mailbox_destroy_signal_message(signal_message);                                     \
            signal_message = next;                                                              \
        }                                                                                       \
        if (context_get_flags(ctx, Killed)) {                                                   \
            goto terminate_context;                                                             \
        }                                                                                       \
        if (next_label) {                                                                       \
            goto *next_label;                                                                   \
        }                                                                                       \
        if (context_get_flags(ctx, Trap)) {                                                     \
            SCHEDULE_NEXT(mod, INSTRUCTION_POINTER());                                          \
        }                                                                                       \
    }

#define PROCESS_MAYBE_TRAP_RETURN_VALUE(return_value)           \
    if (term_is_invalid_term(return_value)) {                   \
        if (UNLIKELY(!context_get_flags(ctx, Trap))) {          \
            HANDLE_ERROR();                                     \
        } else {                                                \
            SCHEDULE_NEXT(mod, INSTRUCTION_POINTER());          \
        }                                                       \
    }

#define PROCESS_MAYBE_TRAP_RETURN_VALUE_LAST(return_value)      \
    if (term_is_invalid_term(return_value)) {                   \
        if (UNLIKELY(!context_get_flags(ctx, Trap))) {          \
            HANDLE_ERROR();                                     \
        } else {                                                \
            DO_RETURN();                                        \
            SCHEDULE_NEXT(mod, INSTRUCTION_POINTER());          \
        }                                                       \
    }

#define INSTRUCTION_POINTER() \
    ((const void *) &code[i])

#define DO_RETURN()                                     \
    mod = globalcontext_get_module_by_index(mod->global, ctx->cp >> 24); \
    code = mod->code->code;                             \
    i = (ctx->cp & 0xFFFFFF) >> 2;

#define POINTER_TO_II(instruction_pointer) \
    (((uint8_t *) (instruction_pointer)) - code)

#define HANDLE_ERROR() \
    goto handle_error;

#define VERIFY_IS_INTEGER(t, opcode_name)                  \
    if (UNLIKELY(!term_is_integer(t))) {                   \
        TRACE(opcode_name ": " #t " is not an integer\n"); \
        RAISE_ERROR(BADARG_ATOM);                          \
    }

#define VERIFY_IS_ANY_INTEGER(t, opcode_name)               \
    if (UNLIKELY(!term_is_any_integer(t))) {                \
        TRACE(opcode_name ": " #t " is not any integer\n"); \
        RAISE_ERROR(BADARG_ATOM);                           \
    }

#define VERIFY_IS_BINARY(t, opcode_name)                 \
    if (UNLIKELY(!term_is_binary(t))) {                  \
        TRACE(opcode_name ": " #t " is not a binary\n"); \
        RAISE_ERROR(BADARG_ATOM);                        \
    }

#define VERIFY_IS_MATCH_STATE(t, opcode_name)                    \
    if (UNLIKELY(!term_is_match_state(t))) {                     \
        TRACE(opcode_name ": " #t " is not a match context.\n"); \
        RAISE_ERROR(BADARG_ATOM);                                \
    }

#define VERIFY_IS_MATCH_OR_BINARY(t, opcode_name)                          \
    if (UNLIKELY(!(term_is_binary(t) || term_is_match_state(t)))) {        \
        TRACE(opcode_name ": " #t " is not a binary or match context.\n"); \
        RAISE_ERROR(BADARG_ATOM);                                          \
    }

#define MIN(X, Y) ((X) < (Y) ? (X) : (Y))

#ifdef IMPL_EXECUTE_LOOP
struct Int24
{
    int32_t val24 : 24;
};

struct Int40
{
    int64_t val40 : 40;
};

struct Int48
{
    int64_t val48 : 48;
};

struct Int56
{
    int64_t val56 : 56;
};

#define SWAP_KV_PAIR(I, J)            \
    {                                 \
        struct kv_pair tmp = kv[(I)]; \
        kv[(I)] = kv[(J)];            \
        kv[(J)] = tmp;                \
    }

struct kv_pair
{
    term key;
    term value;
};

static void sort_kv_pairs(Context *ctx, struct kv_pair *kv, int size)
{
    int k = size;
    while (1 < k) {
        int max_pos = 0;
        for (int i = 1; i < k; i++) {
            term t_max = kv[max_pos].key;
            term t = kv[i].key;
            int c = term_compare(t, t_max, ctx);
            if (0 < c) {
                max_pos = i;
            }
        }
        if (max_pos != k - 1) {
            SWAP_KV_PAIR(k - 1, max_pos);
        }
        k--;
        // kv[k..size] sorted
    }
}

static int get_catch_label_and_change_module(Context *ctx, Module **mod)
{
    term *ct = ctx->e;
    term *last_frame = ctx->e;

    while (ct != ctx->stack_base) {
        if (term_is_catch_label(*ct)) {
            int target_module;
            int target_label = term_to_catch_label_and_module(*ct, &target_module);
            TRACE("- found catch: label: %i, module: %i\n", target_label, target_module);
            *mod = globalcontext_get_module_by_index(ctx->global, target_module);

            DEBUG_DUMP_STACK(ctx);
            ctx->e = last_frame;
            DEBUG_DUMP_STACK(ctx);

            return target_label;

        } else if (term_is_cp(*ct)) {
            last_frame = ct + 1;
        }

        ct++;
    }

    return 0;
}

COLD_FUNC static void cp_to_mod_lbl_off(term cp, Context *ctx, Module **cp_mod, int *label, int *l_off)
{
    Module *mod = globalcontext_get_module_by_index(ctx->global, cp >> 24);
    long mod_offset = (cp & 0xFFFFFF) >> 2;

    *cp_mod = mod;

    uint8_t *code = &mod->code->code[0];
    int labels_count = ENDIAN_SWAP_32(mod->code->labels);

    int i = 1;
    uint8_t *l = mod->labels[1];
    while (mod_offset > l - code) {
        i++;
        if (i >= labels_count) {
            // last label + 1 is reserved for end of module.
            *label = i;
            *l_off = 0;
            return;
        }
        l = mod->labels[i];
    }

    *label = i - 1;
    *l_off = mod_offset - ((uint8_t *) mod->labels[*label] - code);
}

COLD_FUNC static void dump(Context *ctx)
{
    fprintf(stderr, "CRASH \n======\n");

    fprintf(stderr, "pid: ");
    term_display(stderr, term_from_local_process_id(ctx->process_id), ctx);
    fprintf(stderr, "\n");

    {
        Module *cp_mod;
        int label;
        int offset;
        cp_to_mod_lbl_off(ctx->cp, ctx, &cp_mod, &label, &offset);
        fprintf(stderr, "cp: #CP<module: %i, label: %i, offset: %i>\n\n",
            cp_mod->module_index, label, offset);
    }

    fprintf(stderr, "x[0]: ");
    term_display(stderr, ctx->x[0], ctx);
    fprintf(stderr, "\nx[1]: ");
    term_display(stderr, ctx->x[1], ctx);
    fprintf(stderr, "\n\nStack \n------\n\n");

    term *ct = ctx->e;

    while (ct != ctx->stack_base) {
        if (term_is_catch_label(*ct)) {
            int target_module;
            int target_label = term_to_catch_label_and_module(*ct, &target_module);
            fprintf(stderr, "catch: %i:%i\n", target_label, target_module);

        } else if (term_is_cp(*ct)) {
            Module *cp_mod;
            int label;
            int offset;
            cp_to_mod_lbl_off(*ct, ctx, &cp_mod, &label, &offset);
            fprintf(stderr, "#CP<module: %i, label: %i, offset: %i>\n", cp_mod->module_index, label, offset);

        } else {
            term_display(stderr, *ct, ctx);
            fprintf(stderr, "\n");
        }

        ct++;
    }

    fprintf(stderr, "\n\nRegisters\n----------");
    for (int i = 0; i < 16; i++) {
        fprintf(stderr, "\nx[%i]: ", i);
        term_display(stderr, ctx->x[i], ctx);
    }
    fprintf(stderr, "\n");

    fprintf(stderr, "\n\nMailbox\n--------\n");
    mailbox_crashdump(ctx);

    fprintf(stderr, "\n\n**End Of Crash Report**\n");
}

static term maybe_alloc_boxed_integer_fragment(Context *ctx, avm_int64_t value)
{
#if BOXED_TERMS_REQUIRED_FOR_INT64 > 1
    if ((value < AVM_INT_MIN) || (value > AVM_INT_MAX)) {
        term *fragment = memory_alloc_heap_fragment(ctx, BOXED_INT64_SIZE);
        if (IS_NULL_PTR(fragment)) {
            ctx->x[0] = ERROR_ATOM;
            ctx->x[1] = OUT_OF_MEMORY_ATOM;
            return term_invalid_term();
        }
        term_put_int64(fragment, value);
        return ((term) fragment) | ((term) TERM_BOXED_VALUE_TAG);
    } else
#endif
    if ((value < MIN_NOT_BOXED_INT) || (value > MAX_NOT_BOXED_INT)) {
        term *fragment = memory_alloc_heap_fragment(ctx, BOXED_INT_SIZE);
        if (IS_NULL_PTR(fragment)) {
            ctx->x[0] = ERROR_ATOM;
            ctx->x[1] = OUT_OF_MEMORY_ATOM;
            return term_invalid_term();
        }
        term_put_int(fragment, value);
        return ((term) fragment) | TERM_BOXED_VALUE_TAG;
    } else {
        return term_from_int(value);
    }
}

static inline term maybe_alloc_boxed_integer_fragment_helper(Context *ctx, avm_int64_t value, unsigned int bytes_count)
{
    if (bytes_count < sizeof(avm_int_t)) {
        return term_from_int(value);
    } else {
        return maybe_alloc_boxed_integer_fragment(ctx, value);
    }
}

static term large_integer_to_term(Context *ctx, uint8_t *compact_term, int *next_operand_offset)
{
    int num_bytes = (*compact_term >> 5) + 2;

    switch (num_bytes) {
        case 2: {
            *next_operand_offset += 3;
            int16_t ret_val16 = ((int16_t) compact_term[1]) << 8 | compact_term[2];
            return maybe_alloc_boxed_integer_fragment_helper(ctx, ret_val16, 2);
        }

        case 3: {
            *next_operand_offset += 4;
            struct Int24 ret_val24;
            ret_val24.val24 = ((int32_t) compact_term[1]) << 16 | ((int32_t) compact_term[2] << 8) | compact_term[3];
            return maybe_alloc_boxed_integer_fragment_helper(ctx, ret_val24.val24, 3);
        }

        case 4: {
            *next_operand_offset += 5;
            int32_t ret_val32;
            ret_val32 = ((int32_t) compact_term[1]) << 24 | ((int32_t) compact_term[2] << 16)
                | ((int32_t) compact_term[3] << 8) | compact_term[4];
            return maybe_alloc_boxed_integer_fragment_helper(ctx, ret_val32, 4);
        }

        case 5: {
            *next_operand_offset += 6;
            struct Int40 ret_val40;
            ret_val40.val40 = ((int64_t) compact_term[1]) << 32 | ((int64_t) compact_term[2] << 24)
                | ((int64_t) compact_term[3] << 16) | ((int64_t) compact_term[4] << 8)
                | (int64_t) compact_term[5];

            return maybe_alloc_boxed_integer_fragment_helper(ctx, ret_val40.val40, 5);
        }

        case 6: {
            *next_operand_offset += 7;
            struct Int48 ret_val48;
            ret_val48.val48 = ((int64_t) compact_term[1]) << 40 | ((int64_t) compact_term[2] << 32)
                | ((int64_t) compact_term[3] << 24) | ((int64_t) compact_term[4] << 16)
                | ((int64_t) compact_term[5] << 8) | (int64_t) compact_term[6];

            return maybe_alloc_boxed_integer_fragment_helper(ctx, ret_val48.val48, 6);
        }

        case 7: {
            *next_operand_offset += 8;
            struct Int56 ret_val56;
            ret_val56.val56 = ((int64_t) compact_term[1]) << 48 | ((int64_t) compact_term[2] << 40)
                | ((int64_t) compact_term[3] << 32) | ((int64_t) compact_term[4] << 24)
                | ((int64_t) compact_term[5] << 16) | ((int64_t) compact_term[6] << 8)
                | (int64_t) compact_term[7];

            return maybe_alloc_boxed_integer_fragment_helper(ctx, ret_val56.val56, 7);
        }

        case 8: {
            *next_operand_offset += 9;
            int64_t ret_val64;
            ret_val64 = ((int64_t) compact_term[1]) << 56 | ((int64_t) compact_term[2] << 48)
                | ((int64_t) compact_term[3] << 40) | ((int64_t) compact_term[4] << 32)
                | ((int64_t) compact_term[5] << 24) | ((int64_t) compact_term[6] << 16)
                | ((int64_t) compact_term[7] << 8) | (int64_t) compact_term[8];

            return maybe_alloc_boxed_integer_fragment_helper(ctx, ret_val64, 8);
        }

        default:
            ctx->x[0] = ERROR_ATOM;
            ctx->x[1] = OVERFLOW_ATOM;
            return term_invalid_term();
    }
}

term make_fun(Context *ctx, const Module *mod, int fun_index)
{
    uint32_t n_freeze = module_get_fun_freeze(mod, fun_index);

    int size = 2 + n_freeze;
    if (memory_ensure_free(ctx, size + 1) != MEMORY_GC_OK) {
        return term_invalid_term();
    }
    term *boxed_func = memory_heap_alloc(ctx, size + 1);

    boxed_func[0] = (size << 6) | TERM_BOXED_FUN;
    boxed_func[1] = (term) mod;
    boxed_func[2] = term_from_int(fun_index);

    for (uint32_t i = 3; i < n_freeze + 3; i++) {
        boxed_func[i] = ctx->x[i - 3];
    }

    return ((term) boxed_func) | TERM_BOXED_VALUE_TAG;
}

static bool maybe_call_native(Context *ctx, AtomString module_name, AtomString function_name, int arity,
    term *return_value)
{
    BifImpl bif = bif_registry_get_handler(module_name, function_name, arity);
    if (bif) {
        if (bif_registry_is_gc_bif(module_name, function_name, arity)) {
            switch (arity) {
                case 1: {
                    GCBifImpl1 gcbif1 = (GCBifImpl1) bif;
                    *return_value = gcbif1(ctx, 0, ctx->x[0]);
                    return true;
                }
                case 2: {
                    GCBifImpl2 gcbif2 = (GCBifImpl2) bif;
                    *return_value = gcbif2(ctx, 0, ctx->x[0], ctx->x[1]);
                    return true;
                }
                case 3: {
                    GCBifImpl3 gcbif3 = (GCBifImpl3) bif;
                    *return_value = gcbif3(ctx, 0, ctx->x[0], ctx->x[1], ctx->x[2]);
                    return true;
                }
            }
        } else {
            switch (arity) {
                case 0: {
                    BifImpl0 bif0 = (BifImpl0) bif;
                    *return_value = bif0(ctx);
                    return true;
                }
                case 1: {
                    BifImpl1 bif1 = (BifImpl1) bif;
                    *return_value = bif1(ctx, ctx->x[0]);
                    return true;
                }
                case 2: {
                    BifImpl2 bif2 = (BifImpl2) bif;
                    *return_value = bif2(ctx, ctx->x[0], ctx->x[1]);
                    return true;
                }
            }
        }
    }

    struct Nif *nif = (struct Nif *) nifs_get(module_name, function_name, arity);
    if (nif) {
        *return_value = nif->nif_ptr(ctx, arity, ctx->x);
        return true;
    }

    return false;
}

#ifdef ENABLE_ADVANCED_TRACE
    static void print_function_args(const Context *ctx, int arity)
    {
        for (int i = 0; i < arity; i++) {
            printf("DBG: <0.%i.0> -- arg%i: ", ctx->process_id, i);
            term_display(stdout, ctx->x[i], ctx);
            printf("\n");
        }
    }

    static void trace_apply(const Context *ctx, const char *call_type, AtomString module_name, AtomString function_name, int arity)
    {
        if (UNLIKELY(ctx->trace_calls)) {
            char module_string[255];
            atom_string_to_c(module_name, module_string, 255);
            char func_string[255];
            atom_string_to_c(function_name, func_string, 255);

            if (ctx->trace_call_args && (arity != 0)) {
                printf("DBG: <0.%i.0> - %s %s:%s/%i:\n", ctx->process_id, call_type, module_string, func_string, arity);
                print_function_args(ctx, arity);
            } else {
                printf("DBG: <0.%i.0> - %s %s:%s/%i.\n", ctx->process_id, call_type, module_string, func_string, arity);
            }
        }
    }

    static void trace_call(const Context *ctx, const Module *mod, const char *call_type, int label, int arity)
    {
        if (UNLIKELY(ctx->trace_calls)) {
            if (ctx->trace_call_args && (arity != 0)) {
                printf("DBG: <0.%i.0> - %s %i:%i/%i:\n", ctx->process_id, call_type, mod->module_index, label, arity);
                print_function_args(ctx, arity);
            } else {
                printf("DBG: <0.%i.0> - %s %i:%i/%i.\n", ctx->process_id, call_type, mod->module_index, label, arity);
            }
        }
    }

    static void trace_call_ext(const Context *ctx, const Module *mod, const char *call_type, int index, int arity)
    {
        if (UNLIKELY(ctx->trace_calls)) {
            AtomString module_name;
            AtomString function_name;
            module_get_imported_function_module_and_name(mod, index, &module_name, &function_name);
            trace_apply(ctx, call_type, module_name, function_name, arity);
        }
    }

    static void trace_return(const Context *ctx)
    {
        if (UNLIKELY(ctx->trace_returns)) {
            printf("DBG: <0.%i.0> - return, value: ", ctx->process_id);
            term_display(stdout, ctx->x[0], ctx);
            printf(".\n");
        }
    }

    static void trace_send(const Context *ctx, term pid, term message)
    {
        if (UNLIKELY(ctx->trace_send)) {
            printf("DBG: <0.%i.0> - send, pid: ", ctx->process_id);
            term_display(stdout, pid, ctx);
            printf(" message: ");
            term_display(stdout, message, ctx);
            printf(".\n");
        }
    }

    static void trace_receive(const Context *ctx, term message)
    {
        if (UNLIKELY(ctx->trace_send)) {
            printf("DBG: <0.%i.0> - receive, message: ", ctx->process_id);
            term_display(stdout, message, ctx);
            printf(".\n");
        }
    }

    #define TRACE_APPLY trace_apply
    #define TRACE_CALL trace_call
    #define TRACE_CALL_EXT trace_call_ext
    #define TRACE_RETURN trace_return
    #define TRACE_SEND trace_send
    #define TRACE_RECEIVE trace_receive
#else
    #define TRACE_APPLY(...)
    #define TRACE_CALL(...)
    #define TRACE_CALL_EXT(...)
    #define TRACE_RETURN(...)
    #define TRACE_SEND(...)
    #define TRACE_RECEIVE(...)
#endif

#endif

#pragma GCC diagnostic push
#ifdef __GNUC__
#ifndef __clang__
#pragma GCC diagnostic ignored "-Wunused-but-set-variable"
#endif
#endif

#ifdef IMPL_CODE_LOADER
    int read_core_chunk0(Module *mod);

    int read_core_chunk(Module *mod)
#else
    #ifdef IMPL_EXECUTE_LOOP
        int context_execute_loop(Context *ctx, Module *mod, const char *function_name, int arity)
    #else
        #error Need implementation type
    #endif
#endif
{
    #ifdef IMPL_CODE_LOADER
        TRACE("-- Loading code\n");
    #endif

    #ifdef IMPL_EXECUTE_LOOP
        TRACE("-- Executing code\n");

        int function_len = strlen(function_name);
        uint8_t *tmp_atom_name = malloc(function_len + 1);
        tmp_atom_name[0] = function_len;
        memcpy(tmp_atom_name + 1, function_name, function_len);

        int label = module_search_exported_function(mod, tmp_atom_name, arity);
        free(tmp_atom_name);

        if (UNLIKELY(!label)) {
            fprintf(stderr, "No %s/%i function found.\n", function_name, arity);
            return 0;
        }

        ctx->saved_module = mod;

        ctx->cp = module_address(mod->module_index, mod->end_instruction_ii);
        ctx->saved_ip = mod->labels[label];
        scheduler_init_ready(ctx);
    #endif

#ifdef IMPL_CODE_LOADER
    return read_core_chunk0(mod);
#endif
#ifdef IMPL_EXECUTE_LOOP
    // This process is the first scheduler process
    #ifndef AVM_NO_SMP
        ctx->global->running_schedulers = 1;
    #endif
    return scheduler_entry_point(ctx->global);
#endif
}

#ifdef IMPL_CODE_LOADER
int read_core_chunk0(Module *mod)
#else
#ifdef IMPL_EXECUTE_LOOP
HOT_FUNC int scheduler_entry_point(GlobalContext *glb)
#else
#error Need implementation type
#endif
#endif
{
#ifdef IMPL_EXECUTE_LOOP
    uint8_t *code;
    Module *mod;
    term *x_regs;
    uintptr_t i;
    int remaining_reductions;

    Context *ctx = scheduler_run(glb);

// This is where loop starts after context switching.
schedule_in:
    TRACE("scheduling in, ctx = %p\n", ctx);
    if (ctx == NULL) return 0;
    mod = ctx->saved_module;
    code = mod->code->code;
    x_regs = ctx->x;
    JUMP_TO_ADDRESS(ctx->saved_ip);
    remaining_reductions = DEFAULT_REDUCTIONS_AMOUNT;

#pragma GCC diagnostic push
#pragma GCC diagnostic ignored "-Wpedantic"
    // Handle traps.
    if (ctx->restore_trap_handler)
        goto *ctx->restore_trap_handler;
    // Handle signals
    PROCESS_SIGNAL_MESSAGES();
#pragma GCC diagnostic pop
#endif

#ifdef IMPL_CODE_LOADER
    TRACE("-- Loading code\n");
    SMP_MODULE_LOCK(mod);
    uint8_t *code = mod->code->code;
    uintptr_t i = 0;
#endif

    while (1) {
<<<<<<< HEAD
    TRACE("-- loop -- i = %d\n", i);

=======
>>>>>>> d9040e99
        switch (code[i]) {
            case OP_LABEL: {
                uint32_t label;
                int next_off = 1;
                DECODE_LITERAL(label, code, i, next_off)

                TRACE("label/1 label=%i\n", label);
                USED_BY_TRACE(label);

                #ifdef IMPL_CODE_LOADER
                    TRACE("Mark label %i here at %i\n", label, i);
                    module_add_label(mod, label, &code[i]);
                #endif

                NEXT_INSTRUCTION(next_off);
                break;
            }

            case OP_FUNC_INFO: {
                int next_off = 1;
                int module_atom;
                DECODE_ATOM(module_atom, code, i, next_off)
                int function_name_atom;
                DECODE_ATOM(function_name_atom, code, i, next_off)
                uint32_t arity;
                DECODE_LITERAL(arity, code, i, next_off);

                TRACE("func_info/3 module_name_a=%i, function_name_a=%i, arity=%i\n", module_atom, function_name_atom, arity);
                USED_BY_TRACE(function_name_atom);
                USED_BY_TRACE(module_atom);
                USED_BY_TRACE(arity);

                #ifdef IMPL_EXECUTE_LOOP
                    RAISE_ERROR(FUNCTION_CLAUSE_ATOM);
                #endif

                NEXT_INSTRUCTION(next_off);
                break;
            }

            case OP_INT_CALL_END: {
                TRACE("int_call_end!\n");

            #ifdef IMPL_CODE_LOADER
                TRACE("-- Code loading finished --\n");
                SMP_MODULE_UNLOCK(mod);
                return i;
            #endif

            #ifdef IMPL_EXECUTE_LOOP
                goto terminate_context;
            #endif
            }

            case OP_CALL: {
                int next_off = 1;
                uint32_t arity;
                DECODE_LITERAL(arity, code, i, next_off);
                uint32_t label;
                DECODE_LABEL(label, code, i, next_off);

                TRACE("call/2, arity=%i, label=%i\n", arity, label);
                USED_BY_TRACE(arity);

                #ifdef IMPL_EXECUTE_LOOP
                    NEXT_INSTRUCTION(next_off);
                    ctx->cp = module_address(mod->module_index, i);

                    remaining_reductions--;
                    if (LIKELY(remaining_reductions)) {
                        TRACE_CALL(ctx, mod, "call", label, arity);
                        JUMP_TO_ADDRESS(mod->labels[label]);
                    } else {
                        SCHEDULE_NEXT(mod, mod->labels[label]);
                    }
                #endif

                #ifdef IMPL_CODE_LOADER
                    NEXT_INSTRUCTION(next_off);
                #endif

                break;
            }

            case OP_CALL_LAST: {
                int next_off = 1;
                uint32_t arity;
                DECODE_LITERAL(arity, code, i, next_off);
                uint32_t label;
                DECODE_LABEL(label, code, i, next_off);
                uint32_t n_words;
                DECODE_LITERAL(n_words, code, i, next_off);

                TRACE("call_last/3, arity=%i, label=%i, dellocate=%i\n", arity, label, n_words);
                USED_BY_TRACE(arity);
                USED_BY_TRACE(label);
                USED_BY_TRACE(n_words);

                #ifdef IMPL_EXECUTE_LOOP
                    ctx->cp = ctx->e[n_words];
                    ctx->e += (n_words + 1);

                    DEBUG_DUMP_STACK(ctx);

                    remaining_reductions--;
                    if (LIKELY(remaining_reductions)) {
                        TRACE_CALL(ctx, mod, "call_last", label, arity);
                        JUMP_TO_ADDRESS(mod->labels[label]);
                    } else {
                        SCHEDULE_NEXT(mod, mod->labels[label]);
                    }
                #endif

                #ifdef IMPL_CODE_LOADER
                    NEXT_INSTRUCTION(next_off);
                #endif

                break;
            }

            case OP_CALL_ONLY: {
                int next_off = 1;
                uint32_t arity;
                DECODE_LITERAL(arity, code, i, next_off);
                uint32_t label;
                DECODE_LABEL(label, code, i, next_off)

                TRACE("call_only/2, arity=%i, label=%i\n", arity, label);
                USED_BY_TRACE(arity);
                USED_BY_TRACE(label);

                #ifdef IMPL_EXECUTE_LOOP

                    NEXT_INSTRUCTION(next_off);
                    remaining_reductions--;
                    if (LIKELY(remaining_reductions)) {
                        TRACE_CALL(ctx, mod, "call_only", label, arity);
                        JUMP_TO_ADDRESS(mod->labels[label]);
                    } else {
                        SCHEDULE_NEXT(mod, mod->labels[label]);
                    }
                #endif

                #ifdef IMPL_CODE_LOADER
                    NEXT_INSTRUCTION(next_off);
                #endif

                break;
            }

            case OP_CALL_EXT: {
                int next_off = 1;
                uint32_t arity;
                DECODE_LITERAL(arity, code, i, next_off);
                uint32_t index;
                DECODE_LITERAL(index, code, i, next_off);

                TRACE("call_ext/2, arity=%i, index=%i\n", arity, index);
                USED_BY_TRACE(arity);
                USED_BY_TRACE(index);


                #ifdef IMPL_CODE_LOADER
                    NEXT_INSTRUCTION(next_off);
                #endif

                #ifdef IMPL_EXECUTE_LOOP
                    remaining_reductions--;
                    if (UNLIKELY(!remaining_reductions)) {
                        SCHEDULE_NEXT(mod, INSTRUCTION_POINTER());
                    }

                    NEXT_INSTRUCTION(next_off);

                    TRACE_CALL_EXT(ctx, mod, "call_ext", index, arity);

                    const struct ExportedFunction *func = module_resolve_function(mod, index);
                    if (IS_NULL_PTR(func)) {
                            RAISE_ERROR(UNDEF_ATOM);
                    }

                    switch (func->type) {
                        case NIFFunctionType: {
                            const struct Nif *nif = EXPORTED_FUNCTION_TO_NIF(func);
                            term return_value = nif->nif_ptr(ctx, arity, ctx->x);
                            PROCESS_MAYBE_TRAP_RETURN_VALUE(return_value);
                            ctx->x[0] = return_value;
                            break;
                        }
                        case ModuleFunction: {
                            const struct ModuleFunction *jump = EXPORTED_FUNCTION_TO_MODULE_FUNCTION(func);

                            ctx->cp = module_address(mod->module_index, i);
                            mod = jump->target;
                            code = mod->code->code;
                            JUMP_TO_ADDRESS(mod->labels[jump->label]);

                            break;
                        }
                        default: {
                            fprintf(stderr, "Invalid function type %i at index: %i\n", func->type, index);
                            AVM_ABORT();
                        }
                    }
                #endif

                break;
            }

            case OP_CALL_EXT_LAST: {
                int next_off = 1;
                uint32_t arity;
                DECODE_LITERAL(arity, code, i, next_off);
                uint32_t index;
                DECODE_LITERAL(index, code, i, next_off);
                uint32_t n_words;
                DECODE_LITERAL(n_words, code, i, next_off);

                TRACE("call_ext_last/3, arity=%i, index=%i, n_words=%i\n", arity, index, n_words);
                USED_BY_TRACE(arity);
                USED_BY_TRACE(index);
                USED_BY_TRACE(n_words);

                #ifdef IMPL_EXECUTE_LOOP
                    remaining_reductions--;
                    if (UNLIKELY(!remaining_reductions)) {
                        SCHEDULE_NEXT(mod, INSTRUCTION_POINTER());
                    }

                    TRACE_CALL_EXT(ctx, mod, "call_ext_last", index, arity);

                    ctx->cp = ctx->e[n_words];
                    ctx->e += (n_words + 1);

                    const struct ExportedFunction *func = module_resolve_function(mod, index);
                    if (IS_NULL_PTR(func)) {
                        RAISE_ERROR(UNDEF_ATOM);
                    }

                    switch (func->type) {
                        case NIFFunctionType: {
                            const struct Nif *nif = EXPORTED_FUNCTION_TO_NIF(func);
                            term return_value = nif->nif_ptr(ctx, arity, ctx->x);
                            PROCESS_MAYBE_TRAP_RETURN_VALUE_LAST(return_value);
                            ctx->x[0] = return_value;
                            DO_RETURN();

                            break;
                        }
                        case ModuleFunction: {
                            const struct ModuleFunction *jump = EXPORTED_FUNCTION_TO_MODULE_FUNCTION(func);

                            mod = jump->target;
                            code = mod->code->code;
                            JUMP_TO_ADDRESS(mod->labels[jump->label]);

                            break;
                        }
                        default: {
                            fprintf(stderr, "Invalid function type %i at index: %i\n", func->type, index);
                            AVM_ABORT();
                        }
                    }
                #endif

                #ifdef IMPL_CODE_LOADER
                    NEXT_INSTRUCTION(next_off);
                #endif

                break;
            }

            case OP_BIF0: {
                int next_off = 1;
                uint32_t bif;
                DECODE_LITERAL(bif, code, i, next_off);
                dreg_t dreg;
                dreg_type_t dreg_type;
                DECODE_DEST_REGISTER(dreg, dreg_type, code, i, next_off);

                TRACE("bif0/2 bif=%i, dreg=%c%i\n", bif, T_DEST_REG(dreg_type, dreg));
                USED_BY_TRACE(bif);
                USED_BY_TRACE(dreg);

                #ifdef IMPL_EXECUTE_LOOP
                    BifImpl0 func = (BifImpl0) mod->imported_funcs[bif].bif;
                    DEBUG_FAIL_NULL(func);
                    term ret = func(ctx);

                    WRITE_REGISTER(dreg_type, dreg, ret);
                #endif

                NEXT_INSTRUCTION(next_off);
                break;
            }

            //TODO: implement me
            case OP_BIF1: {
                int next_off = 1;
                uint32_t fail_label;
                DECODE_LABEL(fail_label, code, i, next_off);
                uint32_t bif;
                DECODE_LITERAL(bif, code, i, next_off);
                term arg1;
                DECODE_COMPACT_TERM(arg1, code, i, next_off)
                dreg_t dreg;
                dreg_type_t dreg_type;
                DECODE_DEST_REGISTER(dreg, dreg_type, code, i, next_off);

                TRACE("bif1/2 bif=%i, fail=%i, dreg=%c%i\n", bif, fail_label, T_DEST_REG(dreg_type, dreg));
                USED_BY_TRACE(bif);
                USED_BY_TRACE(dreg);

                #ifdef IMPL_CODE_LOADER
                    UNUSED(arg1);
                #endif

                #ifdef IMPL_EXECUTE_LOOP
                    BifImpl1 func = (BifImpl1) mod->imported_funcs[bif].bif;
                    DEBUG_FAIL_NULL(func);
                    term ret = func(ctx, arg1);
                    if (UNLIKELY(term_is_invalid_term(ret))) {
                        HANDLE_ERROR();
                    }

                    WRITE_REGISTER(dreg_type, dreg, ret);
                #endif

                NEXT_INSTRUCTION(next_off);
                break;
            }

            //TODO: implement me
            case OP_BIF2: {
                int next_off = 1;
                uint32_t fail_label;
                DECODE_LABEL(fail_label, code, i, next_off);
                uint32_t bif;
                DECODE_LITERAL(bif, code, i, next_off);
                term arg1;
                DECODE_COMPACT_TERM(arg1, code, i, next_off)
                term arg2;
                DECODE_COMPACT_TERM(arg2, code, i, next_off)
                dreg_t dreg;
                dreg_type_t dreg_type;
                DECODE_DEST_REGISTER(dreg, dreg_type, code, i, next_off);

                TRACE("bif2/2 bif=%i, fail=%i, dreg=%c%i\n", bif, fail_label, T_DEST_REG(dreg_type, dreg));
                USED_BY_TRACE(bif);
                USED_BY_TRACE(dreg);

                #ifdef IMPL_CODE_LOADER
                    UNUSED(arg1);
                    UNUSED(arg2);
                #endif

                #ifdef IMPL_EXECUTE_LOOP
                    BifImpl2 func = (BifImpl2) mod->imported_funcs[bif].bif;
                    DEBUG_FAIL_NULL(func);
                    term ret = func(ctx, arg1, arg2);
                    if (UNLIKELY(term_is_invalid_term(ret))) {
                        HANDLE_ERROR();
                    }

                    WRITE_REGISTER(dreg_type, dreg, ret);
                #endif

                NEXT_INSTRUCTION(next_off);
                break;
            }

            case OP_ALLOCATE: {
                int next_off = 1;
                uint32_t stack_need;
                DECODE_LITERAL(stack_need, code, i, next_off);
                uint32_t live;
                DECODE_LITERAL(live, code, i, next_off);
                TRACE("allocate/2 stack_need=%i, live=%i\n" , stack_need, live);
                USED_BY_TRACE(stack_need);
                USED_BY_TRACE(live);

                #ifdef IMPL_CODE_LOADER
                    if (live > MAX_REG) {
                        fprintf(stderr, "Cannot use more than %d registers.\n", MAX_REG);
                        AVM_ABORT();
                    }
                #endif

                #ifdef IMPL_EXECUTE_LOOP
                    context_clean_registers(ctx, live);

                    if (ctx->heap_ptr > ctx->e - (stack_need + 1)) {
                        if (UNLIKELY(memory_ensure_free(ctx, stack_need + 1) != MEMORY_GC_OK)) {
                            RAISE_ERROR(OUT_OF_MEMORY_ATOM);
                        }
                    }
                    ctx->e -= stack_need + 1;
                    ctx->e[stack_need] = ctx->cp;
                #endif

                NEXT_INSTRUCTION(next_off);
                break;
            }

            case OP_ALLOCATE_HEAP: {
                int next_off = 1;
                uint32_t stack_need;
                DECODE_LITERAL(stack_need, code, i, next_off);
                uint32_t heap_need;
                DECODE_ALLOCATOR_LIST(heap_need, code, i, next_off);
                uint32_t live;
                DECODE_LITERAL(live, code, i, next_off);
                TRACE("allocate_heap/2 stack_need=%i, heap_need=%i, live=%i\n", stack_need, heap_need, live);
                USED_BY_TRACE(stack_need);
                USED_BY_TRACE(heap_need);
                USED_BY_TRACE(live);

                #ifdef IMPL_CODE_LOADER
                    if (live > MAX_REG) {
                        fprintf(stderr, "Cannot use more than %d registers.\n", MAX_REG);
                        AVM_ABORT();
                    }
                #endif

                #ifdef IMPL_EXECUTE_LOOP
                    context_clean_registers(ctx, live);

                    if ((ctx->heap_ptr + heap_need) > ctx->e - (stack_need + 1)) {
                        if (UNLIKELY(memory_ensure_free(ctx, heap_need + stack_need + 1) != MEMORY_GC_OK)) {
                            RAISE_ERROR(OUT_OF_MEMORY_ATOM);
                        }
                    }
                    ctx->e -= stack_need + 1;
                    ctx->e[stack_need] = ctx->cp;
                #endif

                NEXT_INSTRUCTION(next_off);
                break;
            }

            case OP_ALLOCATE_ZERO: {
                int next_off = 1;
                uint32_t stack_need;
                DECODE_LITERAL(stack_need, code, i, next_off);
                uint32_t live;
                DECODE_LITERAL(live, code, i, next_off);
                TRACE("allocate_zero/2 stack_need=%i, live=%i\n", stack_need, live);
                USED_BY_TRACE(stack_need);
                USED_BY_TRACE(live);

                #ifdef IMPL_CODE_LOADER
                    if (live > MAX_REG) {
                        fprintf(stderr, "Cannot use more than %d registers.\n", MAX_REG);
                        AVM_ABORT();
                    }
                #endif

                #ifdef IMPL_EXECUTE_LOOP
                    context_clean_registers(ctx, live);

                    if (ctx->heap_ptr > ctx->e - (stack_need + 1)) {
                        if (UNLIKELY(memory_ensure_free(ctx, stack_need + 1) != MEMORY_GC_OK)) {
                            RAISE_ERROR(OUT_OF_MEMORY_ATOM);
                        }
                    }

                    ctx->e -= stack_need + 1;
                    for (int s = 0; s < stack_need; s++) {
                        ctx->e[s] = term_nil();
                    }
                    ctx->e[stack_need] = ctx->cp;
                #endif

                NEXT_INSTRUCTION(next_off);
                break;
            }

            case OP_ALLOCATE_HEAP_ZERO: {
                int next_off = 1;
                uint32_t stack_need;
                DECODE_LITERAL(stack_need, code, i, next_off);
                uint32_t heap_need;
                DECODE_LITERAL(heap_need, code, i, next_off);
                uint32_t live;
                DECODE_LITERAL(live, code, i, next_off);
                TRACE("allocate_heap_zero/3 stack_need=%i, heap_need=%i, live=%i\n", stack_need, heap_need, live);
                USED_BY_TRACE(stack_need);
                USED_BY_TRACE(heap_need);
                USED_BY_TRACE(live);

                #ifdef IMPL_CODE_LOADER
                    if (live > MAX_REG) {
                        fprintf(stderr, "Cannot use more than %d registers.\n", MAX_REG);
                        AVM_ABORT();
                    }
                #endif

                #ifdef IMPL_EXECUTE_LOOP
                    context_clean_registers(ctx, live);

                    if ((ctx->heap_ptr + heap_need) > ctx->e - (stack_need + 1)) {
                        if (UNLIKELY(memory_ensure_free(ctx, heap_need + stack_need + 1) != MEMORY_GC_OK)) {
                            RAISE_ERROR(OUT_OF_MEMORY_ATOM);
                        }
                    }
                    ctx->e -= stack_need + 1;
                    for (int s = 0; s < stack_need; s++) {
                        ctx->e[s] = term_nil();
                    }
                    ctx->e[stack_need] = ctx->cp;
                #endif

                NEXT_INSTRUCTION(next_off);
                break;
            }

            case OP_TEST_HEAP: {
                int next_off = 1;
                uint32_t heap_need;
                DECODE_ALLOCATOR_LIST(heap_need, code, i, next_off);
                uint32_t live_registers;
                DECODE_LITERAL(live_registers, code, i, next_off);

                TRACE("test_heap/2 heap_need=%i, live_registers=%i\n", heap_need, live_registers);
                USED_BY_TRACE(heap_need);
                USED_BY_TRACE(live_registers);

                #ifdef IMPL_EXECUTE_LOOP
                    size_t heap_free = context_avail_free_memory(ctx);
                    // if we need more heap space than is currently free, then try to GC the needed space
                    if (heap_free < heap_need) {
                        context_clean_registers(ctx, live_registers);
                        if (UNLIKELY(memory_ensure_free(ctx, heap_need) != MEMORY_GC_OK)) {
                            RAISE_ERROR(OUT_OF_MEMORY_ATOM);
                        }
                    // otherwise, there is enough space for the needed heap, but there might
                    // more more than necessary.  In that case, try to shrink the heap.
                    } else if (heap_free > heap_need * HEAP_NEED_GC_SHRINK_THRESHOLD_COEFF) {
                        context_clean_registers(ctx, live_registers);
                        if (UNLIKELY(memory_ensure_free(ctx, heap_need * (HEAP_NEED_GC_SHRINK_THRESHOLD_COEFF / 2)) != MEMORY_GC_OK)) {
                            TRACE("Unable to ensure free memory.  heap_need=%i\n", heap_need);
                            RAISE_ERROR(OUT_OF_MEMORY_ATOM);
                        }
                    }
                #endif

                NEXT_INSTRUCTION(next_off);
                break;
            }

            case OP_KILL: {
                int next_off = 1;
                uint32_t target;
                DECODE_YREG(target, code, i, next_off);

                TRACE("kill/1 target=%i\n", target);

                #ifdef IMPL_EXECUTE_LOOP
                    ctx->e[target] = term_nil();
                #endif

                NEXT_INSTRUCTION(next_off);

                break;
            }

            case OP_DEALLOCATE: {
                int next_off = 1;
                uint32_t n_words;
                DECODE_LITERAL(n_words, code, i, next_off);

                TRACE("deallocate/1 n_words=%i\n", n_words);
                USED_BY_TRACE(n_words);

                #ifdef IMPL_EXECUTE_LOOP
                    DEBUG_DUMP_STACK(ctx);

                    ctx->cp = ctx->e[n_words];
                    ctx->e += n_words + 1;
                    DEBUG_DUMP_STACK(ctx);
                #endif

                NEXT_INSTRUCTION(next_off);
                break;
            }

            case OP_RETURN: {
                TRACE("return/0\n");

                #ifdef IMPL_EXECUTE_LOOP
                    TRACE_RETURN(ctx);

                    if ((long) ctx->cp == -1) {
                        return 0;
                    }

                    DO_RETURN();
                #endif

                #ifdef IMPL_CODE_LOADER
                    NEXT_INSTRUCTION(1);
                #endif
                break;
            }

            //TODO: implement send/0
            case OP_SEND: {
                #ifdef IMPL_CODE_LOADER
                    TRACE("send/0\n");
                #endif

                #ifdef IMPL_EXECUTE_LOOP
                    int local_process_id = term_to_local_process_id(ctx->x[0]);
                    TRACE("send/0 target_pid=%i\n", local_process_id);
                    TRACE_SEND(ctx, ctx->x[0], ctx->x[1]);
                    globalcontext_send_message(ctx->global, local_process_id, ctx->x[1]);

                    ctx->x[0] = ctx->x[1];
                #endif

                NEXT_INSTRUCTION(1);
                break;
            }

            case OP_REMOVE_MESSAGE: {
                TRACE("remove_message/0\n");

                #ifdef IMPL_EXECUTE_LOOP
                    if (context_get_flags(ctx, WaitingTimeout | WaitingTimeoutExpired)) {
                        scheduler_cancel_timeout(ctx);
                    }
#pragma GCC diagnostic push
#pragma GCC diagnostic ignored "-Wpedantic"
                    PROCESS_SIGNAL_MESSAGES();
#pragma GCC diagnostic pop
                    mailbox_remove(&ctx->mailbox);
                #endif

                NEXT_INSTRUCTION(1);
                break;
            }

            case OP_TIMEOUT: {
                TRACE("timeout/0\n");

                #ifdef IMPL_EXECUTE_LOOP
                    context_update_flags(ctx, ~WaitingTimeoutExpired, NoFlags);

                    mailbox_reset(&ctx->mailbox);
                #endif

                NEXT_INSTRUCTION(1);
                break;
            }

            case OP_LOOP_REC: {
                int next_off = 1;
                uint32_t label;
                DECODE_LABEL(label, code, i, next_off)
                dreg_t dreg;
                dreg_type_t dreg_type;
                DECODE_DEST_REGISTER(dreg, dreg_type, code, i, next_off);

                TRACE("loop_rec/2, dreg=%c%i\n", T_DEST_REG(dreg_type, dreg));
                USED_BY_TRACE(dreg);

                #ifdef IMPL_EXECUTE_LOOP
                    term ret;
#pragma GCC diagnostic push
#pragma GCC diagnostic ignored "-Wpedantic"
                    PROCESS_SIGNAL_MESSAGES();
#pragma GCC diagnostic pop
                    if (mailbox_peek(ctx, &ret)) {
                        TRACE_RECEIVE(ctx, ret);

                        WRITE_REGISTER(dreg_type, dreg, ret);
                        NEXT_INSTRUCTION(next_off);
                    } else {
                        JUMP_TO_ADDRESS(mod->labels[label]);
                    }
                #endif

                #ifdef IMPL_CODE_LOADER
                    NEXT_INSTRUCTION(next_off);
                #endif

                break;
            }

            case OP_LOOP_REC_END: {
                int next_off = 1;
                uint32_t label;
                DECODE_LABEL(label, code, i, next_off);

                TRACE("loop_rec_end/1 label=%i\n", label);
                USED_BY_TRACE(label);

#ifdef IMPL_EXECUTE_LOOP
#pragma GCC diagnostic push
#pragma GCC diagnostic ignored "-Wpedantic"
                PROCESS_SIGNAL_MESSAGES();
#pragma GCC diagnostic pop
                mailbox_next(&ctx->mailbox);
                i = POINTER_TO_II(mod->labels[label]);
#else
                NEXT_INSTRUCTION(next_off);
#endif
                break;
            }

            //TODO: implement wait/1
            case OP_WAIT: {
                int next_off = 1;
                uint32_t label;
                DECODE_LABEL(label, code, i, next_off)

                TRACE("wait/1\n");

                #ifdef IMPL_EXECUTE_LOOP
                    // When a message is sent, process is moved to ready list
                    // after message is enqueued. So we always schedule out
                    // when executing wait/1 and process will be scheduled in
                    // and the outer list will be processed.
                    ctx->saved_ip = mod->labels[label];
                    ctx->saved_module = mod;
                    ctx = scheduler_wait(ctx);
                    goto schedule_in;
                #endif

                #ifdef IMPL_CODE_LOADER
                    NEXT_INSTRUCTION(next_off);
                #endif

                break;
            }

            //TODO: implement wait_timeout/2
            case OP_WAIT_TIMEOUT: {
                int next_off = 1;
                uint32_t label;
                DECODE_LABEL(label, code, i, next_off)
                term timeout;
                DECODE_COMPACT_TERM(timeout, code, i, next_off)

                #ifdef IMPL_EXECUTE_LOOP
                    if (!term_is_integer(timeout) && UNLIKELY(timeout != INFINITY_ATOM)) {
                        RAISE_ERROR(TIMEOUT_VALUE_ATOM);
                    }
                    TRACE("wait_timeout/2, label: %i, timeout: %li\n", label, (long int) term_to_int32(timeout));

#pragma GCC diagnostic push
#pragma GCC diagnostic ignored "-Wpedantic"
                    PROCESS_SIGNAL_MESSAGES();
#pragma GCC diagnostic pop
                    int needs_to_wait = 0;
                    if (context_get_flags(ctx, WaitingTimeout | WaitingTimeoutExpired) == 0) {
                        if (timeout != INFINITY_ATOM) {
                            scheduler_set_timeout(ctx, term_to_int32(timeout));
                        }
                        needs_to_wait = 1;
                    } else if (context_get_flags(ctx, WaitingTimeout) == 0) {
                        needs_to_wait = 1;
                    } else if (!mailbox_has_next(&ctx->mailbox)) {
                        needs_to_wait = 1;
                    }

                    if (needs_to_wait) {
                        ctx->saved_ip = INSTRUCTION_POINTER();
#pragma GCC diagnostic push
#pragma GCC diagnostic ignored "-Wpedantic"
                        ctx->restore_trap_handler = &&wait_timeout_trap_handler;
#pragma GCC diagnostic pop
                        ctx->saved_module = mod;
                        ctx = scheduler_wait(ctx);
                        goto schedule_in;
                    } else {
                        NEXT_INSTRUCTION(next_off);
                    }
                #endif

                #ifdef IMPL_CODE_LOADER
                    TRACE("wait_timeout/2, label: %i\n", label);

                    UNUSED(timeout)

                    NEXT_INSTRUCTION(next_off);
                #endif

                break;
            }

#ifdef IMPL_EXECUTE_LOOP
wait_timeout_trap_handler:
            {
                // Determine if a message arrived to either jump to timeout label
                // or to continuation.
                // Redo the offset computation and refetch the label
                int next_off = 1;
                int label;
                DECODE_LABEL(label, code, i, next_off, next_off)
                int timeout;
                DECODE_COMPACT_TERM(timeout, code, i, next_off, next_off)
                TRACE("wait_timeout_trap_handler, label: %i\n", label);
#pragma GCC diagnostic push
#pragma GCC diagnostic ignored "-Wpedantic"
                PROCESS_SIGNAL_MESSAGES();
#pragma GCC diagnostic pop
                if (context_get_flags(ctx, WaitingTimeoutExpired)) {
                    ctx->restore_trap_handler = NULL;
                    NEXT_INSTRUCTION(next_off);
                } else {
                    if (UNLIKELY(!mailbox_has_next(&ctx->mailbox))) {
                        // No message is here.
                        // We were signaled for another reason.
                        ctx = scheduler_wait(ctx);
                        goto schedule_in;
                    } else {
                        ctx->restore_trap_handler = NULL;
                        JUMP_TO_ADDRESS(mod->labels[label]);
                    }
                }
                break;
            }
#endif

            case OP_IS_LT: {
                int next_off = 1;
                uint32_t label;
                DECODE_LABEL(label, code, i, next_off);
                term arg1;
                DECODE_COMPACT_TERM(arg1, code, i, next_off);
                term arg2;
                DECODE_COMPACT_TERM(arg2, code, i, next_off);

                #ifdef IMPL_EXECUTE_LOOP
                    TRACE("is_lt/2, label=%i, arg1=%lx, arg2=%lx\n", label, arg1, arg2);

                    if (term_compare(arg1, arg2, ctx) < 0) {
                        NEXT_INSTRUCTION(next_off);
                    } else {
                        i = POINTER_TO_II(mod->labels[label]);
                    }
                #endif

                #ifdef IMPL_CODE_LOADER
                    TRACE("is_lt/2\n");
                    UNUSED(arg1)
                    UNUSED(arg2)
                    NEXT_INSTRUCTION(next_off);
                #endif

                break;
            }

            case OP_IS_GE: {
                int next_off = 1;
                uint32_t label;
                DECODE_LABEL(label, code, i, next_off);
                term arg1;
                DECODE_COMPACT_TERM(arg1, code, i, next_off);
                term arg2;
                DECODE_COMPACT_TERM(arg2, code, i, next_off);

                #ifdef IMPL_EXECUTE_LOOP
                    TRACE("is_ge/2, label=%i, arg1=%lx, arg2=%lx\n", label, arg1, arg2);

                    if (term_compare(arg1, arg2, ctx) >= 0) {
                        NEXT_INSTRUCTION(next_off);
                    } else {
                        i = POINTER_TO_II(mod->labels[label]);
                    }
                #endif

                #ifdef IMPL_CODE_LOADER
                    TRACE("is_ge/2\n");
                    UNUSED(arg1)
                    UNUSED(arg2)
                    NEXT_INSTRUCTION(next_off);
                #endif

                break;
            }

            case OP_IS_EQUAL: {
                int next_off = 1;
                uint32_t label;
                DECODE_LABEL(label, code, i, next_off)
                term arg1;
                DECODE_COMPACT_TERM(arg1, code, i, next_off)
                term arg2;
                DECODE_COMPACT_TERM(arg2, code, i, next_off)

                #ifdef IMPL_EXECUTE_LOOP
                    TRACE("is_equal/2, label=%i, arg1=%lx, arg2=%lx\n", label, arg1, arg2);

                    //TODO: implement this
                    if (term_equals(arg1, arg2, ctx)) {
                        NEXT_INSTRUCTION(next_off);
                    } else {
                        i = POINTER_TO_II(mod->labels[label]);
                    }
                #endif

                #ifdef IMPL_CODE_LOADER
                    TRACE("is_equal/2\n");
                    UNUSED(arg1)
                    UNUSED(arg2)
                    NEXT_INSTRUCTION(next_off);
                #endif

                break;
            }

            case OP_IS_NOT_EQUAL: {
                int next_off = 1;
                uint32_t label;
                DECODE_LABEL(label, code, i, next_off)
                term arg1;
                DECODE_COMPACT_TERM(arg1, code, i, next_off)
                term arg2;
                DECODE_COMPACT_TERM(arg2, code, i, next_off)

                #ifdef IMPL_EXECUTE_LOOP
                    TRACE("is_not_equal/2, label=%i, arg1=%lx, arg2=%lx\n", label, arg1, arg2);

                    if (!term_equals(arg1, arg2, ctx)) {
                        NEXT_INSTRUCTION(next_off);
                    } else {
                        i = POINTER_TO_II(mod->labels[label]);
                    }
                #endif

                #ifdef IMPL_CODE_LOADER
                    TRACE("is_not_equal/2\n");
                    UNUSED(arg1)
                    UNUSED(arg2)
                    NEXT_INSTRUCTION(next_off);
                #endif

                break;
            }

            case OP_IS_EQ_EXACT: {
                int next_off = 1;
                uint32_t label;
                DECODE_LABEL(label, code, i, next_off)
                term arg1;
                DECODE_COMPACT_TERM(arg1, code, i, next_off)
                term arg2;
                DECODE_COMPACT_TERM(arg2, code, i, next_off)

                #ifdef IMPL_EXECUTE_LOOP
                    TRACE("is_eq_exact/2, label=%i, arg1=%lx, arg2=%lx\n", label, arg1, arg2);

                    //TODO: implement this
                    if (term_exactly_equals(arg1, arg2, ctx)) {
                        NEXT_INSTRUCTION(next_off);
                    } else {
                        i = POINTER_TO_II(mod->labels[label]);
                    }
                #endif

                #ifdef IMPL_CODE_LOADER
                    TRACE("is_eq_exact/2\n");
                    UNUSED(arg1)
                    UNUSED(arg2)
                    NEXT_INSTRUCTION(next_off);
                #endif

                break;
            }

            case OP_IS_NOT_EQ_EXACT: {
                int next_off = 1;
                uint32_t label;
                DECODE_LABEL(label, code, i, next_off)
                term arg1;
                DECODE_COMPACT_TERM(arg1, code, i, next_off)
                term arg2;
                DECODE_COMPACT_TERM(arg2, code, i, next_off)

                #ifdef IMPL_EXECUTE_LOOP
                    TRACE("is_not_eq_exact/2, label=%i, arg1=%lx, arg2=%lx\n", label, arg1, arg2);

                    //TODO: implement this
                    if (!term_exactly_equals(arg1, arg2, ctx)) {
                        NEXT_INSTRUCTION(next_off);
                    } else {
                        i = POINTER_TO_II(mod->labels[label]);
                    }
                #endif

                #ifdef IMPL_CODE_LOADER
                    TRACE("is_not_eq_exact/2\n");
                    UNUSED(arg1)
                    UNUSED(arg2)
                    NEXT_INSTRUCTION(next_off);
                #endif

                break;
            }

            case OP_IS_INTEGER: {
                int next_off = 1;
                uint32_t label;
                DECODE_LABEL(label, code, i, next_off)
                term arg1;
                DECODE_COMPACT_TERM(arg1, code, i, next_off)

                #ifdef IMPL_EXECUTE_LOOP
                    TRACE("is_integer/2, label=%i, arg1=%lx\n", label, arg1);

                    if (term_is_any_integer(arg1)) {
                        NEXT_INSTRUCTION(next_off);
                    } else {
                        i = POINTER_TO_II(mod->labels[label]);
                    }
                #endif

                #ifdef IMPL_CODE_LOADER
                    TRACE("is_integer/2\n");
                    UNUSED(label)
                    UNUSED(arg1)
                    NEXT_INSTRUCTION(next_off);
                #endif

                break;
            }

            case OP_IS_FLOAT: {
                int next_off = 1;
                uint32_t label;
                DECODE_LABEL(label, code, i, next_off)
                term arg1;
                DECODE_COMPACT_TERM(arg1, code, i, next_off)

                #ifdef IMPL_EXECUTE_LOOP
                    TRACE("is_float/2, label=%i, arg1=%lx\n", label, arg1);

#ifndef AVM_NO_FP
                    if (term_is_float(arg1)) {
                        NEXT_INSTRUCTION(next_off);
                    } else {
                        i = POINTER_TO_II(mod->labels[label]);
                    }
#else
                    fprintf(stderr, "Warning: is_float/1 unsupported on this platform\n");
                    i = POINTER_TO_II(mod->labels[label]);
#endif
                #endif

                #ifdef IMPL_CODE_LOADER
                    TRACE("is_float/2\n");
                    UNUSED(label)
                    UNUSED(arg1)
                    NEXT_INSTRUCTION(next_off);
                #endif

                break;
            }

            case OP_IS_NUMBER: {
                int next_off = 1;
                uint32_t label;
                DECODE_LABEL(label, code, i, next_off)
                term arg1;
                DECODE_COMPACT_TERM(arg1, code, i, next_off)

                #ifdef IMPL_EXECUTE_LOOP
                    TRACE("is_number/2, label=%i, arg1=%lx\n", label, arg1);

                    //TODO: check for floats too
                    if (term_is_number(arg1)) {
                        NEXT_INSTRUCTION(next_off);
                    } else {
                        i = POINTER_TO_II(mod->labels[label]);
                    }
                #endif

                #ifdef IMPL_CODE_LOADER
                    TRACE("is_number/2\n");
                    UNUSED(label)
                    UNUSED(arg1)
                    NEXT_INSTRUCTION(next_off);
                #endif

                break;
            }

            case OP_IS_BINARY: {
                int next_off = 1;
                uint32_t label;
                DECODE_LABEL(label, code, i, next_off)
                term arg1;
                DECODE_COMPACT_TERM(arg1, code, i, next_off)

                #ifdef IMPL_EXECUTE_LOOP
                    TRACE("is_binary/2, label=%i, arg1=%lx\n", label, arg1);

                    if (term_is_binary(arg1)) {
                        NEXT_INSTRUCTION(next_off);
                    } else {
                        i = POINTER_TO_II(mod->labels[label]);
                    }
                #endif

                #ifdef IMPL_CODE_LOADER
                    TRACE("is_binary/2\n");
                    UNUSED(arg1)
                    NEXT_INSTRUCTION(next_off);
                #endif

                break;
            }

            case OP_IS_LIST: {
                int next_off = 1;
                uint32_t label;
                DECODE_LABEL(label, code, i, next_off)
                term arg1;
                DECODE_COMPACT_TERM(arg1, code, i, next_off)

                #ifdef IMPL_EXECUTE_LOOP
                    TRACE("is_list/2, label=%i, arg1=%lx\n", label, arg1);

                    if (term_is_list(arg1)) {
                        NEXT_INSTRUCTION(next_off);
                    } else {
                        i = POINTER_TO_II(mod->labels[label]);
                    }
                #endif

                #ifdef IMPL_CODE_LOADER
                    TRACE("is_list/2\n");
                    UNUSED(arg1)
                    NEXT_INSTRUCTION(next_off);
                #endif

                break;
            }

            case OP_IS_NONEMPTY_LIST: {
                int next_off = 1;
                uint32_t label;
                DECODE_LABEL(label, code, i, next_off)
                term arg1;
                DECODE_COMPACT_TERM(arg1, code, i, next_off)

                #ifdef IMPL_EXECUTE_LOOP
                    TRACE("is_nonempty_list/2, label=%i, arg1=%lx\n", label, arg1);

                    if (term_is_nonempty_list(arg1)) {
                        NEXT_INSTRUCTION(next_off);
                    } else {
                        i = POINTER_TO_II(mod->labels[label]);
                    }
                #endif

                #ifdef IMPL_CODE_LOADER
                    TRACE("is_nonempty_list/2\n");
                    UNUSED(arg1)
                    NEXT_INSTRUCTION(next_off);
                #endif

                break;
            }

            case OP_IS_NIL: {
                int next_off = 1;
                uint32_t label;
                DECODE_LABEL(label, code, i, next_off)
                term arg1;
                DECODE_COMPACT_TERM(arg1, code, i, next_off)

                #ifdef IMPL_EXECUTE_LOOP
                    TRACE("is_nil/2, label=%i, arg1=%lx\n", label, arg1);

                    if (term_is_nil(arg1)) {
                        NEXT_INSTRUCTION(next_off);
                    } else {
                        i = POINTER_TO_II(mod->labels[label]);
                    }
                #endif

                #ifdef IMPL_CODE_LOADER
                    TRACE("is_nil/2\n");
                    UNUSED(arg1)
                    NEXT_INSTRUCTION(next_off);
                #endif

                break;
            }

            case OP_IS_ATOM: {
                int next_off = 1;
                uint32_t label;
                DECODE_LABEL(label, code, i, next_off)
                term arg1;
                DECODE_COMPACT_TERM(arg1, code, i, next_off)

                #ifdef IMPL_EXECUTE_LOOP
                    TRACE("is_atom/2, label=%i, arg1=%lx\n", label, arg1);

                    if (term_is_atom(arg1)) {
                        NEXT_INSTRUCTION(next_off);
                    } else {
                        i = POINTER_TO_II(mod->labels[label]);
                    }
                #endif

                #ifdef IMPL_CODE_LOADER
                    TRACE("is_atom/2\n");
                    UNUSED(arg1)
                    NEXT_INSTRUCTION(next_off);
                #endif

                break;
            }

            case OP_IS_PID: {
                int next_off = 1;
                uint32_t label;
                DECODE_LABEL(label, code, i, next_off)
                term arg1;
                DECODE_COMPACT_TERM(arg1, code, i, next_off)

                #ifdef IMPL_EXECUTE_LOOP
                    TRACE("is_pid/2, label=%i, arg1=%lx\n", label, arg1);

                    if (term_is_pid(arg1)) {
                        NEXT_INSTRUCTION(next_off);
                    } else {
                        i = POINTER_TO_II(mod->labels[label]);
                    }
                #endif

                #ifdef IMPL_CODE_LOADER
                    TRACE("is_pid/2\n");
                    UNUSED(arg1)
                    NEXT_INSTRUCTION(next_off);
                #endif

                break;
            }

            case OP_IS_REFERENCE: {
                int next_off = 1;
                uint32_t label;
                DECODE_LABEL(label, code, i, next_off)
                term arg1;
                DECODE_COMPACT_TERM(arg1, code, i, next_off)

                #ifdef IMPL_EXECUTE_LOOP
                    TRACE("is_reference/2, label=%i, arg1=%lx\n", label, arg1);

                    if (term_is_reference(arg1)) {
                        NEXT_INSTRUCTION(next_off);
                    } else {
                        i = POINTER_TO_II(mod->labels[label]);
                    }
                #endif

                #ifdef IMPL_CODE_LOADER
                    TRACE("is_reference/2\n");
                    UNUSED(arg1)
                    NEXT_INSTRUCTION(next_off);
                #endif

                break;
            }

            case OP_IS_PORT: {
                int next_off = 1;
                uint32_t label;
                DECODE_LABEL(label, code, i, next_off)
                term arg1;
                DECODE_COMPACT_TERM(arg1, code, i, next_off)

                #ifdef IMPL_EXECUTE_LOOP
                    TRACE("is_port/2, label=%i, arg1=%lx\n", label, arg1);

                    if (term_is_pid(arg1)) {
                        int local_process_id = term_to_local_process_id(arg1);
                        Context *target = globalcontext_get_process_lock(ctx->global, local_process_id);
                        bool is_port_driver = false;
                        if (target) {
                            is_port_driver = context_is_port_driver(target);
                            globalcontext_get_process_unlock(ctx->global, target);
                        }
                        if (is_port_driver) {
                            NEXT_INSTRUCTION(next_off);
                        } else {
                            i = POINTER_TO_II(mod->labels[label]);
                        }
                    } else {
                        i = POINTER_TO_II(mod->labels[label]);
                    }
                #endif

                #ifdef IMPL_CODE_LOADER
                    TRACE("is_port/2\n");
                    UNUSED(arg1)
                    NEXT_INSTRUCTION(next_off);
                #endif

                break;
            }

            case OP_IS_TUPLE: {
                int next_off = 1;
                uint32_t label;
                DECODE_LABEL(label, code, i, next_off)
                term arg1;
                DECODE_COMPACT_TERM(arg1, code, i, next_off)

                #ifdef IMPL_EXECUTE_LOOP
                    TRACE("is_tuple/2, label=%i, arg1=%lx\n", label, arg1);

                    if (term_is_tuple(arg1)) {
                        NEXT_INSTRUCTION(next_off);
                    } else {
                        i = POINTER_TO_II(mod->labels[label]);
                    }
                #endif

                #ifdef IMPL_CODE_LOADER
                    TRACE("is_tuple/2\n");
                    UNUSED(label)
                    UNUSED(arg1)
                    NEXT_INSTRUCTION(next_off);
                #endif

                break;
            }

            case OP_TEST_ARITY: {
                int next_off = 1;
                uint32_t label;
                DECODE_LABEL(label, code, i, next_off);
                term arg1;
                DECODE_COMPACT_TERM(arg1, code, i, next_off);
                uint32_t arity;
                DECODE_LITERAL(arity, code, i, next_off);

                #ifdef IMPL_EXECUTE_LOOP
                    TRACE("test_arity/2, label=%i, arg1=%lx\n", label, arg1);

                    if (term_is_tuple(arg1) && term_get_tuple_arity(arg1) == arity) {
                        NEXT_INSTRUCTION(next_off);
                    } else {
                        i = (uint8_t *) mod->labels[label] - code;
                    }
                #endif

                #ifdef IMPL_CODE_LOADER
                    TRACE("test_arity/2\n");
                    UNUSED(label)
                    UNUSED(arg1)
                    NEXT_INSTRUCTION(next_off);
                #endif

                break;
            }

            case OP_SELECT_VAL: {
                int next_off = 1;
                term src_value;
                DECODE_COMPACT_TERM(src_value, code, i, next_off)
                uint32_t default_label;
                DECODE_LABEL(default_label, code, i, next_off)
                DECODE_EXTENDED_LIST_TAG(code, i, next_off);
                uint32_t size;
                DECODE_LITERAL(size, code, i, next_off)

                TRACE("select_val/3, default_label=%i, vals=%i\n", default_label, size);
                USED_BY_TRACE(default_label);
                USED_BY_TRACE(size);

                #ifdef IMPL_CODE_LOADER
                    UNUSED(src_value);
                #endif

                #ifdef IMPL_EXECUTE_LOOP
                    void *jump_to_address = NULL;
                #endif

                for (int j = 0; j < size / 2; j++) {
                    term cmp_value;
                    DECODE_COMPACT_TERM(cmp_value, code, i, next_off)
                    uint32_t jmp_label;
                    DECODE_LABEL(jmp_label, code, i, next_off)

                    #ifdef IMPL_CODE_LOADER
                        UNUSED(cmp_value);
                    #endif

                    #ifdef IMPL_EXECUTE_LOOP
                        if (!jump_to_address && (src_value == cmp_value)) {
                            jump_to_address = mod->labels[jmp_label];
                        }
                    #endif
                }

                #ifdef IMPL_EXECUTE_LOOP
                    if (!jump_to_address) {
                        JUMP_TO_ADDRESS(mod->labels[default_label]);
                    } else {
                        JUMP_TO_ADDRESS(jump_to_address);
                    }
                #endif

                #ifdef IMPL_CODE_LOADER
                    NEXT_INSTRUCTION(next_off);
                #endif

                break;
            }

            case OP_SELECT_TUPLE_ARITY: {
                int next_off = 1;
                term src_value;
                DECODE_COMPACT_TERM(src_value, code, i, next_off)
                uint32_t default_label;
                DECODE_LABEL(default_label, code, i, next_off)
                DECODE_EXTENDED_LIST_TAG(code, i, next_off);
                uint32_t size;
                DECODE_LITERAL(size, code, i, next_off)

                TRACE("select_tuple_arity/3, default_label=%i, vals=%i\n", default_label, size);
                USED_BY_TRACE(default_label);
                USED_BY_TRACE(size);

                #ifdef IMPL_CODE_LOADER
                    UNUSED(src_value);
                #endif

                #ifdef IMPL_EXECUTE_LOOP
                    void *jump_to_address = NULL;
                #endif

                #ifdef IMPL_EXECUTE_LOOP
                if (LIKELY(term_is_tuple(src_value))) {
                    int arity = term_get_tuple_arity(src_value);
                #endif

                    for (int j = 0; j < size / 2; j++) {
                        uint32_t cmp_value;
                        DECODE_LITERAL(cmp_value, code, i, next_off)
                        uint32_t jmp_label;
                        DECODE_LABEL(jmp_label, code, i, next_off)

                        #ifdef IMPL_CODE_LOADER
                            UNUSED(cmp_value);
                        #endif

                        #ifdef IMPL_EXECUTE_LOOP
                            //TODO: check if src_value is a tuple
                            if (!jump_to_address && (arity == cmp_value)) {
                                jump_to_address = mod->labels[jmp_label];
                            }
                        #endif
                    }
                #ifdef IMPL_EXECUTE_LOOP
                }
                #endif

                #ifdef IMPL_EXECUTE_LOOP
                    if (!jump_to_address) {
                        JUMP_TO_ADDRESS(mod->labels[default_label]);
                    } else {
                        JUMP_TO_ADDRESS(jump_to_address);
                    }
                #endif

                #ifdef IMPL_CODE_LOADER
                    NEXT_INSTRUCTION(next_off);
                #endif

                break;
            }

            case OP_JUMP: {
                int next_off = 1;
                uint32_t label;
                DECODE_LABEL(label, code, i, next_off)

                TRACE("jump/1 label=%i\n", label);
                USED_BY_TRACE(label);

                #ifdef IMPL_EXECUTE_LOOP
                    remaining_reductions--;
                    if (LIKELY(remaining_reductions)) {
                        JUMP_TO_ADDRESS(mod->labels[label]);
                    } else {
                        ctx->saved_ip = mod->labels[label];
                        ctx->saved_module = mod;
                        ctx = scheduler_next(ctx->global, ctx);
                        goto schedule_in;
                    }
                #endif

                #ifdef IMPL_CODE_LOADER
                    NEXT_INSTRUCTION(next_off);
                #endif

                break;
            }

            case OP_MOVE: {
                int next_off = 1;
                term src_value;
                DECODE_COMPACT_TERM(src_value, code, i, next_off);
                dreg_t dreg;
                dreg_type_t dreg_type;
                DECODE_DEST_REGISTER(dreg, dreg_type, code, i, next_off);

                #ifdef IMPL_EXECUTE_LOOP
                    TRACE("move/2 %lx, %c%i\n", src_value, T_DEST_REG(dreg_type, dreg));

                    WRITE_REGISTER(dreg_type, dreg, src_value);
                #endif

                #ifdef IMPL_CODE_LOADER
                    TRACE("move/2\n");
                    UNUSED(src_value)
                #endif

                NEXT_INSTRUCTION(next_off);
                break;
            }

            case OP_GET_LIST: {
                int next_off = 1;
                term src_value;
                DECODE_COMPACT_TERM(src_value, code, i, next_off)
                dreg_t head_dreg;
                dreg_type_t head_dreg_type;
                DECODE_DEST_REGISTER(head_dreg, head_dreg_type, code, i, next_off);
                dreg_t tail_dreg;
                dreg_type_t tail_dreg_type;
                DECODE_DEST_REGISTER(tail_dreg, tail_dreg_type, code, i, next_off);

                #ifdef IMPL_EXECUTE_LOOP
                    TRACE("get_list/3 %lx, %c%i, %c%i\n", src_value, T_DEST_REG(head_dreg_type, head_dreg), T_DEST_REG(tail_dreg_type, tail_dreg));

                    term head = term_get_list_head(src_value);
                    term tail = term_get_list_tail(src_value);

                    WRITE_REGISTER(head_dreg_type, head_dreg, head);
                    WRITE_REGISTER(tail_dreg_type, tail_dreg, tail);
                #endif

                #ifdef IMPL_CODE_LOADER
                    TRACE("get_list/2\n");
                    UNUSED(src_value)
                #endif

                NEXT_INSTRUCTION(next_off);
                break;
            }

            case OP_GET_TUPLE_ELEMENT: {
                int next_off = 1;
                term src_value;
                DECODE_COMPACT_TERM(src_value, code, i, next_off);
                uint32_t element;
                DECODE_LITERAL(element, code, i, next_off);
                dreg_t dreg;
                dreg_type_t dreg_type;
                DECODE_DEST_REGISTER(dreg, dreg_type, code, i, next_off);

                TRACE("get_tuple_element/2, element=%i, dest=%c%i\n", element, T_DEST_REG(dreg_type, dreg));
                USED_BY_TRACE(element);

                #ifdef IMPL_EXECUTE_LOOP
                    if (UNLIKELY(!term_is_tuple(src_value) || (element >= term_get_tuple_arity(src_value)))) {
                        AVM_ABORT();
                    }

                    term t = term_get_tuple_element(src_value, element);
                    WRITE_REGISTER(dreg_type, dreg, t);
                #endif

                #ifdef IMPL_CODE_LOADER
                    UNUSED(src_value)
                #endif

                NEXT_INSTRUCTION(next_off);
                break;
            }

            case OP_SET_TUPLE_ELEMENT: {
                int next_off = 1;
                term new_element;
                DECODE_COMPACT_TERM(new_element, code, i, next_off);
                term tuple;
                DECODE_COMPACT_TERM(tuple, code, i, next_off);
                uint32_t position;
                DECODE_LITERAL(position, code, i, next_off);

                TRACE("set_tuple_element/2\n");

#ifdef IMPL_EXECUTE_LOOP
                if (UNLIKELY(!term_is_tuple(tuple) || (position >= term_get_tuple_arity(tuple)))) {
                    AVM_ABORT();
                }

                term_put_tuple_element(tuple, position, new_element);
#endif

#ifdef IMPL_CODE_LOADER
                UNUSED(tuple);
                UNUSED(position);
                UNUSED(new_element);
#endif
                NEXT_INSTRUCTION(next_off);
                break;
            }

            case OP_PUT_LIST: {

                int next_off = 1;
                term head;
                DECODE_COMPACT_TERM(head, code, i, next_off);
                term tail;
                DECODE_COMPACT_TERM(tail, code, i, next_off);
                dreg_t dreg;
                dreg_type_t dreg_type;
                DECODE_DEST_REGISTER(dreg, dreg_type, code, i, next_off);

#ifdef IMPL_EXECUTE_LOOP
                term *list_elem = term_list_alloc(ctx);
#endif

                TRACE("put_list/3\n");

                #ifdef IMPL_CODE_LOADER
                    UNUSED(head);
                    UNUSED(tail);
                #endif

                #ifdef IMPL_EXECUTE_LOOP
                    term t = term_list_init_prepend(list_elem, head, tail);
                    WRITE_REGISTER(dreg_type, dreg, t);
                #endif

                NEXT_INSTRUCTION(next_off);
                break;
            }

            case OP_PUT_TUPLE: {
                int next_off = 1;
                uint32_t size;
                DECODE_LITERAL(size, code, i, next_off);
                dreg_t dreg;
                dreg_type_t dreg_type;
                DECODE_DEST_REGISTER(dreg, dreg_type, code, i, next_off);

                TRACE("put_tuple/2 size=%u, dest=%c%i\n", (unsigned) size, T_DEST_REG(dreg_type, dreg));
                USED_BY_TRACE(dreg);

                #ifdef IMPL_EXECUTE_LOOP
                    term t = term_alloc_tuple(size, ctx);
                    WRITE_REGISTER(dreg_type, dreg, t);
                #endif

                for (int j = 0; j < size; j++) {
                    if (code[i + next_off] != OP_PUT) {
                        fprintf(stderr, "Expected put, got opcode: %i\n", code[i + next_off]);
                        AVM_ABORT();
                    }
                    next_off++;
                    term put_value;
                    DECODE_COMPACT_TERM(put_value, code, i, next_off);
                    #ifdef IMPL_CODE_LOADER
                        TRACE("put/2\n");
                        UNUSED(put_value);
                    #endif

                    #ifdef IMPL_EXECUTE_LOOP
                        TRACE("put/2 elem=%i, value=0x%lx\n", j, put_value);
                        term_put_tuple_element(t, j, put_value);
                    #endif
                }

                NEXT_INSTRUCTION(next_off);
                break;
            }

            case OP_BADMATCH: {
                #ifdef IMPL_EXECUTE_LOOP
                    if (UNLIKELY(memory_ensure_free(ctx, 3) != MEMORY_GC_OK)) {
                        RAISE_ERROR(OUT_OF_MEMORY_ATOM);
                    }
                #endif

                int next_off = 1;
                term arg1;
                DECODE_COMPACT_TERM(arg1, code, i, next_off)

                #ifdef IMPL_CODE_LOADER
                    TRACE("badmatch/1\n");
                    USED_BY_TRACE(arg1);
                #endif

                #ifdef IMPL_EXECUTE_LOOP
                    TRACE("badmatch/1, v=0x%lx\n", arg1);

                    term new_error_tuple = term_alloc_tuple(2, ctx);
                    //TODO: check alloc
                    term_put_tuple_element(new_error_tuple, 0, BADMATCH_ATOM);
                    term_put_tuple_element(new_error_tuple, 1, arg1);

                    RAISE_ERROR(new_error_tuple);
                #endif

                #ifdef IMPL_CODE_LOADER
                    NEXT_INSTRUCTION(next_off);
                #endif

                break;
            }

            case OP_IF_END: {
                TRACE("if_end/0\n");

                #ifdef IMPL_EXECUTE_LOOP
                    ctx->x[0] = ERROR_ATOM;
                    ctx->x[1] = IF_CLAUSE_ATOM;

                    RAISE_ERROR(IF_CLAUSE_ATOM);
                #endif

                #ifdef IMPL_CODE_LOADER
                    NEXT_INSTRUCTION(1);
                #endif

                break;
            }

            case OP_CASE_END: {
                #ifdef IMPL_EXECUTE_LOOP
                    if (UNLIKELY(memory_ensure_free(ctx, 3) != MEMORY_GC_OK)) {
                        RAISE_ERROR(OUT_OF_MEMORY_ATOM);
                    }
                #endif

                int next_off = 1;
                term arg1;
                DECODE_COMPACT_TERM(arg1, code, i, next_off)

                #ifdef IMPL_CODE_LOADER
                    TRACE("case_end/1\n");
                    USED_BY_TRACE(arg1);
                #endif

                #ifdef IMPL_EXECUTE_LOOP
                    TRACE("case_end/1, v=0x%lx\n", arg1);

                    term new_error_tuple = term_alloc_tuple(2, ctx);
                    //TODO: reserve memory before
                    term_put_tuple_element(new_error_tuple, 0, CASE_CLAUSE_ATOM);
                    term_put_tuple_element(new_error_tuple, 1, arg1);

                    RAISE_ERROR(new_error_tuple);
                #endif

                #ifdef IMPL_CODE_LOADER
                    NEXT_INSTRUCTION(next_off);
                #endif

                break;
            }

            case OP_CALL_FUN: {
                int next_off = 1;
                uint32_t args_count;
                DECODE_LITERAL(args_count, code, i, next_off)

                TRACE("call_fun/1, args_count=%i\n", args_count);
                USED_BY_TRACE(args_count);

                #ifdef IMPL_EXECUTE_LOOP
                    remaining_reductions--;
                    if (UNLIKELY(!remaining_reductions)) {
                        SCHEDULE_NEXT(mod, INSTRUCTION_POINTER());
                    }

                    term fun = ctx->x[args_count];

                    if (UNLIKELY(!term_is_function(fun))) {
                        term new_error_tuple = term_alloc_tuple(2, ctx);
                        //TODO: ensure memory before
                        term_put_tuple_element(new_error_tuple, 0, BADFUN_ATOM);
                        term_put_tuple_element(new_error_tuple, 1, ctx->x[args_count]);

                        RAISE_ERROR(new_error_tuple);
                    }

                    Module *fun_module;
                    unsigned int fun_arity;
                    uint32_t n_freeze = 0;
                    uint32_t label;

                    const term *boxed_value = term_to_const_term_ptr(fun);
                    term index_or_function = boxed_value[2];
                    if (term_is_atom(index_or_function)) {
                        term module = boxed_value[1];
                        fun_arity = term_to_int(boxed_value[3]);

                        AtomString module_name = globalcontext_atomstring_from_term(mod->global, module);
                        AtomString function_name = globalcontext_atomstring_from_term(mod->global, index_or_function);

                        struct Nif *nif = (struct Nif *) nifs_get(module_name, function_name, fun_arity);
                        if (!IS_NULL_PTR(nif)) {
                            term return_value = nif->nif_ptr(ctx, fun_arity, ctx->x);
                            NEXT_INSTRUCTION(next_off);
                            PROCESS_MAYBE_TRAP_RETURN_VALUE(return_value);
                            ctx->x[0] = return_value;
                            continue;

                        } else {
                            fun_module = globalcontext_get_module(ctx->global, module_name);
                            if (IS_NULL_PTR(fun_module)) {
                                HANDLE_ERROR();
                            }
                            label = module_search_exported_function(fun_module, function_name, fun_arity);
                            if (UNLIKELY(label == 0)) {
                                HANDLE_ERROR();
                            }
                        }

                    } else {
                        fun_module = (Module *) boxed_value[1];
                        uint32_t fun_index = term_to_int(index_or_function);

                        uint32_t fun_arity_and_freeze;
                        module_get_fun(fun_module, fun_index, &label, &fun_arity_and_freeze, &n_freeze);

                        fun_arity = fun_arity_and_freeze - n_freeze;

                        TRACE_CALL(ctx, mod, "call_fun", label, args_count);
                    }

                    if (UNLIKELY(args_count != fun_arity)) {
                        RAISE_ERROR(BADARITY_ATOM);
                    }

                    for (uint32_t i = 0; i < n_freeze; i++) {
                        ctx->x[i + fun_arity] = boxed_value[i + 3];
                    }

                    NEXT_INSTRUCTION(next_off);
                    ctx->cp = module_address(mod->module_index, i);

                    mod = fun_module;
                    code = mod->code->code;
                    JUMP_TO_ADDRESS(mod->labels[label]);
                #endif

                #ifdef IMPL_CODE_LOADER
                    NEXT_INSTRUCTION(next_off);
                #endif

                break;
            }

           case OP_IS_FUNCTION: {
                int next_off = 1;
                uint32_t label;
                DECODE_LABEL(label, code, i, next_off)
                term arg1;
                DECODE_COMPACT_TERM(arg1, code, i, next_off)

                #ifdef IMPL_EXECUTE_LOOP
                    TRACE("is_function/2, label=%i, arg1=%lx\n", label, arg1);

                    if (term_is_function(arg1)) {
                        NEXT_INSTRUCTION(next_off);
                    } else {
                        i = POINTER_TO_II(mod->labels[label]);
                    }
                #endif

                #ifdef IMPL_CODE_LOADER
                    TRACE("is_function/2\n");
                    UNUSED(label)
                    UNUSED(arg1)
                    NEXT_INSTRUCTION(next_off);
                #endif

                break;
            }

            case OP_CALL_EXT_ONLY: {
                int next_off = 1;
                uint32_t arity;
                DECODE_LITERAL(arity, code, i, next_off);
                uint32_t index;
                DECODE_LITERAL(index, code, i, next_off);

                TRACE("call_ext_only/2, arity=%i, index=%i\n", arity, index);
                USED_BY_TRACE(arity);
                USED_BY_TRACE(index);

                #ifdef IMPL_CODE_LOADER
                    NEXT_INSTRUCTION(next_off);
                #endif

                #ifdef IMPL_EXECUTE_LOOP
                    remaining_reductions--;
                    if (UNLIKELY(!remaining_reductions)) {
                        SCHEDULE_NEXT(mod, INSTRUCTION_POINTER());
                    }

                    TRACE_CALL_EXT(ctx, mod, "call_ext_only", index, arity);

                    const struct ExportedFunction *func = module_resolve_function(mod, index);
                    if (IS_NULL_PTR(func)) {
                        RAISE_ERROR(UNDEF_ATOM);
                    }

                    switch (func->type) {
                        case NIFFunctionType: {
                            const struct Nif *nif = EXPORTED_FUNCTION_TO_NIF(func);
                            term return_value = nif->nif_ptr(ctx, arity, ctx->x);
                            PROCESS_MAYBE_TRAP_RETURN_VALUE_LAST(return_value);
                            ctx->x[0] = return_value;
                            if ((long) ctx->cp == -1) {
                                return 0;
                            }

                            DO_RETURN();

                            break;
                        }
                        case ModuleFunction: {
                            const struct ModuleFunction *jump = EXPORTED_FUNCTION_TO_MODULE_FUNCTION(func);

                            mod = jump->target;
                            code = mod->code->code;

                            JUMP_TO_ADDRESS(mod->labels[jump->label]);

                            break;
                        }
                        default: {
                            AVM_ABORT();
                        }
                    }
                #endif

                break;
            }

            case OP_MAKE_FUN2: {
                int next_off = 1;
                uint32_t fun_index;
                DECODE_LITERAL(fun_index, code, i, next_off)

                TRACE("make_fun/2, fun_index=%i\n", fun_index);
                #ifdef IMPL_EXECUTE_LOOP
                    term f = make_fun(ctx, mod, fun_index);
                    if (term_is_invalid_term(f)) {
                        RAISE_ERROR(OUT_OF_MEMORY_ATOM);
                    } else {
                        ctx->x[0] = f;
                    }
                #endif

                NEXT_INSTRUCTION(next_off);
                break;
            }

            case OP_TRY: {
                int next_off = 1;
                dreg_t dreg;
                dreg_type_t dreg_type;
                DECODE_DEST_REGISTER(dreg, dreg_type, code, i, next_off);
                uint32_t label;
                DECODE_LABEL(label, code, i, next_off)

                TRACE("try/2, label=%i, reg=%c%i\n", label, T_DEST_REG(dreg_type, dreg));

                #ifdef IMPL_EXECUTE_LOOP
                    term catch_term = term_from_catch_label(mod->module_index, label);
                    //TODO: here just write to y registers is enough
                    WRITE_REGISTER(dreg_type, dreg, catch_term);
                #endif

                NEXT_INSTRUCTION(next_off);
                break;
            }

            case OP_TRY_END: {
                int next_off = 1;
                dreg_t dreg;
                dreg_type_t dreg_type;
                DECODE_DEST_REGISTER(dreg, dreg_type, code, i, next_off);

                TRACE("try_end/1, reg=%c%i\n", T_DEST_REG(dreg_type, dreg));

                #ifdef IMPL_EXECUTE_LOOP
                    //TODO: here just write to y registers is enough
                    WRITE_REGISTER(dreg_type, dreg, term_nil());
                #endif

                NEXT_INSTRUCTION(next_off);
                break;
            }

            case OP_TRY_CASE: {
                int next_off = 1;
                dreg_t dreg;
                dreg_type_t dreg_type;
                DECODE_DEST_REGISTER(dreg, dreg_type, code, i, next_off);

                TRACE("try_case/1, reg=%c%i\n", T_DEST_REG(dreg_type, dreg));

                #ifdef IMPL_EXECUTE_LOOP
                    // clears the catch value on stack
                    WRITE_REGISTER(dreg_type, dreg, term_nil());
                #endif

                NEXT_INSTRUCTION(next_off);
                break;
            }

            case OP_TRY_CASE_END: {
                #ifdef IMPL_EXECUTE_LOOP
                    if (UNLIKELY(memory_ensure_free(ctx, 3) != MEMORY_GC_OK)) {
                        RAISE_ERROR(OUT_OF_MEMORY_ATOM);
                    }
                #endif

                int next_off = 1;
                term arg1;
                DECODE_COMPACT_TERM(arg1, code, i, next_off)

                #ifdef IMPL_CODE_LOADER
                    TRACE("try_case_end/1\n");
                    UNUSED(arg1);
                #endif

                #ifdef IMPL_EXECUTE_LOOP
                    TRACE("try_case_end/1, val=%lx\n", arg1);

                    term new_error_tuple = term_alloc_tuple(2, ctx);
                    //TODO: ensure memory before
                    term_put_tuple_element(new_error_tuple, 0, TRY_CLAUSE_ATOM);
                    term_put_tuple_element(new_error_tuple, 1, arg1);

                    RAISE_ERROR(new_error_tuple);
                #endif

                NEXT_INSTRUCTION(next_off);
                break;
            }

            case OP_RAISE: {
                int next_off = 1;
                term stacktrace;
                DECODE_COMPACT_TERM(stacktrace, code, i, next_off);
                UNUSED(stacktrace);
                term exc_value;
                DECODE_COMPACT_TERM(exc_value, code, i, next_off);

                #ifdef IMPL_CODE_LOADER
                    TRACE("raise/2\n");
                    UNUSED(exc_value);
                #endif

                #ifdef IMPL_EXECUTE_LOOP
                    TRACE("raise/2 stacktrace=0x%lx exc_value=0x%lx\n", stacktrace, exc_value);

                    RAISE_ERROR(exc_value);
                #endif

                NEXT_INSTRUCTION(next_off);
                break;
            }

            case OP_CATCH: {
                int next_off = 1;
                dreg_t dreg;
                dreg_type_t dreg_type;
                DECODE_DEST_REGISTER(dreg, dreg_type, code, i, next_off);
                uint32_t label;
                DECODE_LABEL(label, code, i, next_off)

                TRACE("catch/2, label=%i, reg=%c%i\n", label, T_DEST_REG(dreg_type, dreg));

                #ifdef IMPL_EXECUTE_LOOP
                    term catch_term = term_from_catch_label(mod->module_index, label);
                    // TODO: here just write to y registers is enough
                    WRITE_REGISTER(dreg_type, dreg, catch_term);
                #endif

                NEXT_INSTRUCTION(next_off);
                break;
            }

            case OP_CATCH_END: {
                int next_off = 1;
                dreg_t dreg;
                dreg_type_t dreg_type;
                DECODE_DEST_REGISTER(dreg, dreg_type, code, i, next_off);

                TRACE("catch_end/1, reg=%c%i\n", T_DEST_REG(dreg_type, dreg));

                #ifdef IMPL_EXECUTE_LOOP
                    // TODO: here just write to y registers is enough
                    WRITE_REGISTER(dreg_type, dreg, term_nil());
                    // C.f. https://www.erlang.org/doc/reference_manual/expressions.html#catch-and-throw
                    switch (term_to_atom_index(ctx->x[0])) {
                        case THROW_ATOM_INDEX:
                            ctx->x[0] = ctx->x[1];
                            break;

                        case ERROR_ATOM_INDEX: {
                            if (UNLIKELY(memory_ensure_free(ctx, 6) != MEMORY_GC_OK)) {
                                RAISE_ERROR(OUT_OF_MEMORY_ATOM);
                            }
                            term reason_tuple = term_alloc_tuple(2, ctx);
                            term_put_tuple_element(reason_tuple, 0, ctx->x[1]);
                            // TODO add stacktrace
                            term_put_tuple_element(reason_tuple, 1, UNDEFINED_ATOM);
                            term exit_tuple = term_alloc_tuple(2, ctx);
                            term_put_tuple_element(exit_tuple, 0, EXIT_ATOM);
                            term_put_tuple_element(exit_tuple, 1, reason_tuple);
                            ctx->x[0] = exit_tuple;

                            break;
                        }
                        case LOWERCASE_EXIT_ATOM_INDEX: {
                            if (UNLIKELY(memory_ensure_free(ctx, 3) != MEMORY_GC_OK)) {
                                RAISE_ERROR(OUT_OF_MEMORY_ATOM);
                            }
                            term exit_tuple = term_alloc_tuple(2, ctx);
                            term_put_tuple_element(exit_tuple, 0, EXIT_ATOM);
                            term_put_tuple_element(exit_tuple, 1, ctx->x[1]);
                            ctx->x[0] = exit_tuple;

                            break;
                        }
                    }
#endif
                NEXT_INSTRUCTION(next_off);
                break;
            }

            case OP_BS_ADD: {
                int next_off = 1;
                uint32_t fail;
                DECODE_LABEL(fail, code, i, next_off)
                term src1;
                DECODE_COMPACT_TERM(src1, code, i, next_off);
                term src2;
                DECODE_COMPACT_TERM(src2, code, i, next_off);
                uint32_t unit;
                DECODE_LITERAL(unit, code, i, next_off)
                dreg_t dreg;
                dreg_type_t dreg_type;
                DECODE_DEST_REGISTER(dreg, dreg_type, code, i, next_off);

                #ifdef IMPL_CODE_LOADER
                    TRACE("bs_add/5\n");
                #endif

                #ifdef IMPL_EXECUTE_LOOP
                    VERIFY_IS_INTEGER(src1, "bs_add");
                    VERIFY_IS_INTEGER(src2, "bs_add");
                    avm_int_t src1_val = term_to_int(src1);
                    avm_int_t src2_val = term_to_int(src2);

                    TRACE("bs_add/5, fail=%i src1=%li src2=%li unit=%u dreg=%c%i\n", fail, src1_val, src2_val, (unsigned) unit, T_DEST_REG(dreg_type, dreg));

                    WRITE_REGISTER(dreg_type, dreg, term_from_int((src1_val + src2_val) * unit));
                #endif
                NEXT_INSTRUCTION(next_off);
                break;
            }

            case OP_BS_INIT2: {
                int next_off = 1;
                uint32_t fail;
                DECODE_LABEL(fail, code, i, next_off)
                term size;
                DECODE_COMPACT_TERM(size, code, i, next_off)
                uint32_t words;
                UNUSED(words);
                DECODE_LITERAL(words, code, i, next_off)
                uint32_t regs;
                UNUSED(regs);
                DECODE_LITERAL(regs, code, i, next_off)
                term flags;
                UNUSED(flags);
                DECODE_COMPACT_TERM(flags, code, i, next_off)
                dreg_t dreg;
                dreg_type_t dreg_type;
                DECODE_DEST_REGISTER(dreg, dreg_type, code, i, next_off);

                #ifdef IMPL_CODE_LOADER
                    TRACE("bs_init2/6\n");
                #endif

                #ifdef IMPL_EXECUTE_LOOP
                    VERIFY_IS_INTEGER(size, "bs_init2");
                    avm_int_t size_val = term_to_int(size);

                    TRACE("bs_init2/6, fail=%u size=%li words=%u regs=%u dreg=%c%i\n", (unsigned) fail, size_val, (unsigned) words, (unsigned) regs, T_DEST_REG(dreg_type, dreg));

                    if (UNLIKELY(memory_ensure_free(ctx, term_binary_data_size_in_terms(size_val) + BINARY_HEADER_SIZE) != MEMORY_GC_OK)) {
                        RAISE_ERROR(OUT_OF_MEMORY_ATOM);
                    }
                    term t = term_create_empty_binary(size_val, ctx);

                    ctx->bs = t;
                    ctx->bs_offset = 0;

                    WRITE_REGISTER(dreg_type, dreg, t);
                #endif

                NEXT_INSTRUCTION(next_off);
                break;
            }

            case OP_BS_INIT_BITS: {
                int next_off = 1;
                uint32_t fail;
                DECODE_LABEL(fail, code, i, next_off)
                term size;
                DECODE_COMPACT_TERM(size, code, i, next_off)
                uint32_t words;
                DECODE_LITERAL(words, code, i, next_off)
                uint32_t regs;
                DECODE_LITERAL(regs, code, i, next_off)
                uint32_t flags_value;
                DECODE_LITERAL(flags_value, code, i, next_off)
                dreg_t dreg;
                dreg_type_t dreg_type;
                DECODE_DEST_REGISTER(dreg, dreg_type, code, i, next_off);

                #ifdef IMPL_CODE_LOADER
                    TRACE("bs_init_bits/6\n");
                #endif

                #ifdef IMPL_EXECUTE_LOOP
                    VERIFY_IS_INTEGER(size, "bs_init_bits");
                    avm_int_t size_val = term_to_int(size);
                    if (size_val % 8 != 0) {
                        TRACE("bs_init_bits: size_val (%li) is not evenly divisible by 8\n", size_val);
                        RAISE_ERROR(UNSUPPORTED_ATOM);
                    }
                    if (flags_value != 0) {
                        TRACE("bs_init_bits: neither signed nor native or little endian encoding supported.\n");
                        RAISE_ERROR(UNSUPPORTED_ATOM);
                    }

                    TRACE("bs_init_bits/6, fail=%i size=%li words=%i regs=%i dreg=%c%i\n", fail, size_val, words, regs, T_DEST_REG(dreg_type, dreg));

                    if (UNLIKELY(memory_ensure_free(ctx, term_binary_data_size_in_terms(size_val / 8) + BINARY_HEADER_SIZE) != MEMORY_GC_OK)) {
                        RAISE_ERROR(OUT_OF_MEMORY_ATOM);
                    }
                    term t = term_create_empty_binary(size_val / 8, ctx);

                    ctx->bs = t;
                    ctx->bs_offset = 0;

                    WRITE_REGISTER(dreg_type, dreg, t);
                #endif

                NEXT_INSTRUCTION(next_off);
                break;
            }

            case OP_BS_APPEND: {
                int next_off = 1;
                uint32_t fail;
                DECODE_LABEL(fail, code, i, next_off)
                term size;
                DECODE_COMPACT_TERM(size, code, i, next_off)
                term extra;
                UNUSED(extra);
                DECODE_COMPACT_TERM(extra, code, i, next_off)
                term live;
                UNUSED(live);
                DECODE_COMPACT_TERM(live, code, i, next_off)
                uint32_t unit;
                DECODE_LITERAL(unit, code, i, next_off);
                term src;
                #ifdef IMPL_EXECUTE_LOOP
                    int src_off = next_off;
                #endif
                DECODE_COMPACT_TERM(src, code, i, next_off)
                term flags;
                UNUSED(flags);
                DECODE_COMPACT_TERM(flags, code, i, next_off)
                dreg_t dreg;
                dreg_type_t dreg_type;
                DECODE_DEST_REGISTER(dreg, dreg_type, code, i, next_off);

                #ifdef IMPL_CODE_LOADER
                    TRACE("bs_append/6\n");
                #endif

                #ifdef IMPL_EXECUTE_LOOP
                    VERIFY_IS_BINARY(src, "bs_append");
                    VERIFY_IS_INTEGER(size, "bs_append");
                    VERIFY_IS_INTEGER(extra, "bs_append");
                    avm_int_t size_val = term_to_int(size);
                    avm_int_t extra_val = term_to_int(extra);

                    if (size_val % 8 != 0) {
                        TRACE("bs_append: size_val (%li) is not evenly divisible by 8\n", size_val);
                        RAISE_ERROR(UNSUPPORTED_ATOM);
                    }
                    if (unit != 8) {
                        TRACE("bs_append: unit is not equal to 8; unit=%u\n", (unsigned) unit);
                        RAISE_ERROR(UNSUPPORTED_ATOM);
                    }

                    TRACE("bs_append/7, fail=%u size=%li unit=%u src=0x%lx dreg=%c%i\n", (unsigned) fail, size_val, (unsigned) unit, src, T_DEST_REG(dreg_type, dreg));

                    size_t src_size = term_binary_size(src);
                    // TODO: further investigate extra_val
                    if (UNLIKELY(memory_ensure_free(ctx, src_size + term_binary_data_size_in_terms(size_val / 8) + extra_val + BINARY_HEADER_SIZE) != MEMORY_GC_OK)) {
                        RAISE_ERROR(OUT_OF_MEMORY_ATOM);
                    }
                    DECODE_COMPACT_TERM(src, code, i, src_off)
                    term t = term_create_empty_binary(src_size + size_val / 8, ctx);
                    memcpy((void *) term_binary_data(t), (void *) term_binary_data(src), src_size);

                    ctx->bs = t;
                    ctx->bs_offset = src_size * 8;

                    WRITE_REGISTER(dreg_type, dreg, t);
                #endif

                NEXT_INSTRUCTION(next_off);
                break;
            }

            case OP_BS_PUT_INTEGER: {
                int next_off = 1;
                uint32_t fail;
                DECODE_LABEL(fail, code, i, next_off)
                term size;
                DECODE_COMPACT_TERM(size, code, i, next_off)
                uint32_t unit;
                DECODE_LITERAL(unit, code, i, next_off);
                uint32_t flags_value;
                DECODE_LITERAL(flags_value, code, i, next_off)
                term src;
                DECODE_COMPACT_TERM(src, code, i, next_off);

                #ifdef IMPL_CODE_LOADER
                    TRACE("bs_put_integer/5\n");
                #endif

                #ifdef IMPL_EXECUTE_LOOP
                    VERIFY_IS_ANY_INTEGER(src, "bs_put_integer");
                    VERIFY_IS_INTEGER(size, "bs_put_integer");

                    avm_int64_t src_value = term_maybe_unbox_int64(src);
                    avm_int_t size_value = term_to_int(size);
                    if (unit != 1) {
                        TRACE("bs_put_integer: unit is not 1\n");
                        RAISE_ERROR(UNSUPPORTED_ATOM);
                    }

                    TRACE("bs_put_integer/5, fail=%u size=%li unit=%u flags=%x src=%i\n", (unsigned) fail, size_value, (unsigned) unit, (int) flags_value, (unsigned int) src_value);

                    bool result = bitstring_insert_integer(ctx->bs, ctx->bs_offset, src_value, size_value, flags_value);
                    if (UNLIKELY(!result)) {
                        TRACE("bs_put_integer: Failed to insert integer into binary\n");
                        RAISE_ERROR(BADARG_ATOM);
                    }

                    ctx->bs_offset += size_value * unit;
                #endif
                NEXT_INSTRUCTION(next_off);
                break;
            }

            case OP_BS_PUT_BINARY: {
                int next_off = 1;
                uint32_t fail;
                DECODE_LABEL(fail, code, i, next_off)
                term size;
                DECODE_COMPACT_TERM(size, code, i, next_off)
                uint32_t unit;
                DECODE_LITERAL(unit, code, i, next_off);
                uint32_t flags_value;
                DECODE_LITERAL(flags_value, code, i, next_off)
                term src;
                DECODE_COMPACT_TERM(src, code, i, next_off);

                #ifdef IMPL_CODE_LOADER
                    TRACE("bs_put_binary/5\n");
                #endif

                #ifdef IMPL_EXECUTE_LOOP
                    VERIFY_IS_BINARY(src, "bs_put_binary");
                    unsigned long size_val = 0;
                    if (term_is_integer(size)) {
                        avm_int_t bit_size = term_to_int(size) * unit;
                        if (bit_size % 8 != 0) {
                            TRACE("bs_put_binary: Bit size must be evenly divisible by 8.\n");
                            RAISE_ERROR(UNSUPPORTED_ATOM);
                        }
                        size_val = bit_size / 8;
                    } else if (size == ALL_ATOM) {
                        size_val = term_binary_size(src);
                    } else {
                        TRACE("bs_put_binary: Unsupported size term type in put binary: %p\n", (void *) size);
                        RAISE_ERROR(BADARG_ATOM);
                    }
                    if (size_val > term_binary_size(src)) {
                        TRACE("bs_put_binary: binary data size (%li) larger than source binary size (%li)\n", size_val, term_binary_size(src));
                        RAISE_ERROR(BADARG_ATOM);
                    }
                    if (flags_value != 0) {
                        TRACE("bs_put_binary: neither signed nor native or little endian encoding supported.\n");
                        RAISE_ERROR(UNSUPPORTED_ATOM);
                    }

                    if (ctx->bs_offset % 8 != 0) {
                        TRACE("bs_put_binary: Unsupported bit syntax operation.  Writing binaries must be byte-aligend.\n");
                        RAISE_ERROR(UNSUPPORTED_ATOM);
                    }

                    TRACE("bs_put_binary/5, fail=%u size=%li unit=%u flags=%x src=0x%x\n", (unsigned) fail, size_val, (unsigned) unit, (int) flags_value, (unsigned int) src);

                    int result = term_bs_insert_binary(ctx->bs, ctx->bs_offset, src, size_val);
                    if (UNLIKELY(result)) {
                        TRACE("bs_put_binary: Failed to insert binary into binary: %i\n", result);
                        RAISE_ERROR(BADARG_ATOM);
                    }
                    ctx->bs_offset += 8 * size_val;
                #endif
                NEXT_INSTRUCTION(next_off);
                break;
            }

            case OP_BS_PUT_STRING: {
                int next_off = 1;
                uint32_t size;
                DECODE_LITERAL(size, code, i, next_off);
                uint32_t offset;
                DECODE_LITERAL(offset, code, i, next_off);

                #ifdef IMPL_CODE_LOADER
                    TRACE("bs_put_string/2\n");
                #endif

                #ifdef IMPL_EXECUTE_LOOP
                    if (UNLIKELY(!term_is_binary(ctx->bs))) {
                        TRACE("bs_put_binary: Bad state.  ctx->bs is not a binary.\n");
                        RAISE_ERROR(BADARG_ATOM);
                    }
                    if (ctx->bs_offset % 8 != 0) {
                        TRACE("bs_put_string: Unsupported bit syntax operation.  Writing strings must be byte-aligend.\n");
                        RAISE_ERROR(UNSUPPORTED_ATOM);
                    }

                    size_t remaining = 0;
                    const uint8_t *str = module_get_str(mod, offset, &remaining);
                    if (UNLIKELY(IS_NULL_PTR(str))) {
                        TRACE("bs_put_binary: Bad offset in strings table.\n");
                        RAISE_ERROR(BADARG_ATOM);
                    }

                    memcpy((char *) term_binary_data(ctx->bs) + ctx->bs_offset / 8, str, size);
                    ctx->bs_offset += 8 * size;
                #endif
                NEXT_INSTRUCTION(next_off);
                break;
            }

            case OP_BS_START_MATCH2: {
                int next_off = 1;
                uint32_t fail;
                DECODE_LABEL(fail, code, i, next_off)
                #ifdef IMPL_EXECUTE_LOOP
                    int next_off_back = next_off;
                #endif
                term src;
                DECODE_COMPACT_TERM(src, code, i, next_off);
                term arg2;
                DECODE_COMPACT_TERM(arg2, code, i, next_off);
                term slots_term;
                DECODE_COMPACT_TERM(slots_term, code, i, next_off);
                dreg_t dreg;
                dreg_type_t dreg_type;
                DECODE_DEST_REGISTER(dreg, dreg_type, code, i, next_off);

                #ifdef IMPL_EXECUTE_LOOP
                    int slots = term_to_int(slots_term);

                    if (memory_ensure_free(ctx, TERM_BOXED_BIN_MATCH_STATE_SIZE + slots) != MEMORY_GC_OK) {
                        RAISE_ERROR(OUT_OF_MEMORY_ATOM);
                    }

                    DECODE_COMPACT_TERM(src, code, i, next_off_back);
                #endif

                #ifdef IMPL_CODE_LOADER
                    TRACE("bs_start_match2/5\n");
                #endif

                #ifdef IMPL_EXECUTE_LOOP
                    TRACE("bs_start_match2/5, fail=%i src=0x%lx arg2=0x%lx arg3=0x%lx dreg=%c%i\n", fail, src, arg2, slots_term, T_DEST_REG(dreg_type, dreg));
                    if (!(term_is_binary(src) || term_is_match_state(src))) {
                        WRITE_REGISTER(dreg_type, dreg, src);
                        i = POINTER_TO_II(mod->labels[fail]);
                    } else {
                        term match_state = term_alloc_bin_match_state(src, slots, ctx);

                        WRITE_REGISTER(dreg_type, dreg, match_state);
                        NEXT_INSTRUCTION(next_off);
                    }
                #endif

                #ifdef IMPL_CODE_LOADER
                    NEXT_INSTRUCTION(next_off);
                #endif
                break;
            }

            case OP_BS_START_MATCH3: {
                #ifdef IMPL_EXECUTE_LOOP
                    if (memory_ensure_free(ctx, TERM_BOXED_BIN_MATCH_STATE_SIZE) != MEMORY_GC_OK) {
                        RAISE_ERROR(OUT_OF_MEMORY_ATOM);
                    }
                #endif

                int next_off = 1;
                uint32_t fail;
                DECODE_LABEL(fail, code, i, next_off)
                term src;
                DECODE_COMPACT_TERM(src, code, i, next_off);
                term live;
                DECODE_COMPACT_TERM(live, code, i, next_off);
                dreg_t dreg;
                dreg_type_t dreg_type;
                DECODE_DEST_REGISTER(dreg, dreg_type, code, i, next_off);

                #ifdef IMPL_CODE_LOADER
                    TRACE("bs_start_match3/4\n");
                #endif

                #ifdef IMPL_EXECUTE_LOOP
                    TRACE("bs_start_match3/4, fail=%i src=0x%lx live=0x%lx dreg=%c%i\n", fail, src, live, T_DEST_REG(dreg_type, dreg));
                    if (!(term_is_binary(src) || term_is_match_state(src))) {
                        WRITE_REGISTER(dreg_type, dreg, src);
                        i = POINTER_TO_II(mod->labels[fail]);
                    } else {
                        term match_state = term_alloc_bin_match_state(src, 0, ctx);

                        WRITE_REGISTER(dreg_type, dreg, match_state);
                        NEXT_INSTRUCTION(next_off);
                    }
                #endif

                #ifdef IMPL_CODE_LOADER
                    NEXT_INSTRUCTION(next_off);
                #endif
                break;
            }

            case OP_BS_GET_POSITION: {
                int next_off = 1;
                term src;
                DECODE_COMPACT_TERM(src, code, i, next_off);
                dreg_t dreg;
                dreg_type_t dreg_type;
                DECODE_DEST_REGISTER(dreg, dreg_type, code, i, next_off);
                term live;
                DECODE_COMPACT_TERM(live, code, i, next_off);

                #ifdef IMPL_CODE_LOADER
                    TRACE("bs_get_position/3\n");
                #endif

                #ifdef IMPL_EXECUTE_LOOP
                    VERIFY_IS_MATCH_STATE(src, "bs_get_position");

                    TRACE("bs_get_position/3 src=0x%lx dreg=%c%i live=0x%lx \n", src, T_DEST_REG(dreg_type, dreg), live);

                    avm_int_t offset = term_get_match_state_offset(src);
                    term offset_term = term_from_int(offset);

                    WRITE_REGISTER(dreg_type, dreg, offset_term);
                #endif

                NEXT_INSTRUCTION(next_off);
                break;
            }

            case OP_BS_GET_TAIL: {
                int next_off = 1;
                term src;
                #ifdef IMPL_EXECUTE_LOOP
                    int src_off = next_off;
                #endif
                DECODE_COMPACT_TERM(src, code, i, next_off);
                dreg_t dreg;
                dreg_type_t dreg_type;
                DECODE_DEST_REGISTER(dreg, dreg_type, code, i, next_off);
                term live;
                DECODE_COMPACT_TERM(live, code, i, next_off);

                #ifdef IMPL_CODE_LOADER
                    TRACE("bs_get_tail/3\n");
                #endif

                #ifdef IMPL_EXECUTE_LOOP
                    VERIFY_IS_MATCH_STATE(src, "bs_get_tail");

                    avm_int_t bs_offset = term_get_match_state_offset(src);
                    term bs_bin = term_get_match_state_binary(src);

                    TRACE("bs_get_tail/3 src=0x%lx dreg=%c%i live=0x%lx \n", src, T_DEST_REG(dreg_type, dreg), live);
                    if (bs_offset == 0) {

                        WRITE_REGISTER(dreg_type, dreg, bs_bin);

                    } else {
                        if (bs_offset % 8 != 0) {
                            TRACE("bs_get_tail: Unsupported alignment.\n");
                            RAISE_ERROR(UNSUPPORTED_ATOM);
                        } else {
                            size_t start_pos = bs_offset / 8;
                            size_t src_size = term_binary_size(bs_bin);
                            size_t new_bin_size = src_size - start_pos;
                            size_t heap_size = term_sub_binary_heap_size(bs_bin, src_size - start_pos);


                            if (UNLIKELY(memory_ensure_free(ctx, heap_size) != MEMORY_GC_OK)) {
                                RAISE_ERROR(OUT_OF_MEMORY_ATOM);
                            }
                            DECODE_COMPACT_TERM(src, code, i, src_off);
                            bs_bin = term_get_match_state_binary(src);
                            term t = term_maybe_create_sub_binary(bs_bin, start_pos, new_bin_size, ctx);
                            WRITE_REGISTER(dreg_type, dreg, t);

                        }
                    }
                #endif

                NEXT_INSTRUCTION(next_off);
                break;
            }

            case OP_BS_SET_POSITION: {
                int next_off = 1;
                term src;
                DECODE_COMPACT_TERM(src, code, i, next_off);
                term pos;
                DECODE_COMPACT_TERM(pos, code, i, next_off);

                #ifdef IMPL_CODE_LOADER
                    TRACE("bs_set_position/2\n");
                #endif

                #ifdef IMPL_EXECUTE_LOOP
                    VERIFY_IS_MATCH_STATE(src, "bs_set_position");
                    VERIFY_IS_INTEGER(pos, "bs_set_position");

                    avm_int_t pos_val = term_to_int(pos);
                    TRACE("bs_set_position/2 src=0x%lx pos=%li\n", src, pos_val);
                    term_set_match_state_offset(src,  pos_val);
                #endif

                NEXT_INSTRUCTION(next_off);
                break;
            }

            case OP_BS_MATCH_STRING: {
                int next_off = 1;
                uint32_t fail;
                DECODE_LABEL(fail, code, i, next_off)
                term src;
                DECODE_COMPACT_TERM(src, code, i, next_off);
                uint32_t bits;
                DECODE_LITERAL(bits, code, i, next_off);
                uint32_t offset;
                DECODE_LITERAL(offset, code, i, next_off);

                #ifdef IMPL_CODE_LOADER
                    TRACE("bs_match_string/5\n");
                #endif

                #ifdef IMPL_EXECUTE_LOOP
                    VERIFY_IS_MATCH_STATE(src, "bs_match_string");

                    if (bits % 8 != 0) {
                        TRACE("bs_match_string: Unsupported bits size (must be evenly divisible by 8). bits=%u\n", (unsigned) bits);
                        RAISE_ERROR(UNSUPPORTED_ATOM);
                    }
                    avm_int_t bytes = bits / 8;
                    avm_int_t bs_offset = term_get_match_state_offset(src);
                    term bs_bin = term_get_match_state_binary(src);

                    if (bs_offset % 8 != 0) {
                        TRACE("bs_match_string: Unsupported offset (must be evenly divisible by 8). bs_offset=%li\n", bs_offset);
                        RAISE_ERROR(UNSUPPORTED_ATOM);
                    }
                    avm_int_t byte_offset = bs_offset / 8;

                    TRACE("bs_match_string/4, fail=%u src=%p bits=%u offset=%u\n", (unsigned) fail, (void *) src, (unsigned) bits, (unsigned) offset);

                    size_t remaining = 0;
                    const uint8_t *str = module_get_str(mod, offset, &remaining);
                    if (UNLIKELY(IS_NULL_PTR(str))) {
                        TRACE("bs_match_string: Bad offset in strings table.\n");
                        RAISE_ERROR(BADARG_ATOM);
                    }
                    if (memcmp(term_binary_data(bs_bin) + byte_offset, str, MIN(remaining, (unsigned int) bytes)) != 0) {
                        TRACE("bs_match_string: failed to match\n");
                        JUMP_TO_ADDRESS(mod->labels[fail]);
                    } else {
                        term_set_match_state_offset(src, bs_offset + bits);
                        NEXT_INSTRUCTION(next_off);
                    }
                #endif
                #ifdef IMPL_CODE_LOADER
                    NEXT_INSTRUCTION(next_off);
                #endif

                break;
            }

            case OP_BS_SAVE2: {
                int next_off = 1;
                term src;
                DECODE_COMPACT_TERM(src, code, i, next_off);
                term index = 0;
                DECODE_COMPACT_TERM(index, code, i, next_off);

                #ifdef IMPL_CODE_LOADER
                    TRACE("bs_save2/2\n");
                #endif

                #ifdef IMPL_EXECUTE_LOOP
                    VERIFY_IS_MATCH_STATE(src, "bs_save2");

                    avm_int_t index_val;
                    if (index == START_ATOM) {
                        // TODO: not sure if 'start' is used anytime in generated code
                        term_match_state_save_start_offset(src);
                    } else if (term_is_integer(index)) {
                        index_val = term_to_int(index);
                        term_match_state_save_offset(src, index_val);
                    } else {
                        AVM_ABORT();
                    }

                    TRACE("bs_save2/2, src=0x%lx pos=%li\n", src, index_val);
                #endif

                NEXT_INSTRUCTION(next_off);
                break;
            }

            case OP_BS_RESTORE2: {
                int next_off = 1;
                term src;
                DECODE_COMPACT_TERM(src, code, i, next_off);
                term index = 0;
                DECODE_COMPACT_TERM(index, code, i, next_off);

                #ifdef IMPL_CODE_LOADER
                    TRACE("bs_restore2/5\n");
                #endif

                #ifdef IMPL_EXECUTE_LOOP
                    VERIFY_IS_MATCH_STATE(src, "bs_restore2");

                    avm_int_t index_val;
                    if (index == START_ATOM) {
                        term_match_state_restore_start_offset(src);
                    } else if (term_is_integer(index)) {
                        index_val = term_to_int(index);
                        term_match_state_restore_offset(src, index_val);
                    } else {
                        AVM_ABORT();
                    }

                    TRACE("bs_restore2/2, src=0x%lx pos=%li\n", src, index_val);
                #endif

                NEXT_INSTRUCTION(next_off);
                break;
            }

            case OP_BS_SKIP_BITS2: {
                int next_off = 1;
                uint32_t fail;
                DECODE_LABEL(fail, code, i, next_off)
                term src;
                DECODE_COMPACT_TERM(src, code, i, next_off);
                term size;
                DECODE_COMPACT_TERM(size, code, i, next_off);
                uint32_t unit;
                DECODE_LITERAL(unit, code, i, next_off);
                uint32_t flags_value;
                DECODE_LITERAL(flags_value, code, i, next_off)

                #ifdef IMPL_CODE_LOADER
                    TRACE("bs_skip_bits2/5\n");
                #endif

                #ifdef IMPL_EXECUTE_LOOP
                    VERIFY_IS_MATCH_STATE(src, "bs_skip_bits2");
                    VERIFY_IS_INTEGER(size, "bs_skip_bits2");
                    if (flags_value != 0) {
                        TRACE("bs_skip_bits2: neither signed nor native or little endian encoding supported.\n");
                        RAISE_ERROR(UNSUPPORTED_ATOM);
                    }
                    avm_int_t size_val = term_to_int(size);

                    TRACE("bs_skip_bits2/5, fail=%u src=%p size=0x%lx unit=%u flags=%x\n", (unsigned) fail, (void *) src, (unsigned long) size_val, (unsigned) unit, (int) flags_value);

                    size_t increment = size_val * unit;
                    avm_int_t bs_offset = term_get_match_state_offset(src);
                    term bs_bin = term_get_match_state_binary(src);
                    if ((bs_offset + increment) > term_binary_size(bs_bin) * 8) {
                        TRACE("bs_skip_bits2: Insufficient capacity to skip bits: %lu, inc: %zu\n", (unsigned long) bs_offset, increment);
                        JUMP_TO_ADDRESS(mod->labels[fail]);
                    } else {
                        term_set_match_state_offset(src, bs_offset + increment);
                        NEXT_INSTRUCTION(next_off);
                    }

                #endif
                #ifdef IMPL_CODE_LOADER
                    NEXT_INSTRUCTION(next_off);
                #endif
                break;
            }

            case OP_BS_TEST_UNIT: {
                int next_off = 1;
                uint32_t fail;
                DECODE_LABEL(fail, code, i, next_off)
                term src;
                DECODE_COMPACT_TERM(src, code, i, next_off);
                uint32_t unit;
                DECODE_LITERAL(unit, code, i, next_off);

                #ifdef IMPL_CODE_LOADER
                    TRACE("bs_test_unit/3\n");
                #endif

                #ifdef IMPL_EXECUTE_LOOP
                    VERIFY_IS_MATCH_STATE(src, "bs_test_unit");

                    TRACE("bs_test_unit/3, fail=%u src=%p unit=%u\n", (unsigned) fail, (void *) src, (unsigned) unit);

                    avm_int_t bs_offset = term_get_match_state_offset(src);
                    if ((term_binary_size(src) * 8 - bs_offset) % unit != 0) {
                        TRACE("bs_test_unit: Available bits in source not evenly divisible by unit");
                        JUMP_TO_ADDRESS(mod->labels[fail]);
                    } else {
                        NEXT_INSTRUCTION(next_off);
                    }
                #endif
                #ifdef IMPL_CODE_LOADER
                    NEXT_INSTRUCTION(next_off);
                #endif
                break;
            }

            case OP_BS_TEST_TAIL2: {
                int next_off = 1;
                uint32_t fail;
                DECODE_LABEL(fail, code, i, next_off)
                term src;
                DECODE_COMPACT_TERM(src, code, i, next_off);
                uint32_t bits;
                DECODE_LITERAL(bits, code, i, next_off);

                #ifdef IMPL_CODE_LOADER
                    TRACE("bs_test_tail2/3\n");
                #endif

                #ifdef IMPL_EXECUTE_LOOP
                    VERIFY_IS_MATCH_STATE(src, "bs_test_tail2");

                    TRACE("bs_test_tail2/3, fail=%u src=%p bits=%u\n", (unsigned) fail, (void *) src, (unsigned) bits);

                    term bs_bin = term_get_match_state_binary(src);
                    avm_int_t bs_offset = term_get_match_state_offset(src);

                    if ((term_binary_size(bs_bin) * 8 - bs_offset) != (unsigned int) bits) {
                        TRACE("bs_test_tail2: Expected exactly %u bits remaining, but remaining=%u\n", (unsigned) bits, (unsigned) (term_binary_size(bs_bin) * 8 - bs_offset));
                        JUMP_TO_ADDRESS(mod->labels[fail]);
                    } else {
                        NEXT_INSTRUCTION(next_off);
                    }
                #endif
                #ifdef IMPL_CODE_LOADER
                    NEXT_INSTRUCTION(next_off);
                #endif
                break;
            }

            case OP_BS_GET_INTEGER2: {
                int next_off = 1;
                uint32_t fail;
                DECODE_LABEL(fail, code, i, next_off)
                term src;
                DECODE_COMPACT_TERM(src, code, i, next_off);
                term arg2;
                DECODE_COMPACT_TERM(arg2, code, i, next_off);
                term size;
                DECODE_COMPACT_TERM(size, code, i, next_off);
                uint32_t unit;
                DECODE_LITERAL(unit, code, i, next_off);
                uint32_t flags_value;
                DECODE_LITERAL(flags_value, code, i, next_off)
                dreg_t dreg;
                dreg_type_t dreg_type;
                DECODE_DEST_REGISTER(dreg, dreg_type, code, i, next_off);

                #ifdef IMPL_CODE_LOADER
                    TRACE("bs_get_integer2/7\n");
                #endif

                #ifdef IMPL_EXECUTE_LOOP
                    VERIFY_IS_MATCH_STATE(src, "bs_get_integer");
                    VERIFY_IS_INTEGER(size,     "bs_get_integer");

                    avm_int_t size_val = term_to_int(size);

                    TRACE("bs_get_integer2/7, fail=%u src=%p size=%u unit=%u flags=%x\n", (unsigned) fail, (void *) src, (unsigned) size_val, (unsigned) unit, (int) flags_value);

                    avm_int_t increment = size_val * unit;
                    union maybe_unsigned_int64 value;
                    term bs_bin = term_get_match_state_binary(src);
                    avm_int_t bs_offset = term_get_match_state_offset(src);
                    bool status = bitstring_extract_integer(bs_bin, bs_offset, increment, flags_value, &value);
                    if (UNLIKELY(!status)) {
                        TRACE("bs_get_integer2: error extracting integer.\n");
                        JUMP_TO_ADDRESS(mod->labels[fail]);
                    } else {
                        term_set_match_state_offset(src, bs_offset + increment);

                        term t = term_make_maybe_boxed_int64(ctx, value.s);
                        if (UNLIKELY(term_is_invalid_term(t))) {
                            RAISE_ERROR(OUT_OF_MEMORY_ATOM);
                        }

                        WRITE_REGISTER(dreg_type, dreg, t);
                        NEXT_INSTRUCTION(next_off);
                    }
                #endif
                #ifdef IMPL_CODE_LOADER
                    NEXT_INSTRUCTION(next_off);
                #endif
                break;
            }

            case OP_BS_GET_BINARY2: {
                int next_off = 1;
                uint32_t fail;
                DECODE_LABEL(fail, code, i, next_off)
                term src;
                #ifdef IMPL_EXECUTE_LOOP
                    int src_offset = next_off;
                #endif
                DECODE_COMPACT_TERM(src, code, i, next_off);
                term arg2;
                DECODE_COMPACT_TERM(arg2, code, i, next_off);
                term size;
                DECODE_COMPACT_TERM(size, code, i, next_off);
                uint32_t unit;
                DECODE_LITERAL(unit, code, i, next_off);
                uint32_t flags_value;
                DECODE_LITERAL(flags_value, code, i, next_off)
                dreg_t dreg;
                dreg_type_t dreg_type;
                DECODE_DEST_REGISTER(dreg, dreg_type, code, i, next_off);

                #ifdef IMPL_CODE_LOADER
                    TRACE("bs_get_binary2/7\n");
                #endif

                #ifdef IMPL_EXECUTE_LOOP
                    VERIFY_IS_MATCH_STATE(src, "bs_get_binary2");

                    term bs_bin = term_get_match_state_binary(src);
                    avm_int_t bs_offset = term_get_match_state_offset(src);

                    if (unit != 8) {
                        TRACE("bs_get_binary2: Unsupported: unit must be 8.\n");
                        RAISE_ERROR(UNSUPPORTED_ATOM);
                    }
                    avm_int_t size_val = 0;
                    if (term_is_integer(size)) {
                        size_val = term_to_int(size);
                    } else if (size == ALL_ATOM) {
                        size_val = term_binary_size(bs_bin) - bs_offset / 8;
                    } else {
                        TRACE("bs_get_binary2: size is neither an integer nor the atom `all`\n");
                        RAISE_ERROR(BADARG_ATOM);
                    }
                    if (bs_offset % unit != 0) {
                        TRACE("bs_get_binary2: Unsupported.  Offset on binary read must be aligned on byte boundaries.\n");
                        RAISE_ERROR(BADARG_ATOM);
                    }
                    if (flags_value != 0) {
                        TRACE("bs_get_binary2: neither signed nor native or little endian encoding supported.\n");
                        RAISE_ERROR(UNSUPPORTED_ATOM);
                    }

                    TRACE("bs_get_binary2/7, fail=%u src=%p unit=%u\n", (unsigned) fail, (void *) bs_bin, (unsigned) unit);

                if ((unsigned int) (bs_offset / unit + size_val) > term_binary_size(bs_bin)) {
                    TRACE("bs_get_binary2: insufficient capacity\n");
                    JUMP_TO_ADDRESS(mod->labels[fail]);
                } else {
                    term_set_match_state_offset(src, bs_offset + size_val * unit);

                    size_t heap_size = term_sub_binary_heap_size(bs_bin, size_val);
                    if (UNLIKELY(memory_ensure_free(ctx, heap_size) != MEMORY_GC_OK)) {
                        RAISE_ERROR(OUT_OF_MEMORY_ATOM);
                    }
                    // re-compute src
                    DECODE_COMPACT_TERM(src, code, i, src_offset);
                    bs_bin = term_get_match_state_binary(src);

                    term t = term_maybe_create_sub_binary(bs_bin, bs_offset / unit, size_val, ctx);

                    WRITE_REGISTER(dreg_type, dreg, t);
                    NEXT_INSTRUCTION(next_off);
                }

                #endif
                #ifdef IMPL_CODE_LOADER
                    NEXT_INSTRUCTION(next_off);
                #endif
                break;
            }

            case OP_BS_CONTEXT_TO_BINARY: {
                int next_off = 1;
                dreg_t dreg;
                dreg_type_t dreg_type;
                DECODE_DEST_REGISTER(dreg, dreg_type, code, i, next_off);

                // Do not check if dreg is a binary or not
                // In case it is not a binary or a match state, dreg will not be changed.

                #ifdef IMPL_CODE_LOADER
                    TRACE("bs_context_to_binary/1\n");
                #endif

                #ifdef IMPL_EXECUTE_LOOP
                    TRACE("bs_context_to_binary/1, dreg=%c%i\n", T_DEST_REG(dreg_type, dreg));

                    term src = READ_DEST_REGISTER(dreg_type, dreg);
                    term bin;
                    if (term_is_match_state(src)) {
                        avm_int_t offset = term_get_match_state_offset(src);
                        if (offset == 0) {
                            bin = term_get_match_state_binary(src);
                        } else {
                            term src_bin = term_get_match_state_binary(src);
                            int len = term_binary_size(src_bin) - offset / 8;
                            size_t heap_size = term_sub_binary_heap_size(src_bin, len);
                            if (UNLIKELY(memory_ensure_free(ctx, heap_size) != MEMORY_GC_OK)) {
                                RAISE_ERROR(OUT_OF_MEMORY_ATOM);
                            }
                            // src might be invalid after a GC
                            src = READ_DEST_REGISTER(dreg_type, dreg);
                            src_bin = term_get_match_state_binary(src);
                            bin = term_maybe_create_sub_binary(src_bin, offset / 8, len, ctx);
                        }
                    } else {
                        bin = src;
                    }
                    WRITE_REGISTER(dreg_type, dreg, bin);
                #endif

                NEXT_INSTRUCTION(next_off);
                break;
            }

            case OP_APPLY: {
                int next_off = 1;
                uint32_t arity;
                DECODE_LITERAL(arity, code, i, next_off)
#ifdef IMPL_EXECUTE_LOOP
                term module = ctx->x[arity];
                term function = ctx->x[arity + 1];
                TRACE("apply/1, module=%lu, function=%lu arity=%i\n", module, function, arity);

                remaining_reductions--;
                if (UNLIKELY(!remaining_reductions)) {
                    SCHEDULE_NEXT(mod, INSTRUCTION_POINTER());
                }
                NEXT_INSTRUCTION(next_off);

                if (UNLIKELY(!term_is_atom(module) || !term_is_atom(function))) {
                    RAISE_ERROR(BADARG_ATOM);
                }

                AtomString module_name = globalcontext_atomstring_from_term(mod->global, module);
                AtomString function_name = globalcontext_atomstring_from_term(mod->global, function);

                TRACE_APPLY(ctx, "apply", module_name, function_name, arity);

                term native_return;
                if (maybe_call_native(ctx, module_name, function_name, arity, &native_return)) {
                    PROCESS_MAYBE_TRAP_RETURN_VALUE(native_return);
                    ctx->x[0] = native_return;

                } else {
                    Module *target_module = globalcontext_get_module(ctx->global, module_name);
                    if (IS_NULL_PTR(target_module)) {
                        HANDLE_ERROR();
                    }
                    int target_label = module_search_exported_function(target_module, function_name, arity);
                    if (target_label == 0) {
                        HANDLE_ERROR();
                    }
                    ctx->cp = module_address(mod->module_index, i);
                    mod = target_module;
                    code = mod->code->code;
                    JUMP_TO_ADDRESS(mod->labels[target_label]);
                }
#endif
#ifdef IMPL_CODE_LOADER
                TRACE("apply/1 arity=%i\n", arity);
                NEXT_INSTRUCTION(next_off);
#endif
                break;
            }

            case OP_APPLY_LAST: {
                int next_off = 1;
                uint32_t arity;
                DECODE_LITERAL(arity, code, i, next_off)
                uint32_t n_words;
                DECODE_LITERAL(n_words, code, i, next_off);
#ifdef IMPL_EXECUTE_LOOP
                term module = ctx->x[arity];
                term function = ctx->x[arity + 1];
                TRACE("apply_last/1, module=%lu, function=%lu arity=%i deallocate=%i\n", module, function, arity, n_words);

                remaining_reductions--;
                if (UNLIKELY(!remaining_reductions)) {
                    SCHEDULE_NEXT(mod, INSTRUCTION_POINTER());
                }

                ctx->cp = ctx->e[n_words];
                ctx->e += (n_words + 1);

                if (UNLIKELY(!term_is_atom(module) || !term_is_atom(function))) {
                    RAISE_ERROR(BADARG_ATOM);
                }

                AtomString module_name = globalcontext_atomstring_from_term(mod->global, module);
                AtomString function_name = globalcontext_atomstring_from_term(mod->global, function);

                TRACE_APPLY(ctx, "apply_last", module_name, function_name, arity);

                term native_return;
                if (maybe_call_native(ctx, module_name, function_name, arity, &native_return)) {
                    PROCESS_MAYBE_TRAP_RETURN_VALUE_LAST(native_return);
                    ctx->x[0] = native_return;
                    DO_RETURN();

                } else {
                    Module *target_module = globalcontext_get_module(ctx->global, module_name);
                    if (IS_NULL_PTR(target_module)) {
                        HANDLE_ERROR();
                    }
                    int target_label = module_search_exported_function(target_module, function_name, arity);
                    if (target_label == 0) {
                        HANDLE_ERROR();
                    }
                    mod = target_module;
                    code = mod->code->code;
                    JUMP_TO_ADDRESS(mod->labels[target_label]);
                }
#endif
#ifdef IMPL_CODE_LOADER
                TRACE("apply_last/1 arity=%i deallocate=%i\n", arity, n_words);
                NEXT_INSTRUCTION(next_off);
#endif
                break;
            }

            case OP_IS_BOOLEAN: {
                int next_off = 1;
                uint32_t label;
                DECODE_LABEL(label, code, i, next_off)
                term arg1;
                DECODE_COMPACT_TERM(arg1, code, i, next_off)

                #ifdef IMPL_EXECUTE_LOOP
                    TRACE("is_boolean/2, label=%i, arg1=%lx\n", label, arg1);

                    if ((arg1 == TRUE_ATOM) || (arg1 == FALSE_ATOM)) {
                        NEXT_INSTRUCTION(next_off);
                    } else {
                        i = POINTER_TO_II(mod->labels[label]);
                    }
                #endif

                #ifdef IMPL_CODE_LOADER
                    TRACE("is_boolean/2\n");
                    UNUSED(label)
                    UNUSED(arg1)
                    NEXT_INSTRUCTION(next_off);
                #endif

                break;
            }

            case OP_IS_FUNCTION2: {
                int next_off = 1;
                uint32_t label;
                DECODE_LABEL(label, code, i, next_off)
                term arg1;
                DECODE_COMPACT_TERM(arg1, code, i, next_off)
                unsigned int arity;
                DECODE_INTEGER(arity, code, i, next_off)

                #ifdef IMPL_EXECUTE_LOOP
                    TRACE("is_function2/3, label=%i, arg1=%lx, arity=%i\n", label, arg1, arity);

                    if (term_is_function(arg1)) {
                        const term *boxed_value = term_to_const_term_ptr(arg1);

                        Module *fun_module = (Module *) boxed_value[1];
                        term index_or_module = boxed_value[2];

                        uint32_t fun_arity;

                        if (term_is_atom(index_or_module)) {
                            fun_arity = term_to_int(boxed_value[3]);

                        } else {
                            uint32_t fun_index = term_to_int32(index_or_module);

                            uint32_t fun_label;
                            uint32_t fun_arity_and_freeze;
                            uint32_t fun_n_freeze;

                            module_get_fun(fun_module, fun_index, &fun_label, &fun_arity_and_freeze, &fun_n_freeze);
                            fun_arity = fun_arity_and_freeze - fun_n_freeze;
                        }

                        if (arity == fun_arity) {
                            NEXT_INSTRUCTION(next_off);
                        } else {
                            i = POINTER_TO_II(mod->labels[label]);
                        }
                    } else {
                        i = POINTER_TO_II(mod->labels[label]);
                    }
                #endif

                #ifdef IMPL_CODE_LOADER
                    TRACE("is_function/3\n");
                    UNUSED(label)
                    UNUSED(arg1)
                    NEXT_INSTRUCTION(next_off);
                #endif

                break;
            }

            case OP_GC_BIF1: {
                int next_off = 1;
                uint32_t f_label;
                DECODE_LABEL(f_label, code, i, next_off);
                uint32_t live;
                DECODE_LITERAL(live, code, i, next_off);
                uint32_t bif;
                DECODE_LITERAL(bif, code, i, next_off); //s?
                term arg1;
                DECODE_COMPACT_TERM(arg1, code, i, next_off)
                dreg_t dreg;
                dreg_type_t dreg_type;
                DECODE_DEST_REGISTER(dreg, dreg_type, code, i, next_off);

                #ifdef IMPL_EXECUTE_LOOP
                    TRACE("gc_bif1/5 fail_lbl=%i, live=%i, bif=%i, arg1=0x%lx, dest=%c%i\n", f_label, live, bif, arg1, T_DEST_REG(dreg_type, dreg));

                    GCBifImpl1 func = (GCBifImpl1) mod->imported_funcs[bif].bif;
                    term ret = func(ctx, live, arg1);
                    if (UNLIKELY(term_is_invalid_term(ret))) {
                        HANDLE_ERROR();
                    }

                    WRITE_REGISTER(dreg_type, dreg, ret);
                #endif

                #ifdef IMPL_CODE_LOADER
                    TRACE("gc_bif1/5\n");

                    UNUSED(f_label)
                    UNUSED(live)
                    UNUSED(bif)
                    UNUSED(arg1)
                    UNUSED(dreg)
                #endif

                UNUSED(f_label)

                NEXT_INSTRUCTION(next_off);
                break;
            }

            case OP_GC_BIF2: {
                int next_off = 1;
                uint32_t f_label;
                DECODE_LABEL(f_label, code, i, next_off);
                uint32_t live;
                DECODE_LITERAL(live, code, i, next_off);
                uint32_t bif;
                DECODE_LITERAL(bif, code, i, next_off); //s?
                term arg1;
                DECODE_COMPACT_TERM(arg1, code, i, next_off);
                term arg2;
                DECODE_COMPACT_TERM(arg2, code, i, next_off);
                dreg_t dreg;
                dreg_type_t dreg_type;
                DECODE_DEST_REGISTER(dreg, dreg_type, code, i, next_off);

                #ifdef IMPL_EXECUTE_LOOP
                    TRACE("gc_bif2/6 fail_lbl=%i, live=%i, bif=%i, arg1=0x%lx, arg2=0x%lx, dest=%c%i\n", f_label, live, bif, arg1, arg2, T_DEST_REG(dreg_type, dreg));

                    GCBifImpl2 func = (GCBifImpl2) mod->imported_funcs[bif].bif;
                    term ret = func(ctx, live, arg1, arg2);
                    if (UNLIKELY(term_is_invalid_term(ret))) {
                        HANDLE_ERROR();
                    }

                    WRITE_REGISTER(dreg_type, dreg, ret);
                #endif

                #ifdef IMPL_CODE_LOADER
                    TRACE("gc_bif2/6\n");

                    UNUSED(f_label)
                    UNUSED(live)
                    UNUSED(bif)
                    UNUSED(arg1)
                    UNUSED(arg2)
                    UNUSED(dreg)
                #endif

                UNUSED(f_label)

                NEXT_INSTRUCTION(next_off);
                break;
            }

            //TODO: stub, always false
            case OP_IS_BITSTR: {
                int next_off = 1;
                uint32_t label;
                DECODE_LABEL(label, code, i, next_off)
                term arg1;
                DECODE_COMPACT_TERM(arg1, code, i, next_off)

                #ifdef IMPL_EXECUTE_LOOP
                    TRACE("is_bitstr/2, label=%i, arg1=%lx\n", label, arg1);

                    if (0) {
                        NEXT_INSTRUCTION(next_off);
                    } else {
                        i = POINTER_TO_II(mod->labels[label]);
                    }
                #endif

                #ifdef IMPL_CODE_LOADER
                    TRACE("is_bitstr/2\n");
                    UNUSED(arg1)
                    NEXT_INSTRUCTION(next_off);
                #endif

                break;
            }

            case OP_GC_BIF3: {
                int next_off = 1;
                uint32_t f_label;
                DECODE_LABEL(f_label, code, i, next_off);
                uint32_t live;
                DECODE_LITERAL(live, code, i, next_off);
                uint32_t bif;
                DECODE_LITERAL(bif, code, i, next_off); //s?
                term arg1;
                DECODE_COMPACT_TERM(arg1, code, i, next_off);
                term arg2;
                DECODE_COMPACT_TERM(arg2, code, i, next_off);
                term arg3;
                DECODE_COMPACT_TERM(arg3, code, i, next_off);
                dreg_t dreg;
                dreg_type_t dreg_type;
                DECODE_DEST_REGISTER(dreg, dreg_type, code, i, next_off);

                #ifdef IMPL_EXECUTE_LOOP
                    TRACE("gc_bif3/7 fail_lbl=%i, live=%i, bif=%i, arg1=0x%lx, arg2=0x%lx, arg3=0x%lx, dest=%c%i\n", f_label, live, bif, arg1, arg2, arg3, T_DEST_REG(dreg_type, dreg));

                    GCBifImpl3 func = (GCBifImpl3) mod->imported_funcs[bif].bif;
                    term ret = func(ctx, live, arg1, arg2, arg3);
                    if (UNLIKELY(term_is_invalid_term(ret))) {
                        HANDLE_ERROR();
                    }

                    WRITE_REGISTER(dreg_type, dreg, ret);
                #endif

                #ifdef IMPL_CODE_LOADER
                    TRACE("gc_bif2/6\n");

                    UNUSED(f_label)
                    UNUSED(live)
                    UNUSED(bif)
                    UNUSED(arg1)
                    UNUSED(arg2)
                    UNUSED(arg3)
                    UNUSED(dreg)
                #endif

                UNUSED(f_label)

                NEXT_INSTRUCTION(next_off);
                break;
            }

            case OP_TRIM: {
                int next_off = 1;
                uint32_t n_words;
                DECODE_LITERAL(n_words, code, i, next_off);
                uint32_t n_remaining;
                DECODE_LITERAL(n_remaining, code, i, next_off);

                TRACE("trim/2 words=%i, remaining=%i\n", n_words, n_remaining);
                USED_BY_TRACE(n_words);
                USED_BY_TRACE(n_remaining);

                #ifdef IMPL_EXECUTE_LOOP
                    DEBUG_DUMP_STACK(ctx);
                    ctx->e += n_words;
                    DEBUG_DUMP_STACK(ctx);
                #endif

                UNUSED(n_remaining)

                NEXT_INSTRUCTION(next_off);
                break;
            }

            //TODO: stub, implement recv_mark/1
            //it looks like it can be safely left unimplemented
            case OP_RECV_MARK: {
                int next_off = 1;
                uint32_t label;
                DECODE_LABEL(label, code, i, next_off);

                TRACE("recv_mark/1 label=%i\n", label);
                USED_BY_TRACE(label);

                NEXT_INSTRUCTION(next_off);
                break;
            }

            //TODO: stub, implement recv_set/1
            //it looks like it can be safely left unimplemented
            case OP_RECV_SET: {
                int next_off = 1;
                uint32_t label;
                DECODE_LABEL(label, code, i, next_off);

                TRACE("recv_set/1 label=%i\n", label);
                USED_BY_TRACE(label);

                NEXT_INSTRUCTION(next_off);
                break;
            }

            case OP_LINE: {
                int next_off = 1;
                uint32_t line_number;
                DECODE_LITERAL(line_number, code, i, next_off);

                TRACE("line/1: %i\n", line_number);

                NEXT_INSTRUCTION(next_off);
                break;
            }

            case OP_PUT_MAP_ASSOC: {
                int next_off = 1;
                uint32_t label;
                DECODE_LABEL(label, code, i, next_off)
                term src;
                #ifdef IMPL_EXECUTE_LOOP
                    int src_offset = next_off;
                #endif
                DECODE_COMPACT_TERM(src, code, i, next_off);
                dreg_t dreg;
                dreg_type_t dreg_type;
                DECODE_DEST_REGISTER(dreg, dreg_type, code, i, next_off);
                uint32_t live;
                DECODE_LITERAL(live, code, i, next_off);

                TRACE("put_map_assoc/5: label: %i src: 0x%lx dest=%c%i live: %i\n", label, src, T_DEST_REG(dreg_type, dreg), live);

                DECODE_EXTENDED_LIST_TAG(code, i, next_off);
                uint32_t list_len;
                DECODE_LITERAL(list_len, code, i, next_off);
                #ifdef IMPL_EXECUTE_LOOP
                    int list_off = next_off;
                #endif
                int num_elements = list_len / 2;
                //
                // Count how many of the entries in list(...) are not already in src
                //
                #ifdef IMPL_EXECUTE_LOOP
                    unsigned new_entries = 0;
                #endif
                for (int j = 0;  j < num_elements;  ++j) {
                    term key, value;
                    DECODE_COMPACT_TERM(key, code, i, next_off);
                    DECODE_COMPACT_TERM(value, code, i, next_off);

                    #ifdef IMPL_EXECUTE_LOOP
                        if (term_find_map_pos(ctx, src, key) == -1) {
                            new_entries++;
                        }
                    #endif
                }

                #ifdef IMPL_EXECUTE_LOOP
                    //
                    // Maybe GC, and reset the src term in case it changed
                    //
                    size_t src_size = term_get_map_size(src);
                    size_t new_map_size = src_size + new_entries;
                    bool is_shared = new_entries == 0;
                    size_t heap_needed = term_map_size_in_terms_maybe_shared(new_map_size, is_shared);
                    if (memory_ensure_free(ctx, heap_needed) != MEMORY_GC_OK) {
                        RAISE_ERROR(OUT_OF_MEMORY_ATOM);
                    }
                    DECODE_COMPACT_TERM(src, code, i, src_offset);
                    //
                    //
                    //
                    struct kv_pair *kv = malloc(num_elements * sizeof(struct kv_pair));
                    if (IS_NULL_PTR(kv)) {
                        RAISE_ERROR(OUT_OF_MEMORY_ATOM);
                    }
                    for (int j = 0; j < num_elements; j++) {
                        term key, value;
                        DECODE_COMPACT_TERM(key, code, i, list_off);
                        DECODE_COMPACT_TERM(value, code, i, list_off);
                        kv[j].key = key;
                        kv[j].value = value;
                    }
                    sort_kv_pairs(ctx, kv, num_elements);
                    //
                    // Create a new map of the requested size and stitch src
                    // and kv together into new map.  Both src and kv are sorted.
                    //
                    term map = term_alloc_map_maybe_shared(ctx, new_map_size, is_shared ? term_get_map_keys(src) : term_invalid_term());
                    size_t src_pos = 0;
                    int kv_pos = 0;
                    for (int j = 0; j < new_map_size; j++) {
                        if (src_pos >= src_size) {
                            term new_key = kv[kv_pos].key;
                            term new_value = kv[kv_pos].value;
                            term_set_map_assoc(map, j, new_key, new_value);
                            kv_pos++;
                        } else if (kv_pos >= num_elements) {
                            term src_key = term_get_map_key(src, src_pos);
                            term src_value = term_get_map_value(src, src_pos);
                            term_set_map_assoc(map, j, src_key, src_value);
                            src_pos++;
                        } else {
                            term src_key = term_get_map_key(src, src_pos);
                            term new_key = kv[kv_pos].key;
                            int c = term_compare(src_key, new_key, ctx);
                            if (c < 0) {
                                term src_value = term_get_map_value(src, src_pos);
                                term_set_map_assoc(map, j, src_key, src_value);
                                src_pos++;
                            } else if (0 < c) {
                                term new_value = kv[kv_pos].value;
                                term_set_map_assoc(map, j, new_key, new_value);
                                kv_pos++;
                            } else { // keys are the same
                                term new_value = kv[kv_pos].value;
                                term_set_map_assoc(map, j, src_key, new_value);
                                src_pos++;
                                kv_pos++;
                            }
                        }
                    }
                    free(kv);

                    WRITE_REGISTER(dreg_type, dreg, map);
                #endif

                NEXT_INSTRUCTION(next_off);

                break;
            }

            case OP_PUT_MAP_EXACT: {
                int next_off = 1;
                uint32_t label;
                DECODE_LABEL(label, code, i, next_off)
                term src;
                #ifdef IMPL_EXECUTE_LOOP
                    int src_offset = next_off;
                #endif
                DECODE_COMPACT_TERM(src, code, i, next_off);
                dreg_t dreg;
                dreg_type_t dreg_type;
                DECODE_DEST_REGISTER(dreg, dreg_type, code, i, next_off);
                uint32_t live;
                DECODE_LITERAL(live, code, i, next_off);

                TRACE("put_map_exact/5: label: %i src: 0x%lx dest=%c%i live: %i\n", label, src, T_DEST_REG(dreg_type, dreg), live);
                DECODE_EXTENDED_LIST_TAG(code, i, next_off);
                uint32_t list_len;
                DECODE_LITERAL(list_len, code, i, next_off);
                #ifdef IMPL_EXECUTE_LOOP
                    int list_off = next_off;
                #endif
                int num_elements = list_len / 2;
                //
                // Make sure every key from list is in src
                //
                for (int j = 0;  j < num_elements;  ++j) {
                    term key, value;
                    DECODE_COMPACT_TERM(key, code, i, next_off);
                    DECODE_COMPACT_TERM(value, code, i, next_off);

                    #ifdef IMPL_EXECUTE_LOOP
                        if (term_find_map_pos(ctx, src, key) == -1) {
                            RAISE_ERROR(BADARG_ATOM);
                        }
                    #endif
                }

                #ifdef IMPL_EXECUTE_LOOP
                    //
                    // Maybe GC, and reset the src term in case it changed
                    //
                    size_t src_size = term_get_map_size(src);
                    if (memory_ensure_free(ctx, term_map_size_in_terms_maybe_shared(src_size, true)) != MEMORY_GC_OK) {
                        RAISE_ERROR(OUT_OF_MEMORY_ATOM);
                    }
                    DECODE_COMPACT_TERM(src, code, i, src_offset);
                    //
                    // Create a new map of the same size as src and populate with entries from src
                    //
                    term map = term_alloc_map_maybe_shared(ctx, src_size, term_get_map_keys(src));
                    for (int j = 0;  j < src_size;  ++j) {
                        term_set_map_assoc(map, j, term_get_map_key(src, j), term_get_map_value(src, j));
                    }
                    //
                    // Copy the new terms into the new map, in situ only
                    //
                    for (int j = 0;  j < num_elements;  ++j) {
                        term key, value;
                        DECODE_COMPACT_TERM(key, code, i, list_off);
                        DECODE_COMPACT_TERM(value, code, i, list_off);
                        int pos = term_find_map_pos(ctx, src, key);
                        term_set_map_assoc(map, pos, key, value);
                    }
                    WRITE_REGISTER(dreg_type, dreg, map);
                #endif

                NEXT_INSTRUCTION(next_off);

                break;
            }

            case OP_IS_MAP: {
                int next_off = 1;
                uint32_t label;
                DECODE_LABEL(label, code, i, next_off)
                term arg1;
                DECODE_COMPACT_TERM(arg1, code, i, next_off)

                #ifdef IMPL_EXECUTE_LOOP
                    TRACE("is_map/2, label=%i, arg1=%lx\n", label, arg1);

                    if (term_is_map(arg1)) {
                        NEXT_INSTRUCTION(next_off);
                    } else {
                        i = POINTER_TO_II(mod->labels[label]);
                    }
                #endif

                #ifdef IMPL_CODE_LOADER
                    TRACE("is_map/2\n");
                    UNUSED(label)
                    UNUSED(arg1)
                    NEXT_INSTRUCTION(next_off);
                #endif

                break;
            }

            case OP_HAS_MAP_FIELDS: {
                int next_off = 1;
                uint32_t label;
                DECODE_LABEL(label, code, i, next_off)
                term src;
                DECODE_COMPACT_TERM(src, code, i, next_off);

                TRACE("has_map_fields/3: label: %i src: 0x%lx\n", label, src);

                DECODE_EXTENDED_LIST_TAG(code, i, next_off);
                uint32_t list_len;
                DECODE_LITERAL(list_len, code, i, next_off);
                int fail = 0;
                for (int j = 0;  j < list_len && !fail;  ++j) {
                    term key;
                    DECODE_COMPACT_TERM(key, code, i, next_off);

                    #ifdef IMPL_EXECUTE_LOOP
                        int pos = term_find_map_pos(ctx, src, key);
                        if (pos == -1) {
                            i = POINTER_TO_II(mod->labels[label]);
                            fail = 1;
                        }
                    #endif
                }
                if (!fail) {
                    NEXT_INSTRUCTION(next_off);
                }
                break;
            }

            case OP_GET_MAP_ELEMENTS: {
                int next_off = 1;
                uint32_t label;
                DECODE_LABEL(label, code, i, next_off)
                term src;
                DECODE_COMPACT_TERM(src, code, i, next_off);
                TRACE("get_map_elements/3: label: %i src: 0x%lx\n", label, src);

                DECODE_EXTENDED_LIST_TAG(code, i, next_off);
                uint32_t list_len;
                DECODE_LITERAL(list_len, code, i, next_off);
                int num_elements = list_len / 2;
                int fail = 0;
                for (int j = 0;  j < num_elements && !fail;  ++j) {
                    term key;
                    DECODE_COMPACT_TERM(key, code, i, next_off);
                    dreg_t dreg;
                    dreg_type_t dreg_type;
                    DECODE_DEST_REGISTER(dreg, dreg_type, code, i, next_off);

                    #ifdef IMPL_EXECUTE_LOOP
                        int pos = term_find_map_pos(ctx, src, key);
                        if (pos == -1) {
                            i = POINTER_TO_II(mod->labels[label]);
                            fail = 1;
                        } else {
                            term value = term_get_map_value(src, pos);
                            WRITE_REGISTER(dreg_type, dreg, value);
                        }
                    #endif
                }
                if (!fail) {
                    NEXT_INSTRUCTION(next_off);
                }
                break;
            }

            case OP_IS_TAGGED_TUPLE: {
                int next_off = 1;
                uint32_t label;
                DECODE_LABEL(label, code, i, next_off)
                term arg1;
                DECODE_COMPACT_TERM(arg1, code, i, next_off)
                uint32_t arity;
                DECODE_LITERAL(arity, code, i, next_off)
                term tag_atom;
                DECODE_ATOM(tag_atom, code, i, next_off)

                #ifdef IMPL_EXECUTE_LOOP
                    TRACE("is_tagged_tuple/2, label=%u, arg1=%p, arity=%u, atom_id=%p\n", (unsigned) label, (void *) arg1, (unsigned) arity, (void *) tag_atom);

                    if (term_is_tuple(arg1) && (term_get_tuple_arity(arg1) == arity) && (term_get_tuple_element(arg1, 0) == tag_atom)) {
                        NEXT_INSTRUCTION(next_off);
                    } else {
                        i = POINTER_TO_II(mod->labels[label]);
                    }
                #endif

                #ifdef IMPL_CODE_LOADER
                    TRACE("is_tagged_tuple/2\n");
                    UNUSED(label)
                    UNUSED(arg1)
                    NEXT_INSTRUCTION(next_off);
                #endif

                break;
            }

#ifdef ENABLE_OTP21
            case OP_GET_HD: {
                int next_off = 1;
                term src_value;
                DECODE_COMPACT_TERM(src_value, code, i, next_off)
                dreg_t head_dreg;
                dreg_type_t head_dreg_type;
                DECODE_DEST_REGISTER(head_dreg, head_dreg_type, code, i, next_off);

                #ifdef IMPL_EXECUTE_LOOP
                    TRACE("get_hd/2 %lx, %c%i\n", src_value, T_DEST_REG(head_dreg_type, head_dreg));

                    term head = term_get_list_head(src_value);

                    WRITE_REGISTER(head_dreg_type, head_dreg, head);
                #endif

                #ifdef IMPL_CODE_LOADER
                    TRACE("get_hd/2\n");
                    UNUSED(src_value)
                #endif

                NEXT_INSTRUCTION(next_off);
                break;
            }

            case OP_GET_TL: {
                int next_off = 1;
                term src_value;
                DECODE_COMPACT_TERM(src_value, code, i, next_off)
                dreg_t tail_dreg;
                dreg_type_t tail_dreg_type;
                DECODE_DEST_REGISTER(tail_dreg, tail_dreg_type, code, i, next_off);

                #ifdef IMPL_EXECUTE_LOOP
                    TRACE("get_tl/2 %lx, %c%i\n", src_value, T_DEST_REG(tail_dreg_type, tail_dreg));

                    term tail = term_get_list_tail(src_value);

                    WRITE_REGISTER(tail_dreg_type, tail_dreg, tail);
                #endif

                #ifdef IMPL_CODE_LOADER
                    TRACE("get_tl/2\n");
                    UNUSED(src_value)
                #endif

                NEXT_INSTRUCTION(next_off);
                break;
            }
#endif

#ifdef ENABLE_OTP22
            case OP_PUT_TUPLE2: {
                int next_off = 1;
                dreg_t dreg;
                dreg_type_t dreg_type;
                DECODE_DEST_REGISTER(dreg, dreg_type, code, i, next_off);
                DECODE_EXTENDED_LIST_TAG(code, i, next_off);
                uint32_t size;
                DECODE_LITERAL(size, code, i, next_off)

                TRACE("put_tuple2/2, size=%i\n", size);
                USED_BY_TRACE(size);

                #ifdef IMPL_CODE_LOADER
                    UNUSED(dreg);
                #endif

                #ifdef IMPL_EXECUTE_LOOP
                    term t = term_alloc_tuple(size, ctx);
                #endif

                for (int j = 0; j < size; j++) {
                    term element;
                    DECODE_COMPACT_TERM(element, code, i, next_off)

                    #ifdef IMPL_CODE_LOADER
                        UNUSED(element);
                    #endif

                    #ifdef IMPL_EXECUTE_LOOP
                        term_put_tuple_element(t, j, element);
                    #endif
                }

                #ifdef IMPL_EXECUTE_LOOP
                    WRITE_REGISTER(dreg_type, dreg, t);
                #endif

                NEXT_INSTRUCTION(next_off);
                break;
            }
#endif

#ifdef ENABLE_OTP23
            case OP_SWAP: {
                int next_off = 1;
                dreg_t reg_a;
                dreg_type_t reg_a_type;
                DECODE_DEST_REGISTER(reg_a, reg_a_type, code, i, next_off);
                dreg_t reg_b;
                dreg_type_t reg_b_type;
                DECODE_DEST_REGISTER(reg_b, reg_b_type, code, i, next_off);

                TRACE("swap/2 a=%c%i, b=%c%i\n", T_DEST_REG(reg_a_type, reg_a), T_DEST_REG(reg_b_type, reg_b));

                #ifdef IMPL_EXECUTE_LOOP
                    term a = READ_DEST_REGISTER(reg_a_type, reg_a);
                    term b = READ_DEST_REGISTER(reg_b_type, reg_b);

                    WRITE_REGISTER(reg_a_type, reg_a, b);
                    WRITE_REGISTER(reg_b_type, reg_b, a);
                #endif

                NEXT_INSTRUCTION(next_off);
                break;
            }

            case OP_BS_START_MATCH4: {
                #ifdef IMPL_EXECUTE_LOOP
                    if (memory_ensure_free(ctx, TERM_BOXED_BIN_MATCH_STATE_SIZE) != MEMORY_GC_OK) {
                        RAISE_ERROR(OUT_OF_MEMORY_ATOM);
                    }
                #endif

                int next_off = 1;
                // fail since OTP 23 might be either 'no_fail', 'resume' or a fail label
                // we are ignoring this right now, but we might use it for future optimizations.
                term fail;
                DECODE_COMPACT_TERM(fail, code, i, next_off);
                uint32_t live;
                DECODE_LITERAL(live, code, i, next_off);
                term src;
                DECODE_COMPACT_TERM(src, code, i, next_off);
                dreg_t dreg;
                dreg_type_t dreg_type;
                DECODE_DEST_REGISTER(dreg, dreg_type, code, i, next_off);

                #ifdef IMPL_CODE_LOADER
                    TRACE("bs_start_match4/4\n");
                #endif

                #ifdef IMPL_EXECUTE_LOOP
                    TRACE("bs_start_match4/4, fail=%u live=%u src=%p dreg=%c%i\n", (unsigned) fail, (unsigned) live, (void *) src, T_DEST_REG(dreg_type, dreg));

                    if (!(term_is_binary(src) || term_is_match_state(src))) {
                        WRITE_REGISTER(dreg_type, dreg, src);
                        i = POINTER_TO_II(mod->labels[fail]);
                    } else {
                        term match_state = term_alloc_bin_match_state(src, 0, ctx);

                        WRITE_REGISTER(dreg_type, dreg, match_state);
                        NEXT_INSTRUCTION(next_off);
                    }
                #endif

                #ifdef IMPL_CODE_LOADER
                    NEXT_INSTRUCTION(next_off);
                #endif
                break;
            }
#endif

#ifdef ENABLE_OTP24
            case OP_MAKE_FUN3: {
                int next_off = 1;
                uint32_t fun_index;
                DECODE_LITERAL(fun_index, code, i, next_off);
                dreg_t dreg;
                dreg_type_t dreg_type;
                DECODE_DEST_REGISTER(dreg, dreg_type, code, i, next_off);
                DECODE_EXTENDED_LIST_TAG(code, i, next_off);
                uint32_t size;
                DECODE_LITERAL(size, code, i, next_off)
                TRACE("make_fun3/3, fun_index=%i dreg=%c%i arity=%i\n", fun_index, T_DEST_REG(dreg_type, dreg), size);

                #ifdef IMPL_EXECUTE_LOOP
                    if (memory_ensure_free(ctx, size + 3) != MEMORY_GC_OK) {
                        RAISE_ERROR(OUT_OF_MEMORY_ATOM);
                    }
                    term *boxed_func = memory_heap_alloc(ctx, size + 3);

                    boxed_func[0] = ((size + 2) << 6) | TERM_BOXED_FUN;
                    boxed_func[1] = (term) mod;
                    boxed_func[2] = term_from_int(fun_index);
                #endif

                for (int j = 0; j < size; j++) {
                    term arg;
                    DECODE_COMPACT_TERM(arg, code, i, next_off);
                    #ifdef IMPL_EXECUTE_LOOP
                        boxed_func[3 + j] = arg;
                    #endif
                }

                #ifdef IMPL_EXECUTE_LOOP
                    term fun = ((term) boxed_func) | TERM_BOXED_VALUE_TAG;
                    WRITE_REGISTER(dreg_type, dreg, fun);
                #endif
                NEXT_INSTRUCTION(next_off);
                break;
            }

            case OP_INIT_YREGS: {
                int next_off = 1;
                DECODE_EXTENDED_LIST_TAG(code, i, next_off);
                uint32_t size;
                DECODE_LITERAL(size, code, i, next_off);
                for (int j = 0; j < size; j++) {
                    uint32_t target;
                    DECODE_YREG(target, code, i, next_off);
                    #ifdef IMPL_EXECUTE_LOOP
                        ctx->e[target] = term_nil();
                    #endif
                }
                NEXT_INSTRUCTION(next_off);
                break;
            }

            case OP_RECV_MARKER_BIND: {
                int next_off = 1;
                dreg_t reg_a;
                dreg_type_t reg_a_type;
                DECODE_DEST_REGISTER(reg_a, reg_a_type, code, i, next_off);
                dreg_t reg_b;
                dreg_type_t reg_b_type;
                DECODE_DEST_REGISTER(reg_b, reg_b_type, code, i, next_off);
                TRACE("recv_marker_bind/2: reg1=%c%i reg2=%c%i\n", T_DEST_REG(reg_a_type, reg_a), T_DEST_REG(reg_b_type, reg_b));
                NEXT_INSTRUCTION(next_off);
                break;
            }

            case OP_RECV_MARKER_CLEAR: {
                int next_off = 1;
                dreg_t reg_a;
                dreg_type_t reg_a_type;
                DECODE_DEST_REGISTER(reg_a, reg_a_type, code, i, next_off);
                TRACE("recv_marker_clean/1: reg1=%c%i\n", T_DEST_REG(reg_a_type, reg_a));
                NEXT_INSTRUCTION(next_off);
                break;
            }

            case OP_RECV_MARKER_RESERVE: {
                int next_off = 1;
                dreg_t reg_a;
                dreg_type_t reg_a_type;
                DECODE_DEST_REGISTER(reg_a, reg_a_type, code, i, next_off);
                TRACE("recv_marker_reserve/1: reg1=%c%i\n", T_DEST_REG(reg_a_type, reg_a));
                NEXT_INSTRUCTION(next_off);
                break;
            }

            case OP_RECV_MARKER_USE: {
                int next_off = 1;
                dreg_t reg_a;
                dreg_type_t reg_a_type;
                DECODE_DEST_REGISTER(reg_a, reg_a_type, code, i, next_off);
                TRACE("recv_marker_use/1: reg1=%c%i\n", T_DEST_REG(reg_a_type, reg_a));
                NEXT_INSTRUCTION(next_off);
                break;
            }
#endif

            default:
                printf("Undecoded opcode: %i\n", code[i]);
                #ifdef IMPL_EXECUTE_LOOP
                    fprintf(stderr, "failed at %u\n", (unsigned int) i);
                #endif

                AVM_ABORT();
                return 1;
        }

        continue;

#ifdef IMPL_EXECUTE_LOOP
do_abort:
        ctx->x[0] = ERROR_ATOM;
        ctx->x[1] = VM_ABORT_ATOM;

handle_error:
        {
            int target_label = get_catch_label_and_change_module(ctx, &mod);
            if (target_label) {
                code = mod->code->code;
                JUMP_TO_ADDRESS(mod->labels[target_label]);
                continue;
            }
        }

        dump(ctx);

        {
            bool throw = ctx->x[0] == THROW_ATOM;

            int exit_reason_tuple_size = (throw ? TUPLE_SIZE(2) : 0) + TUPLE_SIZE(2);
            if (memory_ensure_free(ctx, exit_reason_tuple_size) != MEMORY_GC_OK) {
                ctx->exit_reason = OUT_OF_MEMORY_ATOM;
            } else {
                term error_term;
                if (throw) {
                    error_term = term_alloc_tuple(2, ctx);
                    term_put_tuple_element(error_term, 0, NOCATCH_ATOM);
                    term_put_tuple_element(error_term, 1, ctx->x[1]);
                } else {
                    error_term = ctx->x[1];
                }

                term exit_reason_tuple = term_alloc_tuple(2, ctx);
                term_put_tuple_element(exit_reason_tuple, 0, error_term);
                term_put_tuple_element(exit_reason_tuple, 1, term_nil());
                ctx->exit_reason = exit_reason_tuple;
            }
        }

terminate_context:
        TRACE("-- Code execution finished for %i--\n", ctx->process_id);
        GlobalContext *global = ctx->global;
        if (ctx->leader) {
            scheduler_stop_all(global);
        }
        scheduler_terminate(ctx);
        ctx = scheduler_run(global);
        goto schedule_in;
#endif
    }
}

#pragma GCC diagnostic pop

#undef DECODE_COMPACT_TERM<|MERGE_RESOLUTION|>--- conflicted
+++ resolved
@@ -1403,11 +1403,8 @@
 #endif
 
     while (1) {
-<<<<<<< HEAD
     TRACE("-- loop -- i = %d\n", i);
 
-=======
->>>>>>> d9040e99
         switch (code[i]) {
             case OP_LABEL: {
                 uint32_t label;
