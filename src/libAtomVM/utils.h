/*
 * This file is part of AtomVM.
 *
 * Copyright 2017 Davide Bettio <davide@uninstall.it>
 *
 * Licensed under the Apache License, Version 2.0 (the "License");
 * you may not use this file except in compliance with the License.
 * You may obtain a copy of the License at
 *
 *    http://www.apache.org/licenses/LICENSE-2.0
 *
 * Unless required by applicable law or agreed to in writing, software
 * distributed under the License is distributed on an "AS IS" BASIS,
 * WITHOUT WARRANTIES OR CONDITIONS OF ANY KIND, either express or implied.
 * See the License for the specific language governing permissions and
 * limitations under the License.
 *
 * SPDX-License-Identifier: Apache-2.0 OR LGPL-2.1-or-later
 */

/**
 * @file utils.h
 * @brief Misc functions and macros.
 *
 * @details Miscellaneous functions and macros useful for different tasks, like endian byteswap, unaligned reads, marking unused vars, etc...
 */

#ifndef _UTILS_H_
#define _UTILS_H_

#include <inttypes.h>
#include <stdbool.h>
#include <stddef.h>
#include <stdio.h>
#include <stdlib.h>

#ifdef __cplusplus
extern "C" {
#endif

#if __BYTE_ORDER__ == __ORDER_LITTLE_ENDIAN__
    #ifdef __GNUC__
        #define READ_32_ALIGNED(ptr) \
            __builtin_bswap32(*((uint32_t *) (ptr)))
    #else
        #define READ_32_ALIGNED(ptr) \
            ( (((uint8_t *)(ptr))[0] << 24) | (((uint8_t *) (ptr))[1] << 16) | (((uint8_t *)(ptr))[2] << 8) | ((uint8_t *)(ptr))[3] )
    #endif

    #if defined(__x86_64__) || defined(_M_X64) || defined(__i386__) || defined(_M_IX86)
        #define READ_64_UNALIGNED(ptr) \
            __builtin_bswap64(*((uint64_t *) (ptr)))

        #define WRITE_64_UNALIGNED(ptr, val) \
            *((uint64_t *) (ptr)) = __builtin_bswap64(val)

        #define READ_32_UNALIGNED(ptr) \
            __builtin_bswap32(*((uint32_t *) (ptr)))

        #define WRITE_32_UNALIGNED(ptr, val) \
            *((uint32_t *) (ptr)) = __builtin_bswap32(val)

        #define READ_16_UNALIGNED(ptr) \
            __builtin_bswap16(*((uint16_t *) (ptr)))

        #define WRITE_16_UNALIGNED(ptr, val) \
            *((uint16_t *) (ptr)) = __builtin_bswap16(val)

    #else
        #define READ_64_UNALIGNED(ptr) \
            ( (((uint64_t) ((uint8_t *)(ptr))[0]) << 56) | (((uint64_t) ((uint8_t *) (ptr))[1]) << 48) | \
              (((uint64_t) ((uint8_t *)(ptr))[2]) << 40) | (((uint64_t) ((uint8_t *) (ptr))[3]) << 32) | \
              (((uint64_t) ((uint8_t *)(ptr))[4]) << 24) | (((uint64_t) ((uint8_t *) (ptr))[5]) << 16) | \
              (((uint64_t) ((uint8_t *)(ptr))[6]) << 8) | (((uint64_t) ((uint8_t *) (ptr))[7])) )

        #define WRITE_64_UNALIGNED(ptr, val) \
            { \
                ((uint8_t *)(ptr))[0] = (((uint64_t) val) >> 56) & 0xff; \
                ((uint8_t *)(ptr))[1] = (((uint64_t) val) >> 48) & 0xff; \
                ((uint8_t *)(ptr))[2] = (((uint64_t) val) >> 40) & 0xff; \
                ((uint8_t *)(ptr))[3] = (((uint64_t) val) >> 32) & 0xff; \
                ((uint8_t *)(ptr))[4] = (((uint64_t) val) >> 24) & 0xff; \
                ((uint8_t *)(ptr))[5] = (((uint64_t) val) >> 16) & 0xff; \
                ((uint8_t *)(ptr))[6] = (((uint64_t) val) >> 8) & 0xff; \
                ((uint8_t *)(ptr))[7] = ((uint64_t) val) & 0xff; \
            }

        #define READ_32_UNALIGNED(ptr) \
            ( (((uint8_t *)(ptr))[0] << 24) | (((uint8_t *) (ptr))[1] << 16) | (((uint8_t *)(ptr))[2] << 8) | ((uint8_t *)(ptr))[3] )

        #define WRITE_32_UNALIGNED(ptr, val) \
            { \
                ((uint8_t *)(ptr))[0] = (((uint32_t) val) >> 24) & 0xff; \
                ((uint8_t *)(ptr))[1] = (((uint32_t) val) >> 16) & 0xff; \
                ((uint8_t *)(ptr))[2] = (((uint32_t) val) >> 8) & 0xff; \
                ((uint8_t *)(ptr))[3] = ((uint32_t) val) & 0xff; \
            }

        #define READ_16_UNALIGNED(ptr) \
            ( (((uint8_t *)(ptr))[0] << 8) | ((uint8_t *)(ptr))[1] )

        #define WRITE_16_UNALIGNED(ptr, val) \
            { \
                ((uint8_t *)(ptr))[0] = (((uint16_t) val) >> 8) & 0xff; \
                ((uint8_t *)(ptr))[1] = ((uint16_t) val) & 0xff; \
            }
    #endif

    #ifdef __GNUC__
        #define ENDIAN_SWAP_32(value) __builtin_bswap32(value)
    #else
        #define ENDIAN_SWAP_32(value) ((((value) & 0xFF) << 24) | (((value) & 0xFF00) << 8) | (((value) & 0xFF0000) >> 8) | (((value) & 0xFF000000) >> 24))
    #endif

    #ifdef __GNUC__
        #define ENDIAN_SWAP_16(value) __builtin_bswap16(value)
    #else
        #define ENDIAN_SWAP_16(value) ((((value) & 0xFF) << 8) | (((value) & 0xFF00) >> 8))
    #endif

#elif __BYTE_ORDER__ == __ORDER_BIG_ENDIAN__

    #define READ_64_UNALIGNED(ptr) \
        ( (((uint64_t) ((uint8_t *)(ptr))[0]) << 56) | (((uint64_t) ((uint8_t *) (ptr))[1]) << 48) | \
            (((uint64_t) ((uint8_t *)(ptr))[2]) << 40) | (((uint64_t) ((uint8_t *) (ptr))[3]) << 32) | \
            (((uint64_t) ((uint8_t *)(ptr))[4]) << 24) | (((uint64_t) ((uint8_t *) (ptr))[5]) << 16) | \
            (((uint64_t) ((uint8_t *)(ptr))[6]) << 8) | (((uint64_t) ((uint8_t *) (ptr))[7])) )

    #define WRITE_64_UNALIGNED(ptr, val) \
        { \
            ((uint8_t *)(ptr))[0] = (((uint64_t) val) >> 56) & 0xff; \
            ((uint8_t *)(ptr))[1] = (((uint64_t) val) >> 48) & 0xff; \
            ((uint8_t *)(ptr))[2] = (((uint64_t) val) >> 40) & 0xff; \
            ((uint8_t *)(ptr))[3] = (((uint64_t) val) >> 32) & 0xff; \
            ((uint8_t *)(ptr))[4] = (((uint64_t) val) >> 24) & 0xff; \
            ((uint8_t *)(ptr))[5] = (((uint64_t) val) >> 16) & 0xff; \
            ((uint8_t *)(ptr))[6] = (((uint64_t) val) >> 8) & 0xff; \
            ((uint8_t *)(ptr))[7] = ((uint64_t) val) & 0xff; \
        }

    #define READ_32_ALIGNED(ptr) \
        (*((uint32_t *) (ptr)))

    #define READ_32_UNALIGNED(ptr) \
        ( (((uint8_t *)(ptr))[0] << 24) | (((uint8_t *) (ptr))[1] << 16) | (((uint8_t *)(ptr))[2] << 8) | ((uint8_t *)(ptr))[3] )

    #define WRITE_32_UNALIGNED(ptr, val) \
        { \
            ((uint8_t *)(ptr))[0] = (((uint32_t) val) >> 24) & 0xff; \
            ((uint8_t *)(ptr))[1] = (((uint32_t) val) >> 16) & 0xff; \
            ((uint8_t *)(ptr))[2] = (((uint32_t) val) >> 8) & 0xff; \
            ((uint8_t *)(ptr))[3] = ((uint32_t) val) & 0xff; \
        }

    #define READ_16_UNALIGNED(ptr) \
        ( (((uint8_t *)(ptr))[0] << 8) | ((uint8_t *)(ptr))[1] )

    #define WRITE_16_UNALIGNED(ptr, val) \
        { \
            ((uint8_t *)(ptr))[0] = (((uint16_t) val) >> 8) & 0xff; \
            ((uint8_t *)(ptr))[1] = ((uint16_t) val) & 0xff; \
        }

    #define ENDIAN_SWAP_32(value) (value)
    #define ENDIAN_SWAP_16(value) (value)

#else
    #error "Unsupported __BYTE_ORDER__ value."
#endif

#define UNUSED(x) (void) (x);


#ifdef __GNUC__
    #define IS_NULL_PTR(x) __builtin_expect((x) == NULL, 0)
    #define LIKELY(x) __builtin_expect(!!(x), 1)
    #define UNLIKELY(x) __builtin_expect(!!(x), 0)
#else
    #define IS_NULL_PTR(x) ((x) == NULL)
    #define LIKELY(x) (x)
    #define UNLIKELY(x) (x)
#endif

#ifdef __GNUC__
    #define HOT_FUNC __attribute__ ((hot))
    #define COLD_FUNC __attribute__ ((cold))
#else
    #define HOT_FUNC
    #define COLD_FUNC
#endif

#ifdef __GNUC__
    #define MALLOC_LIKE __attribute__((malloc))
#else
    #define MALLOC_LIKE
#endif

#ifdef __GNUC__
    #define MUST_CHECK __attribute__((warn_unused_result))
#else
    #define MUST_CHECK
#endif

#ifdef ALLOC_RANDOM_FAILURE

#ifndef RAND_MODULO
#define RAND_MODULO 31
#endif

static inline void *rand_fail_malloc(unsigned long malloc_size)
{
    return ((rand() % RAND_MODULO) == 0) ? 0L : malloc(malloc_size);
}

static inline void *rand_fail_calloc(int n, unsigned long alloc_size)
{
    return ((rand() % RAND_MODULO) == 0) ? 0L : calloc(n, alloc_size);
}

#define malloc(x) rand_fail_malloc(x)
#define calloc(x, y) rand_fail_calloc(x, y)

#endif

#ifdef AVM_VERBOSE_ABORT
#define AVM_ABORT()                                                           \
    {                                                                         \
        fprintf(stderr, "Abort in file %s at line %i\n", __FILE__, __LINE__); \
        abort();                                                              \
    }
#else
#define AVM_ABORT() abort()
#endif

/*
 * The following are workarounds for disabling following GCC pedantic warnings:
 * - "warning: ISO C forbids conversion of function pointer to object pointer type"
 * - "warning: ISO C forbids conversion of object pointer to function pointer type"
 * It also makes use of _Static_assert to actually check if it is safe or not.
 */

typedef void (*func_ptr_t)(void);

#ifdef __GNUC__

static inline __attribute__((always_inline)) void *cast_func_to_void_ptr(func_ptr_t func)
{
#if __STDC_VERSION__ >= 201112L
    _Static_assert(sizeof(void *) >= sizeof(func_ptr_t), "function ptr cannot be casted to void *");
#endif

/*
    The following workaround is way more standard, but overcomplicated:

    union {
        func_ptr_t fp;
        void *vp;
    } u;

    u.fp = func;

    return u.vp;
*/

// Let's rather play with GCC diagnostic
#pragma GCC diagnostic push
#pragma GCC diagnostic ignored "-Wpedantic"
    return (void *) func;
#pragma GCC diagnostic pop
}

/**
 * Cast any function pointer to \c void *
 */
#define CAST_FUNC_TO_VOID_PTR(f) cast_func_to_void_ptr((func_ptr_t) (f))

// else ifdef __GNUC__
#else

#define CAST_FUNC_TO_VOID_PTR(f) ((void *) (f))

#endif

#ifdef __GNUC__

static inline __attribute__((always_inline)) func_ptr_t cast_void_to_func_ptr(void *ptr)
{
#if __STDC_VERSION__ >= 201112L
    _Static_assert(sizeof(func_ptr_t) >= sizeof(void *), "void * cannot be casted to function ptr");
#endif

#pragma GCC diagnostic push
#pragma GCC diagnostic ignored "-Wpedantic"
    return (func_ptr_t) ptr;
#pragma GCC diagnostic pop
}

/**
 * Cast any function pointer to \c void *
 */
#define CAST_VOID_TO_FUNC_PTR(f) cast_void_to_func_ptr((void *) (f))

// else ifdef __GNUC__
#else

#define CAST_VOID_TO_FUNC_PTR(f) ((func_ptr_t) (f))

#endif

/*
 * CONTAINER_OF is useful for obtaining the outer struct.
 * It makes use of offsetof() from stddef.h.
 */

#define CONTAINER_OF(ptr, type, member) \
    ((type *) (((char *) (ptr)) - offsetof(type, member)))

#ifdef __GNUC__
    #define PRINTF_FORMAT_ARGS(str_pos, arg_pos) \
        __attribute__ ((format (printf, str_pos, arg_pos)))
#else
    #define PRINTF_FORMAT_ARGS(...)
#endif

#ifdef __GNUC__
    #define NO_DISCARD \
        __attribute__ ((warn_unused_result))
#else
    #define NO_DISCARD(...)
#endif

#ifdef __GNUC__
    #define UNREACHABLE() \
        __builtin_unreachable()
#else
    #define UNREACHABLE(...)
#endif

<<<<<<< HEAD
#if defined(__GNUC__) && !defined(__clang__)
#if __GNUC__ >= 13
#define HAVE_ASSUME 1
#define ASSUME(x) __attribute__((assume((x))))
#endif
#endif

#ifndef HAVE_ASSUME
#if defined __has_builtin
#if __has_builtin(__builtin_assume)
#define HAVE_ASSUME 1
#define ASSUME(x) __builtin_assume((x))
#endif
#endif
#endif

#ifndef ASSUME
#define ASSUME(...)
#endif

static inline int32_t int32_neg_unsigned(uint32_t u32)
{
    return (UINT32_C(0) - u32);
}

static inline int64_t int64_neg_unsigned(uint64_t u64)
{
    return (UINT64_C(0) - u64);
}

static inline int32_t int32_cond_neg_unsigned(bool negative, uint32_t u32)
{
    return negative ? int32_neg_unsigned(u32) : (int32_t) u32;
}

static inline int64_t int64_cond_neg_unsigned(bool negative, uint64_t u64)
{
    return negative ? int64_neg_unsigned(u64) : (int64_t) u64;
}

static inline bool uint32_does_overflow_int32(uint32_t u32, bool is_negative)
{
    return ((is_negative && (u32 > ((uint32_t) INT32_MAX) + 1))
        || (!is_negative && (u32 > ((uint32_t) INT32_MAX))));
}

static inline bool uint64_does_overflow_int64(uint64_t u64, bool is_negative)
{
    return ((is_negative && (u64 > ((uint64_t) INT64_MAX) + 1))
        || (!is_negative && (u64 > ((uint64_t) INT64_MAX))));
}

static inline uint32_t int32_safe_unsigned_abs(int32_t i32)
{
    return (i32 < 0) ? ((uint32_t) - (i32 + 1)) + 1 : (uint32_t) i32;
}

static inline uint64_t int64_safe_unsigned_abs(int64_t i64)
{
    return (i64 < 0) ? ((uint64_t) - (i64 + 1)) + 1 : (uint64_t) i64;
}

static inline bool int32_is_negative(int32_t i32)
{
    return ((uint32_t) i32) >> 31;
}

static inline bool int64_is_negative(int64_t i64)
{
    return ((uint64_t) i64) >> 63;
}

static inline uint32_t int32_safe_unsigned_abs_set_flag(int32_t i32, bool *is_negative)
{
    *is_negative = int32_is_negative(i32);
    return int32_safe_unsigned_abs(i32);
}

static inline uint64_t int64_safe_unsigned_abs_set_flag(int64_t i64, bool *is_negative)
{
    *is_negative = int64_is_negative(i64);
    return int64_safe_unsigned_abs(i64);
}

#if INTPTR_MAX <= INT32_MAX
#define INTPTR_WRITE_TO_ASCII_BUF_LEN (32 + 1)
#elif INTPTR_MAX <= INT64_MAX
#define INTPTR_WRITE_TO_ASCII_BUF_LEN (64 + 1)
#endif

#define INT32_WRITE_TO_ASCII_BUF_LEN (32 + 1)
#define INT64_WRITE_TO_ASCII_BUF_LEN (64 + 1)

size_t intptr_write_to_ascii_buf(intptr_t n, unsigned int base, char *out_end);

#if INTPTR_MAX >= INT32_MAX
static inline size_t int32_write_to_ascii_buf(int32_t n, unsigned int base, char *out_end)
{
    return intptr_write_to_ascii_buf(n, base, out_end);
}
#endif

#if INT64_MAX > INTPTR_MAX
size_t int64_write_to_ascii_buf(int64_t n, unsigned int base, char *out_end);
#else
static inline size_t int64_write_to_ascii_buf(int64_t n, unsigned int base, char *out_end)
{
    return intptr_write_to_ascii_buf(n, base, out_end);
}
#endif

typedef enum
{
    BufToInt64NoOptions,
    BufToInt64RejectSign
} buf_to_int64_options_t;

int int64_parse_ascii_buf(const char buf[], size_t buf_len, unsigned int base,
    buf_to_int64_options_t options, int64_t *out);
=======
#define MAXI(A, B) ((A > B) ? (A) : (B))
#define MINI(A, B) ((A > B) ? (B) : (A))
>>>>>>> 60b5e837

#ifdef __cplusplus
}
#endif

#endif<|MERGE_RESOLUTION|>--- conflicted
+++ resolved
@@ -336,7 +336,6 @@
     #define UNREACHABLE(...)
 #endif
 
-<<<<<<< HEAD
 #if defined(__GNUC__) && !defined(__clang__)
 #if __GNUC__ >= 13
 #define HAVE_ASSUME 1
@@ -357,6 +356,9 @@
 #define ASSUME(...)
 #endif
 
+#define MAXI(A, B) ((A > B) ? (A) : (B))
+#define MINI(A, B) ((A > B) ? (B) : (A))
+
 static inline int32_t int32_neg_unsigned(uint32_t u32)
 {
     return (UINT32_C(0) - u32);
@@ -456,10 +458,6 @@
 
 int int64_parse_ascii_buf(const char buf[], size_t buf_len, unsigned int base,
     buf_to_int64_options_t options, int64_t *out);
-=======
-#define MAXI(A, B) ((A > B) ? (A) : (B))
-#define MINI(A, B) ((A > B) ? (B) : (A))
->>>>>>> 60b5e837
 
 #ifdef __cplusplus
 }
