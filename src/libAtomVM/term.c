/*
 * This file is part of AtomVM.
 *
 * Copyright 2018,2019 Davide Bettio <davide@uninstall.it>
 *
 * Licensed under the Apache License, Version 2.0 (the "License");
 * you may not use this file except in compliance with the License.
 * You may obtain a copy of the License at
 *
 *    http://www.apache.org/licenses/LICENSE-2.0
 *
 * Unless required by applicable law or agreed to in writing, software
 * distributed under the License is distributed on an "AS IS" BASIS,
 * WITHOUT WARRANTIES OR CONDITIONS OF ANY KIND, either express or implied.
 * See the License for the specific language governing permissions and
 * limitations under the License.
 *
 * SPDX-License-Identifier: Apache-2.0 OR LGPL-2.1-or-later
 */

#include "term.h"

#include "atom.h"
#include "atom_table.h"
#include "context.h"
#include "defaultatoms.h"
#include "interop.h"
#include "intn.h"
#include "module.h"
#include "tempstack.h"
#include "utils.h"

#include <ctype.h>
#include <inttypes.h>
#include <stdarg.h>
#include <stddef.h>
#include <stdint.h>
#include <stdio.h>

enum TermTypeIndex {
    TERM_TYPE_INDEX_INVALID = 0,
    TERM_TYPE_INDEX_INTEGER = 1,
    TERM_TYPE_INDEX_FLOAT = 2,
    TERM_TYPE_INDEX_ATOM = 3,
    TERM_TYPE_INDEX_REFERENCE = 4,
    TERM_TYPE_INDEX_FUNCTION = 5,
    TERM_TYPE_INDEX_PORT = 6,
    TERM_TYPE_INDEX_PID = 7,
    TERM_TYPE_INDEX_TUPLE = 8,
    TERM_TYPE_INDEX_NIL = 9,
    TERM_TYPE_INDEX_NON_EMPTY_LIST = 10,
    TERM_TYPE_INDEX_BINARY = 11,
    TERM_TYPE_INDEX_MAP = 12,
};

struct FprintfFun
{
    PrinterFun base;
    FILE *stream;
};

struct SnprintfFun
{
    PrinterFun base;
    int size;
    char *buf;
};

const term empty_tuple = 0;

int fprintf_printer(PrinterFun *fun, const char *fmt, ...)
{
    int ret;

    va_list args;
    va_start(args, fmt);

    FILE *stream = CONTAINER_OF(fun, struct FprintfFun, base)->stream;
    ret = vfprintf(stream, fmt, args);

    va_end(args);

    return ret;
}

int snprintf_printer(PrinterFun *fun, const char *fmt, ...)
{
    int ret;

    va_list args;
    va_start(args, fmt);

    struct SnprintfFun *snpf = CONTAINER_OF(fun, struct SnprintfFun, base);
    ret = vsnprintf(snpf->buf, snpf->size, fmt, args);
    snpf->buf += ret;
    snpf->size -= ret;

    va_end(args);

    return ret;
}

void term_display(FILE *fd, term t, const Context *ctx)
{
    term_fprint(fd, t, ctx->global);
}

int term_fprint(FILE *stream, term t, const GlobalContext *global)
{
    struct FprintfFun fprintf_fun = {
        .base = {
            .print = fprintf_printer
        },
        .stream = stream
    };

    return term_funprint(&fprintf_fun.base, t, global);
}

int term_snprint(char *buf, size_t size, term t, const GlobalContext *global)
{
    struct SnprintfFun snprintf_fun = {
        .base = {
            .print = snprintf_printer
        },
        .buf = buf,
        .size = size
    };

    return term_funprint(&snprintf_fun.base, t, global);
}

int term_funprint(PrinterFun *fun, term t, const GlobalContext *global)
{
    if (term_is_atom(t)) {
        atom_index_t atom_index = term_to_atom_index(t);
        size_t atom_len;
        const uint8_t *atom_data = atom_table_get_atom_string(global->atom_table, atom_index, &atom_len);
        return fun->print(fun, "%.*s", (int) atom_len, atom_data);

    } else if (term_is_integer(t)) {
        avm_int_t iv = term_to_int(t);
        return fun->print(fun, AVM_INT_FMT, iv);

    } else if (term_is_nil(t)) {
        return fun->print(fun, "[]");

    } else if (term_is_nonempty_list(t)) {
        int is_printable = 1;
        term list_item = t;
        while (term_is_nonempty_list(list_item)) {
            term head = term_get_list_head(list_item);
            is_printable = is_printable && term_is_uint8(head) && isprint(term_to_uint8(head));
            list_item = term_get_list_tail(list_item);
        }
        // improper lists are not printable
        if (!term_is_nil(list_item)) {
            is_printable = 0;
        }

        if (is_printable) {
            int ok;
            char *printable = interop_list_to_string(t, &ok);
            if (LIKELY(ok)) {
                int ret = fun->print(fun, "\"%s\"", printable);
                free(printable);
                return ret;
            } else {
                return fun->print(fun, "???");
            }

        } else {
            int ret = fun->print(fun, "[");
            if (UNLIKELY(ret < 0)) {
                return ret;
            }
            int display_separator = 0;
            while (term_is_nonempty_list(t)) {
                if (display_separator) {
                    ret += fun->print(fun, ",");
                } else {
                    display_separator = 1;
                }

                int printed = term_funprint(fun, term_get_list_head(t), global);
                if (UNLIKELY(printed < 0)) {
                    return printed;
                }
                ret += printed;
                t = term_get_list_tail(t);
            }
            if (!term_is_nil(t)) {
                int printed = fun->print(fun, "|");
                if (UNLIKELY(printed < 0)) {
                    return printed;
                }
                ret += printed;

                printed = term_funprint(fun, t, global);
                if (UNLIKELY(printed < 0)) {
                    return printed;
                }
                ret += printed;
            }
            int printed = fun->print(fun, "]");
            if (UNLIKELY(printed < 0)) {
                return printed;
            }
            ret += printed;
            return ret;
        }
    } else if (term_is_local_pid(t)) {
        int32_t process_id = term_to_local_process_id(t);
        return fun->print(fun, "<0.%" PRIu32 ".0>", process_id);

    } else if (term_is_external_pid(t)) {
        uint32_t node_atom_index = term_to_atom_index(term_get_external_node(t));
        uint32_t number = term_get_external_pid_process_id(t);
        uint32_t serial = term_get_external_pid_serial(t);
        // creation is not printed
        return fun->print(fun, "<%" PRIu32 ".%" PRIu32 ".%" PRIu32 ">", node_atom_index, number, serial);

    } else if (term_is_local_port(t)) {
        // Update also PORT_AS_CSTRING_LEN when changing this format string
        int32_t process_id = term_to_local_process_id(t);
        return fun->print(fun, "#Port<0.%" PRIu32 ">", process_id);

    } else if (term_is_external_port(t)) {
        // Update also PORT_AS_CSTRING_LEN when changing this format string
        uint32_t node_atom_index = term_to_atom_index(term_get_external_node(t));
        uint64_t number = term_get_external_port_number(t);
        // creation is not printed
        return fun->print(fun, "#Port<%" PRIu32 ".%" PRIu64 ">", node_atom_index, number);

    } else if (term_is_function(t)) {
        const term *boxed_value = term_to_const_term_ptr(t);

        if (term_is_external_fun(t)) {
            term module_atom = boxed_value[1];
            term function_atom = boxed_value[2];
            int arity = term_to_int(boxed_value[3]);

            atom_index_t module_atom_index = term_to_atom_index(module_atom);
            size_t module_name_len;
            const uint8_t *module_name = atom_table_get_atom_string(global->atom_table, module_atom_index, &module_name_len);

            atom_index_t function_atom_index = term_to_atom_index(function_atom);
            size_t function_name_len;
            const uint8_t *function_name = atom_table_get_atom_string(global->atom_table, function_atom_index, &function_name_len);

            // fun m:f/a
            int ret = fun->print(fun, "fun %.*s:%.*s/%i", (int) module_name_len, module_name,
                (int) function_name_len, function_name, arity);
            return ret;

        } else {
            Module *fun_module = (Module *) boxed_value[1];

            term module_name_atom = module_get_name(fun_module);
            atom_index_t module_atom_index = term_to_atom_index(module_name_atom);
            size_t module_name_len;
            const uint8_t *module_name = atom_table_get_atom_string(global->atom_table, module_atom_index, &module_name_len);

            // this is not the same fun_index used on the BEAM, but it should be fine
            uint32_t fun_index = boxed_value[2];

            // TODO: last component is a uniq, we are temporarly using the memory address
            int ret = fun->print(fun, "#Fun<%.*s.%" PRIu32 ".%" PRIuPTR ">", (int) module_name_len,
                module_name, fun_index, (uintptr_t) fun_module);
            return ret;
        }

    } else if (term_is_tuple(t)) {
        int ret = fun->print(fun, "{");
        if (UNLIKELY(ret < 0)) {
            return ret;
        }

        int tuple_size = term_get_tuple_arity(t);
        for (int i = 0; i < tuple_size; i++) {
            if (i != 0) {
                int printed = fun->print(fun, ",");
                if (UNLIKELY(printed < 0)) {
                    return printed;
                }
                ret += printed;
            }
            int printed = term_funprint(fun, term_get_tuple_element(t, i), global);
            if (UNLIKELY(printed < 0)) {
                return printed;
            }
            ret += printed;
        }

        int printed = fun->print(fun, "}");
        if (UNLIKELY(printed < 0)) {
            return printed;
        }
        ret += printed;
        return ret;

    } else if (term_is_map(t)) {
        int ret = fun->print(fun, "#{");
        if (UNLIKELY(ret < 0)) {
            return ret;
        }

        int map_size = term_get_map_size(t);
        for (int i = 0; i < map_size; i++) {
            if (i != 0) {
                int printed = fun->print(fun, ",");
                if (UNLIKELY(printed < 0)) {
                    return printed;
                }
                ret += printed;
            }
            int printed = term_funprint(fun, term_get_map_key(t, i), global);
            if (UNLIKELY(printed < 0)) {
                return printed;
            }
            ret += printed;

            printed = fun->print(fun, "=>");
            if (UNLIKELY(printed < 0)) {
                return printed;
            }
            ret += printed;

            printed = term_funprint(fun, term_get_map_value(t, i), global);
            if (UNLIKELY(printed < 0)) {
                return printed;
            }
            ret += printed;
        }

        int printed = fun->print(fun, "}");
        if (UNLIKELY(printed < 0)) {
            return printed;
        }
        ret += printed;
        return ret;

    } else if (term_is_binary(t)) {
        int len = term_binary_size(t);
        const unsigned char *binary_data = (const unsigned char *) term_binary_data(t);

        int is_printable = 1;
        for (int i = 0; i < len; i++) {
            if (!isprint(binary_data[i])) {
                is_printable = 0;
                break;
            }
        }

        int ret = fun->print(fun, "<<");
        if (UNLIKELY(ret < 0)) {
            return ret;
        }

        if (is_printable) {
            int printed = fun->print(fun, "\"%.*s\"", len, binary_data);
            if (UNLIKELY(printed < 0)) {
                return printed;
            }
            ret += printed;

        } else {
            int display_separator = 0;
            for (int i = 0; i < len; i++) {
                if (display_separator) {
                    int printed = fun->print(fun, ",");
                    if (UNLIKELY(printed < 0)) {
                        return printed;
                    }
                    ret += printed;
                } else {
                    display_separator = 1;
                }

                uint8_t c = (uint8_t) binary_data[i];
                int printed = fun->print(fun, "%i", (int) c);
                if (UNLIKELY(printed < 0)) {
                    return printed;
                }
                ret += printed;
            }
        }
        int printed = fun->print(fun, ">>");
        if (UNLIKELY(printed < 0)) {
            return printed;
        }
        ret += printed;
        return ret;

    } else if (term_is_local_reference(t)) {
        uint64_t ref_ticks = term_to_ref_ticks(t);

        // Update also REF_AS_CSTRING_LEN when changing this format string
        return fun->print(fun, "#Ref<0.%" PRIu32 ".%" PRIu32 ">", (uint32_t) (ref_ticks >> 32), (uint32_t) ref_ticks);

    } else if (term_is_external_reference(t)) {
        // Update also REF_AS_CSTRING_LEN when changing this format string
        uint32_t node_atom_index = term_to_atom_index(term_get_external_node(t));
        uint32_t len = term_get_external_reference_len(t);
        const uint32_t *data = term_get_external_reference_words(t);
        // creation is not printed
        int ret = fun->print(fun, "#Ref<%" PRIu32, node_atom_index);
        for (int i = len - 1; i >= 0; i--) {
            ret += fun->print(fun, ".%" PRIu32, data[i]);
        }
        ret += fun->print(fun, ">");
        return ret;

    } else if (term_is_boxed_integer(t)) {
        int size = term_boxed_size(t);
        switch (size) {
            case 1:
                return fun->print(fun, AVM_INT_FMT, term_unbox_int(t));

#if BOXED_TERMS_REQUIRED_FOR_INT64 == 2
            case 2:
                return fun->print(fun, AVM_INT64_FMT, term_unbox_int64(t));
#endif
            default: {
                size_t digits_per_term = sizeof(term) / sizeof(intn_digit_t);
                size_t boxed_size = term_intn_size(t);
                const intn_digit_t *intn_data = (const intn_digit_t *) term_intn_data(t);
                intn_integer_sign_t sign = (intn_integer_sign_t) term_boxed_integer_sign(t);
                size_t unused_s_len;
                char *s = intn_to_string(
                    intn_data, boxed_size * digits_per_term, sign, 10, &unused_s_len);
                if (IS_NULL_PTR(s)) {
                    return -1;
                }
                int print_res = fun->print(fun, "%s", s);
                free(s);
                return print_res;
            }
        }

    } else if (term_is_float(t)) {
        avm_float_t f = term_to_float(t);
        return fun->print(fun, AVM_FLOAT_FMT, f);

    } else {
        return fun->print(fun, "Unknown term type: %" TERM_U_FMT, t);
    }
}

static enum TermTypeIndex term_type_to_index(term t)
{
    switch (t & TERM_PRIMARY_MASK) {
        case TERM_PRIMARY_CP:
            // invalid term
            return TERM_TYPE_INDEX_INVALID;
        case TERM_PRIMARY_LIST:
            return TERM_TYPE_INDEX_NON_EMPTY_LIST;
        case TERM_PRIMARY_BOXED: {
            const term *boxed_value = term_to_const_term_ptr(t);

            switch (boxed_value[0] & TERM_BOXED_TAG_MASK) {
                case TERM_BOXED_TUPLE:
                    return TERM_TYPE_INDEX_TUPLE;
                case TERM_BOXED_POSITIVE_INTEGER:
                    return TERM_TYPE_INDEX_INTEGER;
                case TERM_BOXED_REF:
                    return TERM_TYPE_INDEX_REFERENCE;
                case TERM_BOXED_FUN:
                    return TERM_TYPE_INDEX_FUNCTION;
                case TERM_BOXED_FLOAT:
                    return TERM_TYPE_INDEX_FLOAT;
                case TERM_BOXED_REFC_BINARY:
                case TERM_BOXED_HEAP_BINARY:
                case TERM_BOXED_SUB_BINARY:
                    return TERM_TYPE_INDEX_BINARY;
                case TERM_BOXED_MAP:
                    return TERM_TYPE_INDEX_MAP;
                case TERM_BOXED_EXTERNAL_PID:
                    return TERM_TYPE_INDEX_PID;
                case TERM_BOXED_EXTERNAL_PORT:
                    return TERM_TYPE_INDEX_PORT;
                case TERM_BOXED_EXTERNAL_REF:
                    return TERM_TYPE_INDEX_REFERENCE;
                default:
                    UNREACHABLE();
            }
        }
        break;
        case TERM_PRIMARY_IMMED:
            switch (t & TERM_IMMED_TAG_MASK) {
                case TERM_PID_TAG:
                    return TERM_TYPE_INDEX_PID;
                case TERM_PORT_TAG:
                    return TERM_TYPE_INDEX_PORT;
                case TERM_IMMED2_TAG: {
                    switch (t & TERM_IMMED2_TAG_MASK) {
                        case TERM_IMMED2_ATOM:
                            return TERM_TYPE_INDEX_ATOM;
                        case TERM_NIL:
                            return TERM_TYPE_INDEX_NIL;
                        default:
                            UNREACHABLE();
                    }
                }
                case TERM_INTEGER_TAG:
                    return TERM_TYPE_INDEX_INTEGER;
                default:
                    UNREACHABLE();
            }
        default:
            UNREACHABLE();
    }
}

#define BEGIN_MAP_KEY TERM_RESERVED_MARKER(1)
#define END_MAP_KEY TERM_RESERVED_MARKER(0)

#define CMP_POP_AND_CONTINUE()                                                                     \
    other = temp_stack_pop(&temp_stack);                                                           \
    if (other == BEGIN_MAP_KEY) {                                                                  \
        map_key_nesting++;                                                                       \
        other = temp_stack_pop(&temp_stack);                                                       \
    } else if (other == END_MAP_KEY) {                                                             \
        map_key_nesting--;                                                                       \
        other = temp_stack_pop(&temp_stack);                                                       \
    }                                                                                              \
    t = temp_stack_pop(&temp_stack);

TermCompareResult term_compare(term t, term other, TermCompareOpts opts, GlobalContext *global)
{
    struct TempStack temp_stack;
    if (UNLIKELY(temp_stack_init(&temp_stack) != TempStackOk)) {
        return TermCompareMemoryAllocFail;
    }

    if (UNLIKELY(temp_stack_push(&temp_stack, t) != TempStackOk)) {
        return TermCompareMemoryAllocFail;
    }
    if (UNLIKELY(temp_stack_push(&temp_stack, other) != TempStackOk)) {
        return TermCompareMemoryAllocFail;
    }

    TermCompareResult result = TermEquals;
    int map_key_nesting = 0;

    while (!temp_stack_is_empty(&temp_stack)) {
        if (t == other) {
            CMP_POP_AND_CONTINUE();

        } else {
            enum TermTypeIndex type_t = term_type_to_index(t);
            enum TermTypeIndex type_other = term_type_to_index(other);
            if (type_t == type_other) {
                switch (type_t) {
                    case TERM_TYPE_INDEX_INTEGER: {
                        avm_int64_t t_int = term_maybe_unbox_int64(t);
                        avm_int64_t other_int = term_maybe_unbox_int64(other);
                        if (t_int == other_int) {
                            CMP_POP_AND_CONTINUE();
                            break;
                        } else {
                            result = (t_int > other_int) ? TermGreaterThan : TermLessThan;
                            goto unequal;
                        }
                    }
                    case TERM_TYPE_INDEX_REFERENCE: {
                        if (!term_is_external(t) && !term_is_external(other)) {
                            int64_t t_ticks = term_to_ref_ticks(t);
                            int64_t other_ticks = term_to_ref_ticks(other);
                            if (t_ticks == other_ticks) {
                                CMP_POP_AND_CONTINUE();
                                break;
                            } else {
                                result = (t_ticks > other_ticks) ? TermGreaterThan : TermLessThan;
                                goto unequal;
                            }
                        } else {
                            term node = term_is_external(t) ? term_get_external_node(t) : NONODE_AT_NOHOST_ATOM;
                            term other_node = term_is_external(other) ? term_get_external_node(other) : NONODE_AT_NOHOST_ATOM;
                            if (node == other_node) {
                                uint32_t creation = term_is_external(t) ? term_get_external_node_creation(t) : 0;
                                uint32_t other_creation = term_is_external(other) ? term_get_external_node_creation(other) : 0;
                                if (creation == other_creation) {
                                    uint32_t len = term_is_external(t) ? term_get_external_reference_len(t) : 2;
                                    uint32_t other_len = term_is_external(other) ? term_get_external_reference_len(other) : 2;
                                    if (len == other_len) {
                                        const uint32_t *data;
                                        const uint32_t *other_data;
                                        uint32_t local_data[2];
                                        if (term_is_external(t)) {
                                            data = term_get_external_reference_words(t);
                                        } else {
                                            uint64_t ref_ticks = term_to_ref_ticks(t);
                                            local_data[0] = ref_ticks >> 32;
                                            local_data[1] = (uint32_t) ref_ticks;
                                            data = local_data;
                                        }
                                        if (term_is_external(other)) {
                                            other_data = term_get_external_reference_words(other);
                                        } else {
                                            uint64_t ref_ticks = term_to_ref_ticks(other);
                                            local_data[0] = ref_ticks >> 32;
                                            local_data[1] = (uint32_t) ref_ticks;
                                            other_data = local_data;
                                        }
                                        // Comparison is done in reverse order
                                        for (int i = len - 1; i >= 0; i--) {
                                            if (data[i] != other_data[i]) {
                                                result = (data[i] > other_data[i]) ? TermGreaterThan : TermLessThan;
                                                goto unequal;
                                            }
                                        }
                                        if (result != TermEquals) {
                                            goto unequal;
                                        }
                                        CMP_POP_AND_CONTINUE();
                                        break;
                                    } else {
                                        result = (len > other_len) ? TermGreaterThan : TermLessThan;
                                        goto unequal;
                                    }
                                } else {
                                    result = (creation > other_creation) ? TermGreaterThan : TermLessThan;
                                    goto unequal;
                                }
                            } else {
                                t = node;
                                other = other_node;
                                break;
                            }
                        }
                    }
                    case TERM_TYPE_INDEX_NON_EMPTY_LIST: {
                        term t_tail = term_get_list_tail(t);
                        term other_tail = term_get_list_tail(other);
                        // invalid term is used as a term lower than any other
                        // so "a" < "ab" -> true can be implemented.
                        if (term_is_nil(t_tail)) {
                            t_tail = term_invalid_term();
                        }
                        if (term_is_nil(other_tail)) {
                            other_tail = term_invalid_term();
                        }
                        if (UNLIKELY(temp_stack_push(&temp_stack, t_tail) != TempStackOk)) {
                            return TermCompareMemoryAllocFail;
                        }
                        if (UNLIKELY(temp_stack_push(&temp_stack, other_tail) != TempStackOk)) {
                            return TermCompareMemoryAllocFail;
                        }
                        t = term_get_list_head(t);
                        other = term_get_list_head(other);
                        break;
                    }
                    case TERM_TYPE_INDEX_TUPLE: {
                        int tuple_size = term_get_tuple_arity(t);
                        int other_tuple_size = term_get_tuple_arity(other);

                        if (tuple_size != other_tuple_size) {
                            result = (tuple_size > other_tuple_size) ? TermGreaterThan : TermLessThan;
                            goto unequal;
                        }

                        if (tuple_size > 0) {
                            for (int i = tuple_size - 1; i >= 1; i--) {
                                if (UNLIKELY(temp_stack_push(&temp_stack, term_get_tuple_element(t, i))
                                        != TempStackOk)) {
                                    return TermCompareMemoryAllocFail;
                                }
                                if (UNLIKELY(temp_stack_push(&temp_stack, term_get_tuple_element(other, i))
                                        != TempStackOk)) {
                                    return TermCompareMemoryAllocFail;
                                }
                            }
                            t = term_get_tuple_element(t, 0);
                            other = term_get_tuple_element(other, 0);

                        } else {
                            CMP_POP_AND_CONTINUE();
                        }
                        break;
                    }
                    case TERM_TYPE_INDEX_BINARY: {
                        int t_size = term_binary_size(t);
                        int other_size = term_binary_size(other);

                        const char *t_data = term_binary_data(t);
                        const char *other_data = term_binary_data(other);

                        int cmp_size = (t_size > other_size) ? other_size : t_size;

                        int memcmp_result = memcmp(t_data, other_data, cmp_size);
                        if (memcmp_result == 0) {
                            if (t_size == other_size) {
                                CMP_POP_AND_CONTINUE();
                                break;
                            } else {
                                result = (t_size > other_size) ? TermGreaterThan : TermLessThan;
                                goto unequal;
                            }
                        } else {
                            result = (memcmp_result > 0) ? TermGreaterThan : TermLessThan;
                            goto unequal;
                        }
                    }
                    case TERM_TYPE_INDEX_MAP: {
                        int t_size = term_get_map_size(t);
                        int other_size = term_get_map_size(other);

                        if (t_size != other_size) {
                            result = (t_size > other_size) ? TermGreaterThan : TermLessThan;
                            goto unequal;
                        }
                        if (t_size > 0) {
                            for (int i = t_size - 1; i >= 1; i--) {
                                if (UNLIKELY(temp_stack_push(&temp_stack, term_get_map_value(t, i))
                                        != TempStackOk)) {
                                    return TermCompareMemoryAllocFail;
                                }
                                if (UNLIKELY(temp_stack_push(&temp_stack, term_get_map_value(other, i))
                                        != TempStackOk)) {
                                    return TermCompareMemoryAllocFail;
                                }
                                if (UNLIKELY(
                                        temp_stack_push(&temp_stack, END_MAP_KEY) != TempStackOk)) {
                                    return TermCompareMemoryAllocFail;
                                }
                                if (UNLIKELY(
                                        temp_stack_push(&temp_stack, term_get_map_key(t, i)) != TempStackOk)) {
                                    return TermCompareMemoryAllocFail;
                                }
                                if (UNLIKELY(temp_stack_push(&temp_stack, term_get_map_key(other, i))
                                        != TempStackOk)) {
                                    return TermCompareMemoryAllocFail;
                                }
                                if (UNLIKELY(
                                        temp_stack_push(&temp_stack, BEGIN_MAP_KEY) != TempStackOk)) {
                                    return TermCompareMemoryAllocFail;
                                }
                            }
                            if (UNLIKELY(temp_stack_push(&temp_stack, term_get_map_value(t, 0)) != TempStackOk)) {
                                return TermCompareMemoryAllocFail;
                            }
                            if (UNLIKELY(temp_stack_push(&temp_stack, term_get_map_value(other, 0)) != TempStackOk)) {
                                return TermCompareMemoryAllocFail;
                            }
                            map_key_nesting++;
                            if (UNLIKELY(temp_stack_push(&temp_stack, END_MAP_KEY) != TempStackOk)) {
                                return TermCompareMemoryAllocFail;
                            }
                            t = term_get_map_key(t, 0);
                            other = term_get_map_key(other, 0);
                        } else {
                            CMP_POP_AND_CONTINUE();
                            break;
                        }
                    }
                    break;
                    case TERM_TYPE_INDEX_FLOAT: {
                        avm_float_t t_float = term_to_float(t);
                        avm_float_t other_float = term_to_float(other);
                        if (t_float == other_float) {
                            CMP_POP_AND_CONTINUE();
                            break;
                        } else {
                            result = (t_float > other_float) ? TermGreaterThan : TermLessThan;
                            goto unequal;
                        }
                    }
                    break;
                    case TERM_TYPE_INDEX_ATOM: {
                        int t_atom_index = term_to_atom_index(t);
                        int other_atom_index = term_to_atom_index(other);

                        // it cannot be equal since we check for term equality as first thing
                        // so let's ignore 0
                        int atom_cmp_result = atom_table_cmp_using_atom_index(
                            global->atom_table, t_atom_index, other_atom_index);
                        result = (atom_cmp_result > 0) ? TermGreaterThan : TermLessThan;
                        goto unequal;
                    }
                    case TERM_TYPE_INDEX_PID: {
                        uint32_t process_id = term_is_external(t) ? term_get_external_pid_process_id(t) : (uint32_t) term_to_local_process_id(t);
                        uint32_t other_process_id = term_is_external(other) ? term_get_external_pid_process_id(other) : (uint32_t) term_to_local_process_id(other);
                        if (process_id == other_process_id) {
                            uint32_t serial = term_is_external(t) ? term_get_external_pid_serial(t) : 0;
                            uint32_t other_serial = term_is_external(other) ? term_get_external_pid_serial(other) : 0;
                            if (serial == other_serial) {
                                term node = term_is_external(t) ? term_get_external_node(t) : NONODE_AT_NOHOST_ATOM;
                                term other_node = term_is_external(other) ? term_get_external_node(other) : NONODE_AT_NOHOST_ATOM;
                                if (node == other_node) {
                                    uint32_t creation = term_is_external(t) ? term_get_external_node_creation(t) : 0;
                                    uint32_t other_creation = term_is_external(other) ? term_get_external_node_creation(other) : 0;
                                    if (creation == other_creation) {
                                        CMP_POP_AND_CONTINUE();
                                        break;
                                    } else {
                                        result = (creation > other_creation) ? TermGreaterThan : TermLessThan;
                                        goto unequal;
                                    }
                                } else {
                                    t = node;
                                    other = other_node;
                                    break;
                                }
                            } else {
                                result = (serial > other_serial) ? TermGreaterThan : TermLessThan;
                                goto unequal;
                            }
                        } else {
                            result = (process_id > other_process_id) ? TermGreaterThan : TermLessThan;
                            goto unequal;
                        }
                    }
<<<<<<< HEAD
                }
                if (UNLIKELY(temp_stack_push(&temp_stack, term_get_map_value(t, 0)) != TempStackOk)) {
                    return TermCompareMemoryAllocFail;
                }
                if (UNLIKELY(temp_stack_push(&temp_stack, term_get_map_value(other, 0)) != TempStackOk)) {
                    return TermCompareMemoryAllocFail;
                }
                map_key_nesting++;
                if (UNLIKELY(temp_stack_push(&temp_stack, END_MAP_KEY) != TempStackOk)) {
                    return TermCompareMemoryAllocFail;
                }
                t = term_get_map_key(t, 0);
                other = term_get_map_key(other, 0);

            } else {
                CMP_POP_AND_CONTINUE();
            }

        } else if (term_is_any_integer(t) && term_is_any_integer(other)) {
            term_integer_sign_t t_sign;
            size_t t_size;
            if (term_is_boxed(t)) {
                t_sign = term_boxed_integer_sign(t);
                t_size = term_boxed_size(t);
            } else {
                t_sign = term_integer_sign_from_int(term_to_int(t));
                t_size = 0;
            }
            term_integer_sign_t other_sign;
            size_t other_size;
            if (term_is_boxed(other)) {
                other_sign = term_boxed_integer_sign(other);
                other_size = term_boxed_size(other);
            } else {
                other_sign = term_integer_sign_from_int(term_to_int(other));
                other_size = 0;
            }

            _Static_assert(
                TermPositiveInteger < TermNegativeInteger, "Unexpected sign definition in term.h");
            if (t_sign < other_sign) {
                result = TermGreaterThan;
                break;
            } else if (t_sign > other_sign) {
                result = TermLessThan;
                break;
            }

            TermCompareResult more_digits_result;
            TermCompareResult less_digits_result;
            if (t_sign == TermPositiveInteger) {
                more_digits_result = TermGreaterThan;
                less_digits_result = TermLessThan;
            } else {
                more_digits_result = TermLessThan;
                less_digits_result = TermGreaterThan;
            }

            if (t_size == other_size) {
                const term *t_ptr = term_to_const_term_ptr(t);
                const term *other_ptr = term_to_const_term_ptr(other);
                bool equals = true;
                if (t_size == 1) {
                    if (t_ptr[1] != other_ptr[1]) {
                        result = (t_ptr[1] > other_ptr[1]) ? TermGreaterThan : TermLessThan;
                        break;
                    }
#if BOXED_TERMS_REQUIRED_FOR_INT64 == 2
                } else if (t_size == 2) {
                    avm_int64_t t64 = term_unbox_int64(t);
                    avm_int64_t other64 = term_unbox_int64(other);
                    if (t64 != other64) {
                        result = (t64 > other64) ? TermGreaterThan : TermLessThan;
                        break;
                    }
#endif
                } else {
#if __BYTE_ORDER__ == __ORDER_BIG_ENDIAN__
                    // on 64-bit big endian systems, term size is 64 bit, so a term
                    // contains 2 intn_digit_t
                    // however inside a big integer digits are in "little endian" order
                    // so comparison cannot be directly done in 64-bit chunks
                    intn_digit_t *t_digits = (intn_digit_t *) t_ptr;
                    intn_digit_t *other_digits = (intn_digit_t *) other_ptr;
                    size_t digits_per_term = (sizeof(term) / sizeof(intn_digit_t));
                    size_t digit_count = (1 + t_size) * digits_per_term;
                    // t_digits[0] ... t_digits[digits_per_term - 1] is the boxed header
                    for (size_t i = digit_count - 1; i >= digits_per_term; i--) {
                        if (t_digits[i] != other_digits[i]) {
                            result = (t_digits[i] > other_digits[i]) ? more_digits_result
                                                                     : less_digits_result;
                            equals = false;
                            break;
                        }
                    }
#elif __BYTE_ORDER__ == __ORDER_LITTLE_ENDIAN__
                    for (size_t i = t_size; i >= 1; i--) {
                        if (t_ptr[i] != other_ptr[i]) {
                            result = (t_ptr[i] > other_ptr[i]) ? more_digits_result
                                                               : less_digits_result;
                            equals = false;
                            break;
                        }
                    }
#else
#error "Unsupported endianess"
#endif
                }
                if (equals) {
                    CMP_POP_AND_CONTINUE();
                } else {
                    break;
                }
            } else if (t_size > other_size) {
                result = more_digits_result;
                break;
            } else {
                result = less_digits_result;
                break;
            }

        } else if (term_is_float(t) && term_is_float(other)) {
            avm_float_t t_float = term_to_float(t);
            avm_float_t other_float = term_to_float(other);
            if (t_float == other_float) {
                CMP_POP_AND_CONTINUE();
            } else {
                result = (t_float > other_float) ? TermGreaterThan : TermLessThan;
                break;
            }

        } else if (term_is_number(t) && term_is_number(other)
            && ((opts & TermCompareExact) != TermCompareExact) && (map_key_nesting == 0)) {
            avm_float_t t_float = term_conv_to_float(t);
            avm_float_t other_float = term_conv_to_float(other);
            if (t_float == other_float) {
                CMP_POP_AND_CONTINUE();
            } else {
                result = (t_float > other_float) ? TermGreaterThan : TermLessThan;
                break;
            }

        } else if (term_is_atom(t) && term_is_atom(other)) {
            int t_atom_index = term_to_atom_index(t);
            int other_atom_index = term_to_atom_index(other);

            // it cannot be equal since we check for term equality as first thing
            // so let's ignore 0
            int atom_cmp_result = atom_table_cmp_using_atom_index(
                global->atom_table, t_atom_index, other_atom_index);
            result = (atom_cmp_result > 0) ? TermGreaterThan : TermLessThan;
            break;

        } else if (term_is_pid(t) && term_is_pid(other)) {
            uint32_t process_id = term_is_external(t) ? term_get_external_pid_process_id(t) : (uint32_t) term_to_local_process_id(t);
            uint32_t other_process_id = term_is_external(other) ? term_get_external_pid_process_id(other) : (uint32_t) term_to_local_process_id(other);
            if (process_id == other_process_id) {
                uint32_t serial = term_is_external(t) ? term_get_external_pid_serial(t) : 0;
                uint32_t other_serial = term_is_external(other) ? term_get_external_pid_serial(other) : 0;
                if (serial == other_serial) {
                    term node = term_is_external(t) ? term_get_external_node(t) : NONODE_AT_NOHOST_ATOM;
                    term other_node = term_is_external(other) ? term_get_external_node(other) : NONODE_AT_NOHOST_ATOM;
                    if (node == other_node) {
                        uint32_t creation = term_is_external(t) ? term_get_external_node_creation(t) : 0;
                        uint32_t other_creation = term_is_external(other) ? term_get_external_node_creation(other) : 0;
                        if (creation == other_creation) {
                            CMP_POP_AND_CONTINUE();
=======
                    case TERM_TYPE_INDEX_PORT: {
                        term node = term_is_external(t) ? term_get_external_node(t) : NONODE_AT_NOHOST_ATOM;
                        term other_node = term_is_external(other) ? term_get_external_node(other) : NONODE_AT_NOHOST_ATOM;
                        if (node == other_node) {
                            uint32_t creation = term_is_external(t) ? term_get_external_node_creation(t) : 0;
                            uint32_t other_creation = term_is_external(other) ? term_get_external_node_creation(other) : 0;
                            if (creation == other_creation) {
                                uint64_t port_number = term_is_external(t) ? term_get_external_port_number(t) : (uint64_t) term_to_local_process_id(t);
                                uint64_t other_port_number = term_is_external(other) ? term_get_external_port_number(other) : (uint64_t) term_to_local_process_id(other);
                                if (port_number == other_port_number) {
                                    CMP_POP_AND_CONTINUE();
                                    break;
                                } else {
                                    result = (port_number > other_port_number) ? TermGreaterThan : TermLessThan;
                                    goto unequal;
                                }
                            } else {
                                result = (creation > other_creation) ? TermGreaterThan : TermLessThan;
                                goto unequal;
                            }
>>>>>>> f59734eb
                        } else {
                            t = node;
                            other = other_node;
                            break;
                        }
                    }
                    default:
                        UNREACHABLE();
                }
            } else if ((((type_t == TERM_TYPE_INDEX_FLOAT && type_other == TERM_TYPE_INDEX_INTEGER)
                || (type_t == TERM_TYPE_INDEX_INTEGER && type_other == TERM_TYPE_INDEX_FLOAT)))
                && ((opts & TermCompareExact) != TermCompareExact) && (map_key_nesting == 0)) {
                avm_float_t t_float = term_conv_to_float(t);
                avm_float_t other_float = term_conv_to_float(other);
                if (t_float == other_float) {
                    CMP_POP_AND_CONTINUE();
                } else {
                    result = (t_float > other_float) ? TermGreaterThan : TermLessThan;
                    break;
                }
            } else {
                result = (type_t > type_other) ? TermGreaterThan : TermLessThan;
                break;
            }
        }
    }

unequal:
    temp_stack_destroy(&temp_stack);

    return result;
}

void term_get_function_mfa(term fun, term *m, term *f, term *a)
{
    TERM_DEBUG_ASSERT(term_is_fun(fun));

    const term *boxed_value = term_to_const_term_ptr(fun);
    if (term_is_external_fun(fun)) {
        if (m != NULL) {
            *m = boxed_value[1];
        }
        if (f != NULL) {
            *f = boxed_value[2];
        }
        if (a != NULL) {
            *a = boxed_value[3];
        }
        return;
    }

    Module *module = (Module *) boxed_value[1];
    if (m != NULL) {
        *m = module_get_name(module);
    }
    if (f != NULL) {
        uint32_t fun_index = term_to_int32(boxed_value[2]);

        uint32_t label, arity, n_freeze;
        module_get_fun(module, fun_index, &label, &arity, &n_freeze);

        atom_index_t fun_name;
        bool has_local_name = module_get_function_from_label(module, label, &fun_name, (int *) &arity);

        *f = has_local_name ? term_from_atom_index(fun_name) : term_nil();
    }
    if (a != NULL) {
        uint32_t fun_index = term_to_int32(boxed_value[2]);

        uint32_t label, arity, n_freeze;
        module_get_fun(module, fun_index, &label, &arity, &n_freeze);
        TERM_DEBUG_ASSERT(arity <= 255);

        *a = term_from_int11((int16_t) arity);
    }
}

term term_alloc_refc_binary(size_t size, bool is_const, Heap *heap, GlobalContext *glb)
{
    term *boxed_value = memory_heap_alloc(heap, TERM_BOXED_REFC_BINARY_SIZE);
    boxed_value[0] = ((TERM_BOXED_REFC_BINARY_SIZE - 1) << 6) | TERM_BOXED_REFC_BINARY;
    boxed_value[1] = (term) size;
    boxed_value[2] = (term) is_const ? RefcBinaryIsConst : RefcNoFlags;
    term ret = ((term) boxed_value) | TERM_PRIMARY_BOXED;
    if (is_const) {
        boxed_value[3] = (term) NULL;
        // TODO Consider making const refc binaries 4 words instead of 6
        boxed_value[4] = term_nil(); // mso_list is not used
        boxed_value[5] = term_nil(); // for const binaries
    } else {
        struct RefcBinary *refc = refc_binary_create_refc(size);
        if (IS_NULL_PTR(refc)) {
            // TODO propagate error to callers of this function, e.g., as an invalid term
            fprintf(stderr, "memory_create_refc_binary: Unable to allocate %zu bytes for refc_binary.\n", size);
            AVM_ABORT();
        }
        boxed_value[3] = (term) refc;
        refc->ref_count = 1; // added to mso list, increment ref count
        heap->root->mso_list = term_list_init_prepend(boxed_value + 4, ret, heap->root->mso_list);
        synclist_append(&glb->refc_binaries, &refc->head);
    }
    return ret;
}

static term find_binary(term binary_or_state)
{
    term t = binary_or_state;
    while (term_is_match_state(t) || term_is_sub_binary(t)) {
        if (term_is_match_state(t)) {
            t = term_get_match_state_binary(t);
        } else { // term_is_sub_binary
            t = term_get_sub_binary_ref(t);
        }
    }
    return t;
}

term term_alloc_sub_binary(term binary_or_state, size_t offset, size_t len, Heap *heap)
{
    term *boxed = memory_heap_alloc(heap, TERM_BOXED_SUB_BINARY_SIZE);
    term binary = find_binary(binary_or_state);

    boxed[0] = ((TERM_BOXED_SUB_BINARY_SIZE - 1) << 6) | TERM_BOXED_SUB_BINARY;
    boxed[1] = (term) len;
    boxed[2] = (term) offset;
    boxed[3] = binary;

    return ((term) boxed) | TERM_PRIMARY_BOXED;
}

term term_get_map_assoc(term map, term key, GlobalContext *glb)
{
    int pos = term_find_map_pos(map, key, glb);
    if (pos == TERM_MAP_NOT_FOUND) {
        return term_invalid_term();
    } else if (UNLIKELY(pos == TERM_MAP_MEMORY_ALLOC_FAIL)) {
        // TODO: do not AVM_ABORT, return out of memory error
        AVM_ABORT();
    }
    return term_get_map_value(map, pos);
}

avm_float_t term_conv_to_float(term t)
{
    if (term_is_float(t)) {
        return term_to_float(t);
    } else if (term_is_integer(t)) {
        return term_to_int(t);
    } else if (term_is_boxed_integer(t)) {
        size_t boxed_size = term_boxed_size(t);
        switch (boxed_size) {
            case 0:
                UNREACHABLE();
            case 1:
                return term_unbox_int(t);
#if BOXED_TERMS_REQUIRED_FOR_INT64 == 2
            case 2:
                return term_unbox_int64(t);
#endif
            default: {
                const intn_digit_t *num = (intn_digit_t *) term_intn_data(t);
                size_t digits_per_term = (sizeof(term) / sizeof(intn_digit_t));
                size_t len = boxed_size * digits_per_term;
                term_integer_sign_t t_sign = term_boxed_integer_sign(t);

                return intn_to_double(num, len, (intn_integer_sign_t) t_sign);
            }
        }
    } else {
        UNREACHABLE();
    }
}<|MERGE_RESOLUTION|>--- conflicted
+++ resolved
@@ -462,6 +462,8 @@
                 case TERM_BOXED_TUPLE:
                     return TERM_TYPE_INDEX_TUPLE;
                 case TERM_BOXED_POSITIVE_INTEGER:
+                    return TERM_TYPE_INDEX_INTEGER;
+                case TERM_BOXED_NEGATIVE_INTEGER:
                     return TERM_TYPE_INDEX_INTEGER;
                 case TERM_BOXED_REF:
                     return TERM_TYPE_INDEX_REFERENCE;
@@ -553,16 +555,112 @@
             if (type_t == type_other) {
                 switch (type_t) {
                     case TERM_TYPE_INDEX_INTEGER: {
-                        avm_int64_t t_int = term_maybe_unbox_int64(t);
-                        avm_int64_t other_int = term_maybe_unbox_int64(other);
-                        if (t_int == other_int) {
+                        if (term_is_integer(t) && term_is_integer(other)) {
+                            avm_int_t t_int = term_to_int(t);
+                            avm_int_t other_int = term_to_int(other);
+                            // They cannot be equal
+                            result = (t_int > other_int) ? TermGreaterThan : TermLessThan;
+                            goto unequal;
+                        }
+
+                        term_integer_sign_t t_sign;
+                        size_t t_size;
+                        if (term_is_boxed(t)) {
+                            t_sign = term_boxed_integer_sign(t);
+                            t_size = term_boxed_size(t);
+                        } else {
+                            t_sign = term_integer_sign_from_int(term_to_int(t));
+                            t_size = 0;
+                        }
+                        term_integer_sign_t other_sign;
+                        size_t other_size;
+                        if (term_is_boxed(other)) {
+                            other_sign = term_boxed_integer_sign(other);
+                            other_size = term_boxed_size(other);
+                        } else {
+                            other_sign = term_integer_sign_from_int(term_to_int(other));
+                            other_size = 0;
+                        }
+
+                        _Static_assert(
+                            TermPositiveInteger < TermNegativeInteger, "Unexpected sign definition in term.h");
+                        if (t_sign < other_sign) {
+                            result = TermGreaterThan;
+                            goto unequal;
+                        } else if (t_sign > other_sign) {
+                            result = TermLessThan;
+                            goto unequal;
+                        }
+
+                        TermCompareResult more_digits_result;
+                        TermCompareResult less_digits_result;
+                        if (t_sign == TermPositiveInteger) {
+                            more_digits_result = TermGreaterThan;
+                            less_digits_result = TermLessThan;
+                        } else {
+                            more_digits_result = TermLessThan;
+                            less_digits_result = TermGreaterThan;
+                        }
+
+                        if (t_size == other_size) {
+                            const term *t_ptr = term_to_const_term_ptr(t);
+                            const term *other_ptr = term_to_const_term_ptr(other);
+                            if (t_size == 1) {
+                                if (t_ptr[1] != other_ptr[1]) {
+                                    result = (t_ptr[1] > other_ptr[1]) ? TermGreaterThan : TermLessThan;
+                                    goto unequal;
+                                }
+#if BOXED_TERMS_REQUIRED_FOR_INT64 == 2
+                            } else if (t_size == 2) {
+                                avm_int64_t t64 = term_unbox_int64(t);
+                                avm_int64_t other64 = term_unbox_int64(other);
+                                if (t64 != other64) {
+                                    result = (t64 > other64) ? TermGreaterThan : TermLessThan;
+                                    goto unequal;
+                                }
+#endif
+                            } else {
+#if __BYTE_ORDER__ == __ORDER_BIG_ENDIAN__
+                                // on 64-bit big endian systems, term size is 64 bit, so a term
+                                // contains 2 intn_digit_t
+                                // however inside a big integer digits are in "little endian" order
+                                // so comparison cannot be directly done in 64-bit chunks
+                                intn_digit_t *t_digits = (intn_digit_t *) t_ptr;
+                                intn_digit_t *other_digits = (intn_digit_t *) other_ptr;
+                                size_t digits_per_term = (sizeof(term) / sizeof(intn_digit_t));
+                                size_t digit_count = (1 + t_size) * digits_per_term;
+                                // t_digits[0] ... t_digits[digits_per_term - 1] is the boxed header
+                                for (size_t i = digit_count - 1; i >= digits_per_term; i--) {
+                                    if (t_digits[i] != other_digits[i]) {
+                                        result = (t_digits[i] > other_digits[i]) ? more_digits_result
+                                                                                 : less_digits_result;
+                                        goto unequal;
+                                    }
+                                }
+#elif __BYTE_ORDER__ == __ORDER_LITTLE_ENDIAN__
+                                for (size_t i = t_size; i >= 1; i--) {
+                                    if (t_ptr[i] != other_ptr[i]) {
+                                        result = (t_ptr[i] > other_ptr[i]) ? more_digits_result
+                                                                           : less_digits_result;
+                                        goto unequal;
+                                    }
+                                }
+#else
+#error "Unsupported endianess"
+#endif
+                            }
                             CMP_POP_AND_CONTINUE();
                             break;
+
+                        } else if (t_size > other_size) {
+                            result = more_digits_result;
+                            goto unequal;
                         } else {
-                            result = (t_int > other_int) ? TermGreaterThan : TermLessThan;
+                            result = less_digits_result;
                             goto unequal;
                         }
                     }
+
                     case TERM_TYPE_INDEX_REFERENCE: {
                         if (!term_is_external(t) && !term_is_external(other)) {
                             int64_t t_ticks = term_to_ref_ticks(t);
@@ -811,175 +909,6 @@
                             goto unequal;
                         }
                     }
-<<<<<<< HEAD
-                }
-                if (UNLIKELY(temp_stack_push(&temp_stack, term_get_map_value(t, 0)) != TempStackOk)) {
-                    return TermCompareMemoryAllocFail;
-                }
-                if (UNLIKELY(temp_stack_push(&temp_stack, term_get_map_value(other, 0)) != TempStackOk)) {
-                    return TermCompareMemoryAllocFail;
-                }
-                map_key_nesting++;
-                if (UNLIKELY(temp_stack_push(&temp_stack, END_MAP_KEY) != TempStackOk)) {
-                    return TermCompareMemoryAllocFail;
-                }
-                t = term_get_map_key(t, 0);
-                other = term_get_map_key(other, 0);
-
-            } else {
-                CMP_POP_AND_CONTINUE();
-            }
-
-        } else if (term_is_any_integer(t) && term_is_any_integer(other)) {
-            term_integer_sign_t t_sign;
-            size_t t_size;
-            if (term_is_boxed(t)) {
-                t_sign = term_boxed_integer_sign(t);
-                t_size = term_boxed_size(t);
-            } else {
-                t_sign = term_integer_sign_from_int(term_to_int(t));
-                t_size = 0;
-            }
-            term_integer_sign_t other_sign;
-            size_t other_size;
-            if (term_is_boxed(other)) {
-                other_sign = term_boxed_integer_sign(other);
-                other_size = term_boxed_size(other);
-            } else {
-                other_sign = term_integer_sign_from_int(term_to_int(other));
-                other_size = 0;
-            }
-
-            _Static_assert(
-                TermPositiveInteger < TermNegativeInteger, "Unexpected sign definition in term.h");
-            if (t_sign < other_sign) {
-                result = TermGreaterThan;
-                break;
-            } else if (t_sign > other_sign) {
-                result = TermLessThan;
-                break;
-            }
-
-            TermCompareResult more_digits_result;
-            TermCompareResult less_digits_result;
-            if (t_sign == TermPositiveInteger) {
-                more_digits_result = TermGreaterThan;
-                less_digits_result = TermLessThan;
-            } else {
-                more_digits_result = TermLessThan;
-                less_digits_result = TermGreaterThan;
-            }
-
-            if (t_size == other_size) {
-                const term *t_ptr = term_to_const_term_ptr(t);
-                const term *other_ptr = term_to_const_term_ptr(other);
-                bool equals = true;
-                if (t_size == 1) {
-                    if (t_ptr[1] != other_ptr[1]) {
-                        result = (t_ptr[1] > other_ptr[1]) ? TermGreaterThan : TermLessThan;
-                        break;
-                    }
-#if BOXED_TERMS_REQUIRED_FOR_INT64 == 2
-                } else if (t_size == 2) {
-                    avm_int64_t t64 = term_unbox_int64(t);
-                    avm_int64_t other64 = term_unbox_int64(other);
-                    if (t64 != other64) {
-                        result = (t64 > other64) ? TermGreaterThan : TermLessThan;
-                        break;
-                    }
-#endif
-                } else {
-#if __BYTE_ORDER__ == __ORDER_BIG_ENDIAN__
-                    // on 64-bit big endian systems, term size is 64 bit, so a term
-                    // contains 2 intn_digit_t
-                    // however inside a big integer digits are in "little endian" order
-                    // so comparison cannot be directly done in 64-bit chunks
-                    intn_digit_t *t_digits = (intn_digit_t *) t_ptr;
-                    intn_digit_t *other_digits = (intn_digit_t *) other_ptr;
-                    size_t digits_per_term = (sizeof(term) / sizeof(intn_digit_t));
-                    size_t digit_count = (1 + t_size) * digits_per_term;
-                    // t_digits[0] ... t_digits[digits_per_term - 1] is the boxed header
-                    for (size_t i = digit_count - 1; i >= digits_per_term; i--) {
-                        if (t_digits[i] != other_digits[i]) {
-                            result = (t_digits[i] > other_digits[i]) ? more_digits_result
-                                                                     : less_digits_result;
-                            equals = false;
-                            break;
-                        }
-                    }
-#elif __BYTE_ORDER__ == __ORDER_LITTLE_ENDIAN__
-                    for (size_t i = t_size; i >= 1; i--) {
-                        if (t_ptr[i] != other_ptr[i]) {
-                            result = (t_ptr[i] > other_ptr[i]) ? more_digits_result
-                                                               : less_digits_result;
-                            equals = false;
-                            break;
-                        }
-                    }
-#else
-#error "Unsupported endianess"
-#endif
-                }
-                if (equals) {
-                    CMP_POP_AND_CONTINUE();
-                } else {
-                    break;
-                }
-            } else if (t_size > other_size) {
-                result = more_digits_result;
-                break;
-            } else {
-                result = less_digits_result;
-                break;
-            }
-
-        } else if (term_is_float(t) && term_is_float(other)) {
-            avm_float_t t_float = term_to_float(t);
-            avm_float_t other_float = term_to_float(other);
-            if (t_float == other_float) {
-                CMP_POP_AND_CONTINUE();
-            } else {
-                result = (t_float > other_float) ? TermGreaterThan : TermLessThan;
-                break;
-            }
-
-        } else if (term_is_number(t) && term_is_number(other)
-            && ((opts & TermCompareExact) != TermCompareExact) && (map_key_nesting == 0)) {
-            avm_float_t t_float = term_conv_to_float(t);
-            avm_float_t other_float = term_conv_to_float(other);
-            if (t_float == other_float) {
-                CMP_POP_AND_CONTINUE();
-            } else {
-                result = (t_float > other_float) ? TermGreaterThan : TermLessThan;
-                break;
-            }
-
-        } else if (term_is_atom(t) && term_is_atom(other)) {
-            int t_atom_index = term_to_atom_index(t);
-            int other_atom_index = term_to_atom_index(other);
-
-            // it cannot be equal since we check for term equality as first thing
-            // so let's ignore 0
-            int atom_cmp_result = atom_table_cmp_using_atom_index(
-                global->atom_table, t_atom_index, other_atom_index);
-            result = (atom_cmp_result > 0) ? TermGreaterThan : TermLessThan;
-            break;
-
-        } else if (term_is_pid(t) && term_is_pid(other)) {
-            uint32_t process_id = term_is_external(t) ? term_get_external_pid_process_id(t) : (uint32_t) term_to_local_process_id(t);
-            uint32_t other_process_id = term_is_external(other) ? term_get_external_pid_process_id(other) : (uint32_t) term_to_local_process_id(other);
-            if (process_id == other_process_id) {
-                uint32_t serial = term_is_external(t) ? term_get_external_pid_serial(t) : 0;
-                uint32_t other_serial = term_is_external(other) ? term_get_external_pid_serial(other) : 0;
-                if (serial == other_serial) {
-                    term node = term_is_external(t) ? term_get_external_node(t) : NONODE_AT_NOHOST_ATOM;
-                    term other_node = term_is_external(other) ? term_get_external_node(other) : NONODE_AT_NOHOST_ATOM;
-                    if (node == other_node) {
-                        uint32_t creation = term_is_external(t) ? term_get_external_node_creation(t) : 0;
-                        uint32_t other_creation = term_is_external(other) ? term_get_external_node_creation(other) : 0;
-                        if (creation == other_creation) {
-                            CMP_POP_AND_CONTINUE();
-=======
                     case TERM_TYPE_INDEX_PORT: {
                         term node = term_is_external(t) ? term_get_external_node(t) : NONODE_AT_NOHOST_ATOM;
                         term other_node = term_is_external(other) ? term_get_external_node(other) : NONODE_AT_NOHOST_ATOM;
@@ -1000,7 +929,6 @@
                                 result = (creation > other_creation) ? TermGreaterThan : TermLessThan;
                                 goto unequal;
                             }
->>>>>>> f59734eb
                         } else {
                             t = node;
                             other = other_node;
