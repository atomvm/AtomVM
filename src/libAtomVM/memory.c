/*
 * This file is part of AtomVM.
 *
 * Copyright 2018 Davide Bettio <davide@uninstall.it>
 *
 * Licensed under the Apache License, Version 2.0 (the "License");
 * you may not use this file except in compliance with the License.
 * You may obtain a copy of the License at
 *
 *    http://www.apache.org/licenses/LICENSE-2.0
 *
 * Unless required by applicable law or agreed to in writing, software
 * distributed under the License is distributed on an "AS IS" BASIS,
 * WITHOUT WARRANTIES OR CONDITIONS OF ANY KIND, either express or implied.
 * See the License for the specific language governing permissions and
 * limitations under the License.
 *
 * SPDX-License-Identifier: Apache-2.0 OR LGPL-2.1-or-later
 */

#include <stdbool.h>
#include <stdio.h>
#include <stdlib.h>
#include <string.h>

#include "context.h"
#include "debug.h"
#include "dictionary.h"
#include "erl_nif_priv.h"
#include "globalcontext.h"
#include "list.h"
#include "memory.h"
#include "refc_binary.h"
#include "tempstack.h"
#include "term.h"

// #define ENABLE_TRACE

#include "trace.h"
#include "utils.h"

#ifndef MAX
#define MAX(a, b) ((a) > (b) ? (a) : (b))
#endif

#ifdef ENABLE_REALLOC_GC
#define MEMORY_SHRINK memory_shrink
#else
#define MEMORY_SHRINK memory_gc
#endif

static void memory_scan_and_copy(HeapFragment *old_fragment, term *mem_start, const term *mem_end, term **new_heap_pos, term *mso_list, bool move);
static term memory_shallow_copy_term(HeapFragment *old_fragment, term t, term **new_heap, bool move);
static enum MemoryGCResult memory_gc(Context *ctx, size_t new_size, size_t num_roots, term *roots);
#ifdef ENABLE_REALLOC_GC
static enum MemoryGCResult memory_shrink(Context *ctx, size_t new_size, size_t num_roots, term *roots);
static void memory_scan_and_rewrite(size_t count, term *terms, const term *old_start, const term *old_end, intptr_t delta, bool is_heap);
static inline term *memory_rewrite_pointer(term *ptr, const term *old_start, const term *old_end, intptr_t delta);
#endif

enum MemoryGCResult memory_init_heap(Heap *heap, size_t size)
{
    HeapFragment *fragment = (HeapFragment *) malloc(sizeof(HeapFragment) + size * sizeof(term));
    if (IS_NULL_PTR(fragment)) {
        return MEMORY_GC_ERROR_FAILED_ALLOCATION;
    }
    memory_init_heap_root_fragment(heap, fragment, size);
    return MEMORY_GC_OK;
}

void memory_init_heap_root_fragment(Heap *heap, HeapFragment *root, size_t size)
{
    heap->root = root;
    root->next = NULL;
    root->mso_list = term_nil();
    heap->heap_start = root->storage;
    heap->heap_ptr = heap->heap_start;
    heap->heap_end = heap->heap_start + size;
}

#ifdef ENABLE_REALLOC_GC
static inline enum MemoryGCResult memory_realloc_heap_root(Heap *heap, size_t size)
{
    uintptr_t used_size = heap->heap_ptr - heap->heap_start;
    HeapFragment *new_root = (HeapFragment *) realloc(heap->root, sizeof(HeapFragment) + size * sizeof(term));
    if (IS_NULL_PTR(new_root)) {
        return MEMORY_GC_ERROR_FAILED_ALLOCATION;
    }
    heap->root = new_root;
    heap->heap_start = new_root->storage;
    heap->heap_ptr = heap->heap_start + used_size;
    heap->heap_end = heap->heap_start + size;
    return MEMORY_GC_OK;
}
#endif

static inline enum MemoryGCResult memory_heap_alloc_new_fragment(Heap *heap, size_t size)
{
    HeapFragment *root_fragment = heap->root;
    term *old_end = heap->heap_end;
    term mso_list = root_fragment->mso_list;
    if (UNLIKELY(memory_init_heap(heap, size) != MEMORY_GC_OK)) {
        TRACE("Unable to allocate memory fragment.  size=%u\n", (unsigned int) size);
        return MEMORY_GC_ERROR_FAILED_ALLOCATION;
    }
    // Convert root fragment to non-root fragment.
    root_fragment->heap_end = old_end; // used to hold mso_list when it was the root fragment
    heap->root->next = root_fragment;
    heap->root->mso_list = mso_list;
    return MEMORY_GC_OK;
}

enum MemoryGCResult memory_erl_nif_env_ensure_free(ErlNifEnv *env, size_t size)
{
    if (erl_nif_env_is_context(env)) {
        return memory_ensure_free_opt((Context *) env, size, MEMORY_NO_GC);
    } else {
        // Check if we have a heap.
        if (env->heap.root) {
            // We have no stack pointer, free memory is the difference.
            size_t free_space = env->heap.heap_end - env->heap.heap_ptr;
            if (free_space < size) {
                return memory_heap_alloc_new_fragment(&env->heap, size);
            }
        } else {
            if (UNLIKELY(memory_init_heap(&env->heap, size) != MEMORY_GC_OK)) {
                TRACE("Unable to allocate memory fragment.  size=%u\n", (unsigned int) size);
                return MEMORY_GC_ERROR_FAILED_ALLOCATION;
            }
        }
    }
    return MEMORY_GC_OK;
}

// Follow Erlang/OTP 18 fibonacci series.
static size_t next_fibonacci_heap_size(size_t size)
{
    static const size_t fib_seq[] = { 12, 38, 51, 90, 142, 233, 376, 610, 987, 1598, 2586, 4185, 6772, 10958,
        17731, 28690, 46422, 75113, 121536, 196650, 318187, 514838, 833026,
        1347865, 2180892, 3528758, 5709651 };
    for (size_t i = 0; i < sizeof(fib_seq) / sizeof(fib_seq[0]); i++) {
        if (size <= fib_seq[i]) {
            return fib_seq[i];
        }
    }
    return size + size / 5;
}

#define FIBONACCI_HEAP_GROWTH_REDUCTION_THRESHOLD 10000

enum MemoryGCResult memory_ensure_free_with_roots(Context *c, size_t size, size_t num_roots, term *roots, enum MemoryAllocMode alloc_mode)
{
    size_t free_space = context_avail_free_memory(c);
    if (alloc_mode == MEMORY_NO_GC) {
        if (free_space < size) {
            return memory_heap_alloc_new_fragment(&c->heap, size);
        }
    } else {
        // Target heap size depends on:
        // - alloc_mode (MEMORY_FORCE_SHRINK takes precedence)
        // - heap growth strategy
        bool should_gc = free_space < size || (alloc_mode == MEMORY_FORCE_SHRINK) || c->heap.root->next != NULL;
        size_t memory_size = 0;
        if (!should_gc) {
            switch (c->heap_growth_strategy) {
                case BoundedFreeHeapGrowth: {
                    size_t maximum_free_space = 2 * (size + MIN_FREE_SPACE_SIZE);
                    should_gc = ((alloc_mode == MEMORY_CAN_SHRINK) && free_space - size > maximum_free_space);
                } break;
                case MinimumHeapGrowth:
                    should_gc = ((alloc_mode == MEMORY_CAN_SHRINK) && free_space > size);
                    break;
                case FibonacciHeapGrowth: {
                    memory_size = memory_heap_memory_size(&c->heap);
                    should_gc = ((alloc_mode == MEMORY_CAN_SHRINK) && free_space - size > 3 * memory_size / 4);
                    break;
                }
            }
        }
        if (should_gc) {
            if (memory_size == 0) {
                memory_size = memory_heap_memory_size(&c->heap);
            }
            size_t target_size;
            switch (c->heap_growth_strategy) {
                case BoundedFreeHeapGrowth:
                    if (free_space < size) {
                        target_size = memory_size + size + MIN_FREE_SPACE_SIZE;
                    } else {
                        size_t maximum_free_space = 2 * (size + MIN_FREE_SPACE_SIZE);
                        target_size = memory_size - free_space + maximum_free_space;
                    }
                    break;
                case MinimumHeapGrowth:
                    target_size = memory_size - free_space + size;
                    break;
                case FibonacciHeapGrowth:
                    target_size = next_fibonacci_heap_size(memory_size - free_space + size);
                    break;
                default:
                    UNREACHABLE();
            }
            target_size = MAX(c->has_min_heap_size ? c->min_heap_size : 0, target_size);
            if (UNLIKELY(c->has_max_heap_size && (target_size > c->max_heap_size))) {
                return MEMORY_GC_DENIED_ALLOCATION;
            }
            if (UNLIKELY(memory_gc(c, target_size, num_roots, roots) != MEMORY_GC_OK)) {
                // TODO: handle this more gracefully
                TRACE("Unable to allocate memory for GC.  target_size=%zu\n", target_size);
                return MEMORY_GC_ERROR_FAILED_ALLOCATION;
            }
            should_gc = alloc_mode == MEMORY_FORCE_SHRINK;
            size_t new_memory_size = memory_heap_memory_size(&c->heap);
            size_t new_target_size = new_memory_size;
            size_t new_free_space = context_avail_free_memory(c);
            switch (c->heap_growth_strategy) {
                case BoundedFreeHeapGrowth: {
                    size_t maximum_free_space = 2 * (size + MIN_FREE_SPACE_SIZE);
                    should_gc = should_gc || (alloc_mode != MEMORY_NO_SHRINK && new_free_space > maximum_free_space);
                    if (should_gc) {
                        new_target_size = (new_memory_size - new_free_space) + maximum_free_space;
                    }
                } break;
                case MinimumHeapGrowth:
                    should_gc = should_gc || (alloc_mode != MEMORY_NO_SHRINK && new_free_space > 0);
                    if (should_gc) {
                        new_target_size = new_memory_size - new_free_space + size;
                    }
                    break;
                case FibonacciHeapGrowth:
                    should_gc = should_gc || (new_memory_size > FIBONACCI_HEAP_GROWTH_REDUCTION_THRESHOLD && new_free_space >= 3 * new_memory_size / 4);
                    if (should_gc) {
                        new_target_size = next_fibonacci_heap_size(new_memory_size - new_free_space + size);
                    }
                    break;
            }
            if (should_gc) {
                new_target_size = MAX(c->has_min_heap_size ? c->min_heap_size : 0, new_target_size);
                if (new_target_size != new_memory_size) {
                    if (UNLIKELY(MEMORY_SHRINK(c, new_target_size, num_roots, roots) != MEMORY_GC_OK)) {
                        TRACE("Unable to allocate memory for GC shrink.  new_memory_size=%zu new_free_space=%zu size=%u\n", new_memory_size, new_free_space, (unsigned int) size);
                        return MEMORY_GC_ERROR_FAILED_ALLOCATION;
                    }
                }
            }
        }
    }

    return MEMORY_GC_OK;
}

static inline void push_to_stack(term **stack, term value)
{
    *stack = (*stack) - 1;
    **stack = value;
}

static enum MemoryGCResult memory_gc(Context *ctx, size_t new_size, size_t num_roots, term *roots)
{
    TRACE("Going to perform gc on process %i\n", ctx->process_id);
    term old_mso_list = ctx->heap.root->mso_list;
    term *old_stack_ptr = context_stack_base(ctx);
    term *old_heap_end = ctx->heap.heap_end;
    HeapFragment *old_root_fragment = ctx->heap.root;

    if (UNLIKELY(memory_init_heap(&ctx->heap, new_size) != MEMORY_GC_OK)) {
        return MEMORY_GC_ERROR_FAILED_ALLOCATION;
    }
    // We need old heap fragment to only copy terms that were in the heap (as opposed to in messages)
    old_root_fragment->heap_end = old_heap_end;

    term *new_heap = ctx->heap.heap_start;
    TRACE("- Allocated %i words for new heap at address 0x%p\n", (int) new_size, (void *) new_heap);

    TRACE("- Running copy GC on stack (stack size: %i)\n", (int) (old_stack_ptr - ctx->e));
    term *stack_ptr = new_heap + new_size;
    while (old_stack_ptr > ctx->e) {
        term new_root = memory_shallow_copy_term(old_root_fragment, *(--old_stack_ptr), &ctx->heap.heap_ptr, true);
        push_to_stack(&stack_ptr, new_root);
    }
    ctx->e = stack_ptr;

    struct ListHead *item;
    TRACE("- Running copy GC on process dictionary\n");
    LIST_FOR_EACH (item, &ctx->dictionary) {
        struct DictEntry *entry = GET_LIST_ENTRY(item, struct DictEntry, head);
        entry->key = memory_shallow_copy_term(old_root_fragment, entry->key, &ctx->heap.heap_ptr, true);
        entry->value = memory_shallow_copy_term(old_root_fragment, entry->value, &ctx->heap.heap_ptr, true);
    }

    TRACE("- Running copy GC on process extended registers\n");
    LIST_FOR_EACH (item, &ctx->extended_x_regs) {
        struct ExtendedRegister *ext_reg = GET_LIST_ENTRY(item, struct ExtendedRegister, head);
        ext_reg->value = memory_shallow_copy_term(
            old_root_fragment, ext_reg->value, &ctx->heap.heap_ptr, true);
    }

    TRACE("- Running copy GC on exit reason\n");
    ctx->exit_reason = memory_shallow_copy_term(old_root_fragment, ctx->exit_reason, &ctx->heap.heap_ptr, true);

    TRACE("- Running copy GC on group leader\n");
    ctx->group_leader = memory_shallow_copy_term(old_root_fragment, ctx->group_leader, &ctx->heap.heap_ptr, true);

    TRACE("- Running copy GC on provided roots\n");
    for (size_t i = 0; i < num_roots; i++) {
        roots[i] = memory_shallow_copy_term(old_root_fragment, roots[i], &ctx->heap.heap_ptr, true);
    }

    term *temp_start = new_heap;
    term *temp_end = ctx->heap.heap_ptr;
    term new_mso_list = term_nil();
    do {
        term *next_end = temp_end;
        TRACE("- Running scan and copy GC from %p to %p\n", (void *) temp_start, (void *) temp_end);
        memory_scan_and_copy(old_root_fragment, temp_start, temp_end, &next_end, &new_mso_list, true);
        temp_start = temp_end;
        temp_end = next_end;
    } while (temp_start != temp_end);

    ctx->heap.heap_ptr = temp_end;

    memory_sweep_mso_list(old_mso_list, ctx->global, false);
    ctx->heap.root->mso_list = new_mso_list;

    memory_destroy_heap_fragment(old_root_fragment);

    return MEMORY_GC_OK;
}

#ifdef ENABLE_REALLOC_GC
static enum MemoryGCResult memory_shrink(Context *ctx, size_t new_size, size_t num_roots, term *roots)
{
    TRACE("Going to perform shrink on process %i\n", ctx->process_id);

    // First, move stack up.
    term *old_stack_ptr = context_stack_base(ctx);
    size_t stack_size = old_stack_ptr - ctx->e;
    term *new_ctx_e = ctx->heap.heap_start + new_size - stack_size;
    memmove(new_ctx_e, ctx->e, stack_size * sizeof(term));
    ctx->e = new_ctx_e;

    term *old_heap_root = ctx->heap.root->storage;
    term *old_end = ctx->heap.heap_ptr;

    if (UNLIKELY(memory_realloc_heap_root(&ctx->heap, new_size) != MEMORY_GC_OK)) {
        return MEMORY_GC_ERROR_FAILED_ALLOCATION;
    }

    term *new_heap_root = ctx->heap.root->storage;
    intptr_t delta = new_heap_root - old_heap_root;
    ctx->e += delta;

    if (delta == 0) {
        return MEMORY_GC_OK;
    }

    // Rewrite all boxed pointers...
    // ...in stack
    memory_scan_and_rewrite(ctx->heap.heap_end - ctx->e, ctx->e, old_heap_root, old_end, delta, false);
    // ...in heap
    memory_scan_and_rewrite(old_end - old_heap_root, new_heap_root, old_heap_root, old_end, delta, true);
    // ...in roots
    memory_scan_and_rewrite(num_roots, roots, old_heap_root, old_end, delta, true);
    // ...in process dictionary
    struct ListHead *item;
    LIST_FOR_EACH (item, &ctx->dictionary) {
        struct DictEntry *entry = GET_LIST_ENTRY(item, struct DictEntry, head);
        memory_scan_and_rewrite(2, &entry->key, old_heap_root, old_end, delta, true);
    }
    // ...in extended x registers
    LIST_FOR_EACH (item, &ctx->extended_x_regs) {
        struct ExtendedRegister *ext_reg = GET_LIST_ENTRY(item, struct ExtendedRegister, head);
        memory_scan_and_rewrite(1, &ext_reg->value, old_heap_root, old_end, delta, true);
    }
    // ...exit_reason
    memory_scan_and_rewrite(1, &ctx->exit_reason, old_heap_root, old_end, delta, true);
    // ...group_leader
    memory_scan_and_rewrite(1, &ctx->group_leader, old_heap_root, old_end, delta, true);
    // ...and MSO list.
    term *mso_ptr = &ctx->heap.root->mso_list;
    while (!term_is_nil(*mso_ptr)) {
        term *list_ptr = term_get_list_ptr(*mso_ptr);
        term *new_list_ptr = memory_rewrite_pointer(list_ptr, old_heap_root, old_end, delta);
        if (list_ptr != new_list_ptr) {
            *mso_ptr = ((term) new_list_ptr) | 0x1;
        }
        // Process head.
        term head = new_list_ptr[1];
        if (UNLIKELY(!term_is_boxed(head))) {
            fprintf(stderr, "Expected a boxed term, got %" TERM_X_FMT "\n", head);
            AVM_ABORT();
        }
        term *boxed_ptr = term_to_term_ptr(head);
        term *new_boxed_ptr = memory_rewrite_pointer(boxed_ptr, old_heap_root, old_end, delta);
        if (boxed_ptr != new_boxed_ptr) {
            new_list_ptr[1] = ((term) new_boxed_ptr) | TERM_PRIMARY_BOXED;
        }
        // Loop with tail.
        mso_ptr = new_list_ptr;
    }

    return MEMORY_GC_OK;
}
#endif

static inline bool memory_is_moved_marker(term *t)
{
    // 0x2B is an unused tag
    return *t == 0x2B;
}

static inline void memory_replace_with_moved_marker(term *to_be_replaced, term replace_with)
{
    to_be_replaced[0] = 0x2B;
    to_be_replaced[1] = replace_with;
}

static inline term memory_dereference_moved_marker(const term *moved_marker)
{
    return moved_marker[1];
}

static term memory_copy_term_tree_internal(term **heap_ptr, term *mso_list, term t)
{
    TRACE("Copy term tree: %p, heap_ptr: %p\n", (void *) t, (void *) *heap_ptr);

    term *temp_start = *heap_ptr;
    term copied_term = memory_shallow_copy_term(NULL, t, heap_ptr, false);
    term *temp_end = *heap_ptr;

    do {
        term *next_end = temp_end;
        memory_scan_and_copy(NULL, temp_start, temp_end, &next_end, mso_list, false);
        temp_start = temp_end;
        temp_end = next_end;
    } while (temp_start != temp_end);

    *heap_ptr = temp_end;

    return copied_term;
}

term memory_copy_term_tree(Heap *new_heap, term t)
{
    return memory_copy_term_tree_internal(&new_heap->heap_ptr, &new_heap->root->mso_list, t);
}

term memory_copy_term_tree_to_storage(term *storage, term **heap_end, term t)
{
    term *heap_ptr = storage + STORAGE_HEAP_START_INDEX;
    storage[STORAGE_MSO_LIST_INDEX] = term_nil(); // mso_list
    term result = memory_copy_term_tree_internal(&heap_ptr, &storage[STORAGE_MSO_LIST_INDEX], t);
    *heap_end = heap_ptr;
    return result;
}

unsigned long memory_estimate_usage(term t)
{
    unsigned long acc = 0;

    struct TempStack temp_stack;
    if (UNLIKELY(temp_stack_init(&temp_stack) != TempStackOk)) {
        // TODO: handle failed malloc
        AVM_ABORT();
    }

    if (UNLIKELY(temp_stack_push(&temp_stack, t) != TempStackOk)) {
        // TODO: handle failed malloc
        AVM_ABORT();
    }

    while (!temp_stack_is_empty(&temp_stack)) {
        switch (t & TERM_PRIMARY_MASK) {
            case TERM_PRIMARY_IMMED:
                t = temp_stack_pop(&temp_stack);
                break;
            case TERM_PRIMARY_LIST:
                acc += 2;
                if (UNLIKELY(temp_stack_push(&temp_stack, term_get_list_tail(t)) != TempStackOk)) {
                    // TODO: handle failed malloc
                    AVM_ABORT();
                }
                t = term_get_list_head(t);
                break;
            case TERM_PRIMARY_BOXED: {
                const term *boxed_value = term_to_const_term_ptr(t);
                term boxed_value_0 = boxed_value[0];
                switch (boxed_value_0 & TERM_BOXED_TAG_MASK) {
                    case TERM_BOXED_TUPLE: {
                        int tuple_size = term_get_size_from_boxed_header(boxed_value_0);
                        acc += tuple_size + 1;

                        if (tuple_size > 0) {
                            for (int i = 1; i < tuple_size; i++) {
                                if (UNLIKELY(temp_stack_push(&temp_stack, term_get_tuple_element(t, i)) != TempStackOk)) {
                                    // TODO: handle failed malloc
                                    AVM_ABORT();
                                }
                            }
                            t = term_get_tuple_element(t, 0);

                        } else {
                            t = term_nil();
                        }
                    } break;

                    case TERM_BOXED_MAP: {
                        int map_size = term_get_map_size(t);
                        acc += term_map_size_in_terms(map_size);
                        if (map_size > 0) {
                            for (int i = 1; i < map_size; i++) {
                                if (UNLIKELY(temp_stack_push(&temp_stack, term_get_map_key(t, i)) != TempStackOk)) {
                                    // TODO: handle failed malloc
                                    AVM_ABORT();
                                }
                                if (UNLIKELY(temp_stack_push(&temp_stack, term_get_map_value(t, i)) != TempStackOk)) {
                                    // TODO: handle failed malloc
                                    AVM_ABORT();
                                }
                            }
                            if (UNLIKELY(temp_stack_push(&temp_stack, term_get_map_value(t, 0)) != TempStackOk)) {
                                // TODO: handle failed malloc
                                AVM_ABORT();
                            }
                            t = term_get_map_key(t, 0);

                        } else {
                            t = term_nil();
                        }
                    } break;

                    case TERM_BOXED_FUN: {
                        int boxed_size = term_get_size_from_boxed_header(boxed_value_0);
                        acc += boxed_size + 1;

                        // We skip the first two elements:
                        // First is either a module atom or a pointer to a Module
                        // Second is either a function atom or a function index
                        // Third would be arity as a term int (external function) or
                        // the first argument (if built with make_fun3) which we should
                        // estimate.
                        for (int i = 2; i < boxed_size; i++) {
                            if (UNLIKELY(temp_stack_push(&temp_stack, boxed_value[i + 1]) != TempStackOk)) {
                                // TODO: handle failed malloc
                                AVM_ABORT();
                            }
                        }
                        t = boxed_value[2];
                    } break;

                    case TERM_BOXED_SUB_BINARY: {
                        int boxed_size = term_get_size_from_boxed_header(boxed_value_0);
                        acc += boxed_size + 1;
                        t = term_get_sub_binary_ref(t);
                    } break;

                    default: {
                        // Default type of boxed terms
                        int boxed_size = term_get_size_from_boxed_header(boxed_value_0);
                        acc += boxed_size + 1;
                        t = temp_stack_pop(&temp_stack);
                    }
                }
            } break;

            default:
                UNREACHABLE();
        }
    }

    temp_stack_destroy(&temp_stack);

    return acc;
}

static void memory_scan_and_copy(HeapFragment *old_fragment, term *mem_start, const term *mem_end, term **new_heap_pos, term *mso_list, bool move)
{
    term *ptr = mem_start;
    term *new_heap = *new_heap_pos;

    while (ptr < mem_end) {
        term t = *ptr;
        switch (t & TERM_PRIMARY_MASK) {
            case TERM_PRIMARY_IMMED:
                TRACE("Found immediate (%" TERM_X_FMT ")\n", t);
                ptr++;
                break;
            case TERM_PRIMARY_CP: {
                TRACE("Found boxed header (%" TERM_X_FMT ")\n", t);

                size_t arity = term_get_size_from_boxed_header(t);
                switch (t & TERM_BOXED_TAG_MASK) {
                    case TERM_BOXED_TUPLE: {
                        TRACE("- Boxed is tuple (%" TERM_X_FMT "), arity: %i\n", t, (int) arity);

                        for (size_t i = 1; i <= arity; i++) {
                            TRACE("-- Elem: %" TERM_X_FMT "\n", ptr[i]);
                            ptr[i] = memory_shallow_copy_term(old_fragment, ptr[i], &new_heap, move);
                        }
                        break;
                    }

                    case TERM_BOXED_BIN_MATCH_STATE: {
                        TRACE("- Found bin match state.\n");
                        ptr[1] = memory_shallow_copy_term(old_fragment, ptr[1], &new_heap, move);
                        break;
                    }

                    case TERM_BOXED_POSITIVE_INTEGER:
                        TRACE("- Found boxed pos int.\n");
                        break;

                    case TERM_BOXED_REF:
                        TRACE("- Found ref.\n");
                        break;

<<<<<<< HEAD
                case TERM_BOXED_NEGATIVE_INTEGER:
                    TRACE("- Found boxed neg int.\n");
                    break;

                case TERM_BOXED_REF:
                    TRACE("- Found ref.\n");
                    break;
=======
                    case TERM_BOXED_EXTERNAL_PID:
                        TRACE("- Found external pid.\n");
                        break;
>>>>>>> f59734eb

                    case TERM_BOXED_EXTERNAL_PORT:
                        TRACE("- Found external port.\n");
                        break;

                    case TERM_BOXED_EXTERNAL_REF:
                        TRACE("- Found external ref.\n");
                        break;

                    case TERM_BOXED_FUN: {
                        TRACE("- Found fun, size: %i.\n", (int) arity);

                        // first term is the boxed header, followed by module and fun index.

                        for (size_t i = 3; i <= arity; i++) {
                            TRACE("-- Frozen: %" TERM_X_FMT "\n", ptr[i]);
                            ptr[i] = memory_shallow_copy_term(old_fragment, ptr[i], &new_heap, move);
                        }
                        break;
                    }

                    case TERM_BOXED_FLOAT:
                        TRACE("- Found float.\n");
                        break;

                    case TERM_BOXED_REFC_BINARY: {
                        TRACE("- Found refc binary.\n");
                        term ref = ((term) ptr) | TERM_PRIMARY_BOXED;
                        if (!term_refc_binary_is_const(ref)) {
                            *mso_list = term_list_init_prepend(ptr + REFC_BINARY_CONS_OFFSET, ref, *mso_list);
                            refc_binary_increment_refcount((struct RefcBinary *) term_refc_binary_ptr(ref));
                        }
                        break;
                    }

                    case TERM_BOXED_SUB_BINARY: {
                        TRACE("- Found sub binary.\n");
                        ptr[3] = memory_shallow_copy_term(old_fragment, ptr[3], &new_heap, move);
                        break;
                    }

                    case TERM_BOXED_HEAP_BINARY:
                        TRACE("- Found binary.\n");
                        break;

                    case TERM_BOXED_MAP: {
                        TRACE("- Found map.\n");
                        size_t map_size = arity - 1;
                        size_t keys_offset = term_get_map_keys_offset();
                        size_t value_offset = term_get_map_value_offset();
                        TRACE("-- Map keys: %" TERM_X_FMT "\n", ptr[keys_offset]);
                        ptr[keys_offset] = memory_shallow_copy_term(old_fragment, ptr[keys_offset], &new_heap, move);
                        for (size_t i = value_offset; i < value_offset + map_size; ++i) {
                            TRACE("-- Map Value: %" TERM_X_FMT "\n", ptr[i]);
                            ptr[i] = memory_shallow_copy_term(old_fragment, ptr[i], &new_heap, move);
                        }
                    } break;

                    default:
                        fprintf(stderr, "- Found unknown boxed type: %" TERM_X_FMT "\n", (t >> 2) & 0xF);
                        AVM_ABORT();
                }

                ptr += arity + 1;
                break;
            }
            case TERM_PRIMARY_LIST:
                TRACE("Found nonempty list (%p)\n", (void *) t);
                *ptr = memory_shallow_copy_term(old_fragment, t, &new_heap, move);
                ptr++;
                break;
            case TERM_PRIMARY_BOXED:
                TRACE("Found boxed (%p)\n", (void *) t);
                *ptr = memory_shallow_copy_term(old_fragment, t, &new_heap, move);
                ptr++;
                break;
            default:
                UNREACHABLE();
        }
    }

    *new_heap_pos = new_heap;
}

#ifdef ENABLE_REALLOC_GC
static inline term *memory_rewrite_pointer(term *ptr, const term *old_start, const term *old_end, intptr_t delta)
{
    if (ptr >= old_start && ptr < old_end) {
        return ptr + delta;
    }
    return ptr;
}

static void memory_scan_and_rewrite(size_t count, term *terms, const term *old_start, const term *old_end, intptr_t delta, bool is_heap)
{
    term *ptr = terms;
    term *end = terms + count;
    while (ptr < end) {
        term t = *ptr++;
        if (is_heap && (t & 0x3) == 0x0) {
            switch (t & TERM_BOXED_TAG_MASK) {
                case TERM_BOXED_TUPLE:
                    // Skip header and process elements
                    break;

                case TERM_BOXED_BIN_MATCH_STATE: {
                    // there is a boxed binary that needs to be rewritten and then it's integers.
                    term binary_or_state = *ptr;
                    if (UNLIKELY(!term_is_boxed(binary_or_state))) {
                        fprintf(stderr, "Expected a boxed term, got %" TERM_X_FMT "\n", binary_or_state);
                        AVM_ABORT();
                    }
                    term *boxed_ptr = term_to_term_ptr(binary_or_state);
                    term *new_boxed_ptr = memory_rewrite_pointer(boxed_ptr, old_start, old_end, delta);
                    if (boxed_ptr != new_boxed_ptr) {
                        *ptr = ((term) new_boxed_ptr) | TERM_PRIMARY_BOXED;
                    }
                    ptr += term_get_size_from_boxed_header(t);
                    break;
                }

                case TERM_BOXED_POSITIVE_INTEGER:
                    ptr += term_get_size_from_boxed_header(t);
                    break;

                case TERM_BOXED_NEGATIVE_INTEGER:
                    ptr += term_get_size_from_boxed_header(t);
                    break;

                case TERM_BOXED_REF:
                    ptr += term_get_size_from_boxed_header(t);
                    break;

                case TERM_BOXED_EXTERNAL_PID:
                    ptr += term_get_size_from_boxed_header(t);
                    break;

                case TERM_BOXED_EXTERNAL_PORT:
                    ptr += term_get_size_from_boxed_header(t);
                    break;

                case TERM_BOXED_EXTERNAL_REF:
                    ptr += term_get_size_from_boxed_header(t);
                    break;

                case TERM_BOXED_FUN:
                    // Skip header and module and process next terms
                    ptr++;
                    break;

                case TERM_BOXED_FLOAT:
                    ptr += term_get_size_from_boxed_header(t);
                    break;

                case TERM_BOXED_REFC_BINARY:
                    ptr += term_get_size_from_boxed_header(t);
                    break;

                case TERM_BOXED_SUB_BINARY:
                    // Skip to binary
                    ptr += 2;
                    break;

                case TERM_BOXED_HEAP_BINARY:
                    ptr += term_get_size_from_boxed_header(t);
                    break;

                case TERM_BOXED_MAP:
                    // Skip header and process next term
                    break;

                default:
                    fprintf(stderr, "- Found unknown boxed type: %" TERM_X_FMT "\n", t & TERM_BOXED_TAG_MASK);
                    AVM_ABORT();
            }
        } else if (term_is_nonempty_list(t)) {
            term *list_ptr = term_get_list_ptr(t);
            term *new_list_ptr = memory_rewrite_pointer(list_ptr, old_start, old_end, delta);
            if (list_ptr != new_list_ptr) {
                ptr[-1] = ((term) new_list_ptr) | 0x1;
            }

        } else if (term_is_boxed(t)) {
            term *boxed_ptr = term_to_term_ptr(t);
            term *new_boxed_ptr = memory_rewrite_pointer(boxed_ptr, old_start, old_end, delta);
            if (boxed_ptr != new_boxed_ptr) {
                ptr[-1] = ((term) new_boxed_ptr) | TERM_PRIMARY_BOXED;
            }
        }
    }
}
#endif

HOT_FUNC static inline bool memory_heap_fragment_contains_pointer(HeapFragment *old_fragment, term *ptr)
{
    do {
        if (ptr >= old_fragment->storage && ptr < old_fragment->heap_end) {
            return true;
        }
        old_fragment = old_fragment->next;
    } while (old_fragment);
    return false;
}

HOT_FUNC static term memory_shallow_copy_term(HeapFragment *old_fragment, term t, term **new_heap, bool move)
{
    switch (t & TERM_PRIMARY_MASK) {
        case TERM_PRIMARY_IMMED:
            return t;

        case TERM_PRIMARY_CP:
            // CP is valid only on stack
            // catch label is valid only on stack
            return t;

        case TERM_PRIMARY_BOXED: {
            term *boxed_value = term_to_term_ptr(t);
            // Do not GC terms from messages until the message is destroyed
            if (old_fragment != NULL && !memory_heap_fragment_contains_pointer(old_fragment, boxed_value)) {
                return t;
            }

            if (memory_is_moved_marker(boxed_value)) {
                return memory_dereference_moved_marker(boxed_value);
            }

            int boxed_size = term_boxed_size(t) + 1;

            // It must be an empty tuple, so we are not going to use moved markers.
            // Empty tuples memory is too small to store moved markers.
            // However it is also required to avoid boxed terms duplication.
            // So instead all empty tuples will reference the same boxed term.
            if (boxed_size == 1) {
                return ((term) &empty_tuple) | TERM_PRIMARY_BOXED;
            }

            term *dest = *new_heap;
            for (int i = 0; i < boxed_size; i++) {
                dest[i] = boxed_value[i];
            }
            *new_heap += boxed_size;

            term new_term = ((term) dest) | TERM_PRIMARY_BOXED;

            if (move) {
                memory_replace_with_moved_marker(boxed_value, new_term);
            }

            return new_term;
        }
        case TERM_PRIMARY_LIST: {
            term *list_ptr = term_get_list_ptr(t);
            if (old_fragment != NULL && !memory_heap_fragment_contains_pointer(old_fragment, list_ptr)) {
                return t;
            }

            if (memory_is_moved_marker(list_ptr)) {
                return memory_dereference_moved_marker(list_ptr);
            }

            term *dest = *new_heap;
            dest[0] = list_ptr[0];
            dest[1] = list_ptr[1];
            *new_heap += 2;

            term new_term = ((term) dest) | 0x1;

            if (move) {
                memory_replace_with_moved_marker(list_ptr, new_term);
            }

            return new_term;
        }
        default:
            UNREACHABLE();
    }
}

void memory_heap_append_fragment(Heap *heap, HeapFragment *fragment, term mso_list)
{
    // The fragment we are appending may have next fragments
    // So we take our current next and we add it to the tail of the passed list
    if (heap->root->next) {
        HeapFragment *tail = fragment;
        while (tail->next != NULL) {
            tail = tail->next;
        }
        tail->next = heap->root->next;
    }
    // The passed fragment is set as next, heap's root fragment is unmodified
    // as root fragment is different, holding the mso list
    heap->root->next = fragment;
    if (!term_is_nil(mso_list)) {
        // Suppose fragment mso_list is smaller and append heap mso at the end
        term old_mso = heap->root->mso_list;
        heap->root->mso_list = mso_list;
        do {
            term *list_ptr = term_get_list_ptr(mso_list);
            if (term_is_nonempty_list(*list_ptr)) {
                mso_list = *list_ptr;
            } else {
                *list_ptr = old_mso;
                break;
            }
        } while (true);
    }
}

void memory_sweep_mso_list(term mso_list, GlobalContext *global, bool from_task)
{
#ifndef AVM_TASK_DRIVER_ENABLED
    UNUSED(from_task)
#endif
    term l = mso_list;
    while (l != term_nil()) {
        term h = term_get_list_head(l);
        // the mso list only contains boxed values; each refc is unique
        TERM_DEBUG_ASSERT(term_is_boxed(h));
        term *boxed_value = term_to_term_ptr(h);
        if (memory_is_moved_marker(boxed_value)) {
            h = memory_dereference_moved_marker(boxed_value);
        }
        if (term_is_refc_binary(h) && !term_refc_binary_is_const(h)) {
            // unreferenced binary; decrement reference count
#ifdef AVM_TASK_DRIVER_ENABLED
            if (from_task) {
                globalcontext_refc_decrement_refcount_from_task(global, term_refc_binary_ptr(h));
            } else {
#endif
                refc_binary_decrement_refcount(term_refc_binary_ptr(h), global);
#ifdef AVM_TASK_DRIVER_ENABLED
            }
#endif
        }
        l = term_get_list_tail(l);
    }
}<|MERGE_RESOLUTION|>--- conflicted
+++ resolved
@@ -610,23 +610,17 @@
                         TRACE("- Found boxed pos int.\n");
                         break;
 
+                    case TERM_BOXED_NEGATIVE_INTEGER:
+                        TRACE("- Found boxed neg int.\n");
+                        break;
+
                     case TERM_BOXED_REF:
                         TRACE("- Found ref.\n");
                         break;
 
-<<<<<<< HEAD
-                case TERM_BOXED_NEGATIVE_INTEGER:
-                    TRACE("- Found boxed neg int.\n");
-                    break;
-
-                case TERM_BOXED_REF:
-                    TRACE("- Found ref.\n");
-                    break;
-=======
                     case TERM_BOXED_EXTERNAL_PID:
                         TRACE("- Found external pid.\n");
                         break;
->>>>>>> f59734eb
 
                     case TERM_BOXED_EXTERNAL_PORT:
                         TRACE("- Found external port.\n");
