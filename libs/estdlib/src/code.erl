--- conflicted
+++ resolved
@@ -24,12 +24,12 @@
 %%-----------------------------------------------------------------------------
 -module(code).
 
-<<<<<<< HEAD
 -export([
     all_available/0,
     all_loaded/0,
     load_abs/1,
-    load_binary/3
+    load_binary/3,
+    ensure_loaded/1
 ]).
 
 %%-----------------------------------------------------------------------------
@@ -56,9 +56,6 @@
 -spec all_loaded() -> [{atom(), term()}].
 all_loaded() ->
     erlang:nif_error(undefined).
-=======
--export([load_abs/1, load_binary/3, ensure_loaded/1]).
->>>>>>> 7d63dc0d
 
 %%-----------------------------------------------------------------------------
 %% @param   Filename    path to the beam to open, without .beams suffix
