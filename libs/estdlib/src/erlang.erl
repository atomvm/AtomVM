%
% This file is part of AtomVM.
%
% Copyright 2018 Fred Dushin <fred@dushin.net>
%
% Licensed under the Apache License, Version 2.0 (the "License");
% you may not use this file except in compliance with the License.
% You may obtain a copy of the License at
%
%    http://www.apache.org/licenses/LICENSE-2.0
%
% Unless required by applicable law or agreed to in writing, software
% distributed under the License is distributed on an "AS IS" BASIS,
% WITHOUT WARRANTIES OR CONDITIONS OF ANY KIND, either express or implied.
% See the License for the specific language governing permissions and
% limitations under the License.
%
% SPDX-License-Identifier: Apache-2.0 OR LGPL-2.1-or-later
%

%%-----------------------------------------------------------------------------
%% @doc An implementation of the Erlang/OTP erlang module, for functions
%% that are not already defined as NIFs.
%% @end
%%-----------------------------------------------------------------------------
-module(erlang).

-export([
    apply/3,
    start_timer/3, start_timer/4,
    cancel_timer/1,
    send_after/3,
    process_info/2,
    system_info/1,
    md5/1,
    is_map/1,
    map_size/1,
    map_get/2,
    map_is_key/2,
    monotonic_time/1,
    min/2,
    max/2,
    memory/1
]).

%%
%% TODO Correct the following bugs
%% * cancel_timer should be renamed cancel, per the OTP documentation
%% * return value needs to be {ok, cancel} or {error, Reason}
%% * review API documentation for timer functions in this module
%%

<<<<<<< HEAD
-type time_unit() :: second | millisecond | microsecond.
=======
-type mem_type() :: binary.
>>>>>>> 6ebcca2f

%%-----------------------------------------------------------------------------
%% @param   Time time in milliseconds after which to send the timeout message.
%% @param   Dest Pid or server name to which to send the timeout message.
%% @param   Msg Message to send to Dest after Time ms.
%% @returns a reference that can be used to cancel the timer, if desired.
%% @doc     Start a timer, and send {timeout, TimerRef, Msg} to Dest after
%%          Time ms, where TimerRef is the reference returned from this function.
%% @end
%%-----------------------------------------------------------------------------
-spec start_timer(non_neg_integer(), pid() | atom(), term()) -> reference().
start_timer(Time, Dest, Msg) ->
    start_timer(Time, Dest, Msg, []).

%%-----------------------------------------------------------------------------
%% @hidden
%% @param   Time time in milliseconds after which to send the timeout message.
%% @param   Dest Pid or server name to which to send the timeout message.
%% @param   Msg Message to send to Dest after Time ms.
%% @param   Options options
%% @returns a reference that can be used to cancel the timer, if desired.
%% @doc     Start a timer, and send {timeout, TimerRef, Msg} to Dest after
%%          Time ms, where TimerRef is the reference returned from this function.
%%
%%          <em><b>Note.</b>  The Options argument is currently ignored.</em>
%%-----------------------------------------------------------------------------
-spec start_timer(non_neg_integer(), pid() | atom(), term(), list()) -> reference().
start_timer(Time, Dest, Msg, _Options) ->
    timer_manager:start_timer(Time, Dest, Msg).

%%-----------------------------------------------------------------------------
%% @hidden
%% @param   Time time in milliseconds after which to send the timeout message.
%% @param   Dest Pid or server name to which to send the timeout message.
%% @param   Msg Message to send to Dest after Time ms.
%% @param   Options options
%% @returns a reference that can be used to cancel the timer, if desired.
%% @doc     Start a timer, and send {timeout, TimerRef, Msg} to Dest after
%%          Time ms, where TimerRef is the reference returned from this function.
%%
%%          <em><b>Note.</b>  The Options argument is currently ignored.</em>
%%-----------------------------------------------------------------------------
-spec cancel_timer(TimerRef :: reference()) -> ok.
cancel_timer(TimerRef) ->
    timer_manager:cancel_timer(TimerRef).

%%-----------------------------------------------------------------------------
%% @param   Time time in milliseconds after which to send the message.
%% @param   Dest Pid or server name to which to send the message.
%% @param   Msg Message to send to Dest after Time ms.
%% @returns a reference that can be used to cancel the timer, if desired.
%% @doc     Send Msg to Dest after Time ms.
%% @end
%%-----------------------------------------------------------------------------
-spec send_after(non_neg_integer(), pid() | atom(), term()) -> reference().
send_after(Time, Dest, Msg) ->
    timer_manager:send_after(Time, Dest, Msg).

%%-----------------------------------------------------------------------------
%% @param   Pid the process pid.
%% @param   Key key used to find process information.
%% @returns process information for the specified pid defined by the specified key.
%% @doc     Return process information.
%%
%% This function returns information about the specified process.
%% The type of information returned is dependent on the specified key.
%%
%% The following keys are supported:
%% <ul>
%%      <li><b>heap_size</b> the number of words used in the heap (integer)</li>
%%      <li><b>stack_size</b> the number of words used in the stack (integer)</li>
%%      <li><b>message_queue_len</b> the number of messages enqueued for the process (integer)</li>
%%      <li><b>memory</b> the estimated total number of bytes in use by the process (integer)</li>
%% </ul>
%% Specifying an unsupported term or atom raises a bad_arg error.
%%
%% @end
%%-----------------------------------------------------------------------------
-spec process_info(Pid :: pid(), Key :: atom()) -> term().
process_info(_Pid, _Key) ->
    throw(nif_error).

%%-----------------------------------------------------------------------------
%% @param   Key key used to find system information.
%% @returns system information defined by the specified key.
%% @doc     Return system information.
%%
%% This function returns information about the system on which AtomVM is
%% running. The type of information returned is dependent on the specified key.
%%
%% The following keys are supported on all platforms:
%% <ul>
%%      <li><b>process_count</b> the number of processes running in the node (integer)</li>
%%      <li><b>port_count</b> the number of ports running in the node (integer)</li>
%%      <li><b>atom_count</b> the number of atoms currently allocated (integer)</li>
%%      <li><b>system_architecture</b> the processor and OS architecture (binary)</li>
%%      <li><b>version</b> the version of the AtomVM executable image (binary)</li>
%%      <li><b>wordsize</b> the number of bytes in a machine word on the current platform (integer)</li>
%% </ul>
%% The following keys are supported on the ESP32 platform:
%% <ul>
%%      <li><b>esp32_free_heap_size</b> the number of (noncontiguous) free bytes in the ESP32 heap (integer)</li>
%%      <li><b>esp_largest_free_block</b> the number of the largest contiguous free bytes in the ESP32 heap (integer)</li>
%%      <li><b>esp_get_minimum_free_size</b> the smallest number of free bytes in the ESP32 heap since boot (integer)</li>
%% </ul>
%%
%% Additional keys may be supported on some platforms that are not documented here.
%%
%% Specifying an unsupported atom key will results in returning the atom 'undefined'.
%%
%% Specifying a term that is not an atom will result in a bad_arg error.
%%
%% @end
%%-----------------------------------------------------------------------------
-spec system_info(Key :: atom()) -> term().
system_info(_Key) ->
    throw(nif_error).

%%-----------------------------------------------------------------------------
%% @param   Data data to compute hash of, as a binary.
%% @returns the md5 hash of the input Data, as a 16-byte binary.
%% @doc     Computes the MD5 hash of an input binary, as defined by
%%          https://www.ietf.org/rfc/rfc1321.txt
%% @end
%%-----------------------------------------------------------------------------
-spec md5(Data :: binary()) -> binary().
md5(Data) when is_binary(Data) ->
    throw(nif_error).

apply(Module, Function, Args) ->
    case Args of
        [] ->
            Module:Function();
        [Arg1] ->
            Module:Function(Arg1);
        [Arg1, Arg2] ->
            Module:Function(Arg1, Arg2);
        [Arg1, Arg2, Arg3] ->
            Module:Function(Arg1, Arg2, Arg3);
        [Arg1, Arg2, Arg3, Arg4] ->
            Module:Function(Arg1, Arg2, Arg3, Arg4);
        [Arg1, Arg2, Arg3, Arg4, Arg5] ->
            Module:Function(Arg1, Arg2, Arg3, Arg4, Arg5);
        [Arg1, Arg2, Arg3, Arg4, Arg5, Arg6] ->
            Module:Function(Arg1, Arg2, Arg3, Arg4, Arg5, Arg6);
        _ ->
            throw(badarg)
    end.

%%-----------------------------------------------------------------------------
%% @param   Map     the map to test
%% @returns `true' if `Map' is a map; `false', otherwise.
%% @doc     Return `true' if `Map' is a map; `false', otherwise.
%%
%% This function may be used in a guard expression.
%% @end
%%-----------------------------------------------------------------------------
-spec is_map(Map :: map()) -> boolean().
is_map(_Map) ->
    throw(bif_error).

%%-----------------------------------------------------------------------------
%% @param   Map the map
%% @returns the size of the map
%% @throws {badmap, Map}
%% @doc Returns the size of (i.e., the number of entries in) the map
%%
%% This function throws a `{badmap, Map}' exception if `Map' is not a map.
%%
%% This function may be used in a guard expression.
%% @end
%%-----------------------------------------------------------------------------
-spec map_size(Map :: map()) -> non_neg_integer().
map_size(_Map) ->
    throw(bif_error).

%%-----------------------------------------------------------------------------
%% @param   Key     the key to get
%% @param   Map     the map from which to get the value
%% @returns the value in `Map' associated with `Key', if it exists.
%% @throws  {badkey, Key} | {badmap, Map}
%% @doc     Get the value in `Map' associated with `Key', if it exists.
%%
%% This function throws a `{badkey, Key}' exception if 'Key' does not occur in `Map' or
%% a `{badmap, Map}' if `Map' is not a map.
%%
%% This function may be used in a guard expression.
%% @end
%%-----------------------------------------------------------------------------
-spec map_get(Key :: term(), Map :: map()) -> Value :: term().
map_get(_Key, _Map) ->
    throw(bif_error).

%%-----------------------------------------------------------------------------
%% @param   Key     the key
%% @param   Map     the map
%% @returns `true' if `Key' is associated with a value in `Map'; `false', otherwise.
%% @throws  {badmap, Map}
%% @doc     Return `true' if `Key' is associated with a value in `Map'; `false', otherwise.
%%
%% This function throws a `{badmap, Map}' exception if `Map' is not a map.
%%
%% This function may be used in a guard expression.
%% @end
%%-----------------------------------------------------------------------------
-spec map_is_key(Key :: term(), Map :: map()) -> boolean().
map_is_key(_Key, _Map) ->
    throw(bif_error).

%%-----------------------------------------------------------------------------
%% @param   A   any term
%% @param   B   any term
%% @returns `A' if `A < B'; `B', otherwise.
%% @doc     Return the minimum value of two terms
%%
%% Terms are compared using `<' and follow the ordering principles defined in
%% https://www.erlang.org/doc/reference_manual/expressions.html#term-comparisons
%% @end
%%-----------------------------------------------------------------------------
min(A, B) when A < B -> A;
min(_A, B) -> B.

%%-----------------------------------------------------------------------------
%% @param   A   any term
%% @param   B   any term
%% @returns `A' if `A > B'; `B', otherwise.
%% @doc     Return the minimum value of two terms
%%
%% Terms are compared using `>' and follow the ordering principles defined in
%% https://www.erlang.org/doc/reference_manual/expressions.html#term-comparisons
%% @end
%%-----------------------------------------------------------------------------
max(A, B) when A > B -> A;
max(_A, B) -> B.

%%-----------------------------------------------------------------------------
<<<<<<< HEAD
%% @param   Unit    time unit
%% @returns monotonic time in the specified units
%% @doc     Return the monotonic time in the specified units.
%%
%% Monotonic time varies from system to system, and should not be used
%% to determine, for example the wall clock time.
%%
%% Instead, monotonic time should be used to compute time differences,
%% where the function is guaranteed to return a (not necessarily strictly)
%% monotonically increasing value.
%%
%% For example, on ESP32 system, monotonic time is reported as the difference from
%% the current time and the time the ESP32 device was started, whereas on UNIX
%% systems the value may vary among UNIX systems (e.g., Linux, macOS, FreeBSD).
%% @end
%%-----------------------------------------------------------------------------
-spec monotonic_time(Unit :: time_unit()) -> integer().
monotonic_time(_Unit) ->
=======
%% @param   Type the type of memory to request
%% @returns the amount of memory (in bytes) used of the specified type
%% @doc     Return the amount of memory (in bytes) used of the specified type
%%
%% @end
%%-----------------------------------------------------------------------------
-spec memory(Type :: mem_type()) -> non_neg_integer().
memory(_Type) ->
>>>>>>> 6ebcca2f
    throw(nif_error).<|MERGE_RESOLUTION|>--- conflicted
+++ resolved
@@ -50,11 +50,9 @@
 %% * review API documentation for timer functions in this module
 %%
 
-<<<<<<< HEAD
+-type mem_type() :: binary.
+
 -type time_unit() :: second | millisecond | microsecond.
-=======
--type mem_type() :: binary.
->>>>>>> 6ebcca2f
 
 %%-----------------------------------------------------------------------------
 %% @param   Time time in milliseconds after which to send the timeout message.
@@ -291,7 +289,17 @@
 max(_A, B) -> B.
 
 %%-----------------------------------------------------------------------------
-<<<<<<< HEAD
+%% @param   Type the type of memory to request
+%% @returns the amount of memory (in bytes) used of the specified type
+%% @doc     Return the amount of memory (in bytes) used of the specified type
+%%
+%% @end
+%%-----------------------------------------------------------------------------
+-spec memory(Type :: mem_type()) -> non_neg_integer().
+memory(_Type) ->
+    throw(nif_error).
+
+%%-----------------------------------------------------------------------------
 %% @param   Unit    time unit
 %% @returns monotonic time in the specified units
 %% @doc     Return the monotonic time in the specified units.
@@ -310,14 +318,4 @@
 %%-----------------------------------------------------------------------------
 -spec monotonic_time(Unit :: time_unit()) -> integer().
 monotonic_time(_Unit) ->
-=======
-%% @param   Type the type of memory to request
-%% @returns the amount of memory (in bytes) used of the specified type
-%% @doc     Return the amount of memory (in bytes) used of the specified type
-%%
-%% @end
-%%-----------------------------------------------------------------------------
--spec memory(Type :: mem_type()) -> non_neg_integer().
-memory(_Type) ->
->>>>>>> 6ebcca2f
     throw(nif_error).