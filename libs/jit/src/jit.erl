%
% This file is part of AtomVM.
%
% Copyright 2025 Paul Guyot <pguyot@kallisys.net>
%
% Licensed under the Apache License, Version 2.0 (the "License");
% you may not use this file except in compliance with the License.
% You may obtain a copy of the License at
%
%    http://www.apache.org/licenses/LICENSE-2.0
%
% Unless required by applicable law or agreed to in writing, software
% distributed under the License is distributed on an "AS IS" BASIS,
% WITHOUT WARRANTIES OR CONDITIONS OF ANY KIND, either express or implied.
% See the License for the specific language governing permissions and
% limitations under the License.
%
% SPDX-License-Identifier: Apache-2.0 OR LGPL-2.1-or-later
%

-module(jit).

-export([
    stream/1,
    backend/2,
    beam_chunk_header/3,
    compile/6
]).

% NIFs
-export([
    stream_module/0,
    backend_module/0,
    variant/0
]).

-export_type([
    stream/0
]).

-compile([warnings_as_errors]).

-include_lib("jit.hrl").

-include("default_atoms.hrl").
-include("opcodes.hrl").
-include("primitives.hrl").
-include("term.hrl").

-define(COMPACT_LITERAL, 0).
-define(COMPACT_INTEGER, 1).
-define(COMPACT_ATOM, 2).
-define(COMPACT_XREG, 3).
-define(COMPACT_YREG, 4).
-define(COMPACT_LABEL, 5).
-define(COMPACT_EXTENDED, 7).
-define(COMPACT_LARGE_LITERAL, 8).
-define(COMPACT_LARGE_INTEGER, 9).
-define(COMPACT_LARGE_ATOM, 10).
-define(COMPACT_LARGE_XREG, 11).
-define(COMPACT_LARGE_YREG, 12).

% OTP-20+ format
-define(COMPACT_EXTENDED_LIST, 16#17).
-define(COMPACT_EXTENDED_FP_REGISTER, 16#27).
-define(COMPACT_EXTENDED_ALLOCATION_LIST, 16#37).
-define(COMPACT_EXTENDED_LITERAL, 16#47).
% https://github.com/erlang/otp/blob/master/lib/compiler/src/beam_asm.erl#L433
-define(COMPACT_EXTENDED_TYPED_REGISTER, 16#57).

-define(COMPACT_EXTENDED_ALLOCATOR_LIST_TAG_WORDS, 0).
-define(COMPACT_EXTENDED_ALLOCATOR_LIST_TAG_FLOATS, 1).
-define(COMPACT_EXTENDED_ALLOCATOR_LIST_TAG_FUNS, 2).

-define(COMPACT_LARGE_IMM_MASK, 16#18).
-define(COMPACT_11BITS_VALUE, 16#8).
-define(COMPACT_NBITS_VALUE, 16#18).

-define(COMPACT_LARGE_INTEGER_11BITS, (?COMPACT_LARGE_INTEGER bor ?COMPACT_11BITS_VALUE)).
-define(COMPACT_LARGE_INTEGER_NBITS, (?COMPACT_LARGE_INTEGER bor ?COMPACT_NBITS_VALUE)).

-define(BOXED_FUN_SIZE, 3).
-define(FLOAT_SIZE_64, 2).
-define(FLOAT_SIZE_32, 3).

-define(INT32_MIN, -16#80000000).
-define(INT32_MAX, 16#7FFFFFFF).

-define(INT64_MIN, -16#8000000000000000).
-define(INT64_MAX, 16#7FFFFFFFFFFFFFFF).

-define(WAITING_TIMEOUT_EXPIRED, 2).

-define(BITSTRING_FLAG_LITTLE_ENDIAN, 16#2).
-define(BITSTRING_FLAG_SIGNED, 16#4).
-define(BITSTRING_FLAG_NATIVE_ENDIAN, 16#10).

-record(state, {
    line_offsets :: [{integer(), integer()}],
    labels_count :: pos_integer(),
    atom_resolver :: fun((integer()) -> atom()),
    literal_resolver :: fun((integer()) -> any()),
    type_resolver :: fun((integer()) -> any()),
    tail_cache :: [{tuple(), non_neg_integer()}]
}).

-type stream() :: any().

%%-define(TRACE(Fmt, Args), io:format(Fmt, Args)).
-define(TRACE(Fmt, Args), ok).

%%-define(ASSERT_ALL_NATIVE_FREE(St), MMod:assert_all_native_free(St)).
%%-define(ASSERT(Expr), true = Expr).
-define(ASSERT_ALL_NATIVE_FREE(St), ok).
-define(ASSERT(Expr), ok).

%%-----------------------------------------------------------------------------
%% @param   LabelsCount number of labels
%% @param   Arch code for the architecture
%% @param   Variant code for the JIT variant
%% @returns Beam chunk header
%% @doc     Create the beam chunk header for a single architecture/variant
%% @end
%%-----------------------------------------------------------------------------
beam_chunk_header(LabelsCount, Arch, Variant) ->
    Info = <<LabelsCount:32, ?JIT_FORMAT_VERSION:16, 1:16, Arch:16, Variant:16, 0:32>>,
    <<(byte_size(Info)):32, Info/binary>>.

%% Current variant supposes any entry point (labels or continuation pointer)
%% has the following signature
%% Context *(*ModuleNativeEntryPoint)(Context *ctx, JITState *jit_state, const ModuleNativeInterface *p)
compile(
    <<16:32, 0:32, OpcodeMax:32, LabelsCount:32, _FunctionsCount:32, Opcodes/binary>>,
    AtomResolver,
    LiteralResolver,
    TypeResolver,
    MMod,
    MSt0
) when OpcodeMax =< ?OPCODE_MAX ->
    MSt1 = MMod:jump_table(MSt0, LabelsCount),
    State0 = #state{
        line_offsets = [],
        labels_count = LabelsCount,
        atom_resolver = AtomResolver,
        literal_resolver = LiteralResolver,
        type_resolver = TypeResolver,
        tail_cache = []
    },
    {State1, MSt2} = first_pass(Opcodes, MMod, MSt1, State0),
    MSt3 = second_pass(MMod, MSt2, State1),
    MSt4 = MMod:flush(MSt3),
    {LabelsCount, MSt4};
compile(
    <<16:32, 0:32, OpcodeMax:32, _LabelsCount:32, _FunctionsCount:32, _Opcodes/binary>>,
    _AtomResolver,
    _LiteralResolver,
    _TypeResolver,
    _MMod,
    _MSt
) ->
    error(badarg, [OpcodeMax]);
compile(CodeChunk, _AtomResolver, _LiteralResolver, _TypeResolver, _MMod, _MSt) ->
    error(badarg, [CodeChunk]).

% 1
first_pass(
    <<?OP_LABEL, Rest0/binary>>, MMod, MSt0, State0
) ->
    ?ASSERT_ALL_NATIVE_FREE(MSt0),
    {Label, Rest1} = decode_literal(Rest0),
    ?TRACE("OP_LABEL ~p\n", [Label]),
    MSt1 = MMod:add_label(MSt0, Label),
    ?ASSERT_ALL_NATIVE_FREE(MSt1),
    first_pass(Rest1, MMod, MSt1, State0);
% 2
first_pass(<<?OP_FUNC_INFO, Rest0/binary>>, MMod, MSt0, #state{tail_cache = TC} = State0) ->
    ?ASSERT_ALL_NATIVE_FREE(MSt0),
    {_ModuleAtom, Rest1} = decode_atom(Rest0),
    {_FunctionName, Rest2} = decode_atom(Rest1),
    {_Arity, Rest3} = decode_literal(Rest2),
    ?TRACE("OP_FUNC_INFO ~p, ~p, ~p\n", [_ModuleAtom, _FunctionName, _Arity]),
    % Implement function clause at the previous label.
    Offset = MMod:offset(MSt0),
    {MSt1, OffsetReg} = MMod:move_to_native_register(MSt0, Offset),
    TailCacheKey = {call_primitive_last, ?PRIM_RAISE_ERROR, [OffsetReg, ?FUNCTION_CLAUSE_ATOM]},
    State1 =
        case lists:keyfind(TailCacheKey, 1, TC) of
            false ->
                MSt3 = MMod:call_primitive_last(MSt1, ?PRIM_RAISE_ERROR, [
                    ctx, jit_state, {free, OffsetReg}, ?FUNCTION_CLAUSE_ATOM
                ]),
                State0#state{tail_cache = [{TailCacheKey, Offset} | TC]};
            {TailCacheKey, CacheOffset} ->
                MSt2 = MMod:jump_to_offset(MSt1, CacheOffset),
                MSt3 = MMod:free_native_registers(MSt2, [OffsetReg]),
                State0
        end,
    ?ASSERT_ALL_NATIVE_FREE(MSt3),
    first_pass(Rest3, MMod, MSt3, State1);
% 3
first_pass(
    <<?OP_INT_CALL_END>>, MMod, MSt0, #state{labels_count = LabelsCount} = State
) ->
    ?ASSERT_ALL_NATIVE_FREE(MSt0),
    ?TRACE("OP_INT_CALL_END\n", []),
    MSt1 = MMod:add_label(MSt0, LabelsCount),
    MSt2 = MMod:call_primitive_last(MSt1, ?PRIM_TERMINATE_CONTEXT, [
        ctx, jit_state
    ]),
    {State, MSt2};
% 4
first_pass(<<?OP_CALL, Rest0/binary>>, MMod, MSt0, State0) ->
    ?ASSERT_ALL_NATIVE_FREE(MSt0),
    {_Arity, Rest1} = decode_literal(Rest0),
    {Label, Rest2} = decode_label(Rest1),
    ?TRACE("OP_CALL ~p, ~p\n", [_Arity, Label]),
    MSt1 = MMod:call_or_schedule_next(MSt0, Label),
    ?ASSERT_ALL_NATIVE_FREE(MSt1),
    first_pass(Rest2, MMod, MSt1, State0);
% 5
first_pass(<<?OP_CALL_LAST, Rest0/binary>>, MMod, MSt0, #state{tail_cache = TC} = State0) ->
    ?ASSERT_ALL_NATIVE_FREE(MSt0),
    {_Arity, Rest1} = decode_literal(Rest0),
    {Label, Rest2} = decode_label(Rest1),
    {NWords, Rest3} = decode_literal(Rest2),
    ?TRACE("OP_CALL_LAST ~p, ~p, ~p\n", [_Arity, Label, NWords]),
    TailCacheKey0 = {op_call_last, NWords, Label},
    case lists:keyfind(TailCacheKey0, 1, TC) of
        false ->
            Offset0 = MMod:offset(MSt0),
            MSt1 = MMod:move_to_cp(MSt0, {y_reg, NWords}),
            MSt2 = MMod:increment_sp(MSt1, NWords + 1),
            TailCacheKey1 = {op_call_only, Label},
            case lists:keyfind(TailCacheKey1, 1, TC) of
                false ->
                    Offset1 = MMod:offset(MSt2),
                    MSt3 = MMod:call_only_or_schedule_next(MSt2, Label),
                    State1 = State0#state{
                        tail_cache = [{TailCacheKey1, Offset1}, {TailCacheKey0, Offset0} | TC]
                    };
                {TailCacheKey1, Offset1} ->
                    MSt3 = MMod:jump_to_offset(MSt2, Offset1),
                    State1 = State0#state{
                        tail_cache = [{TailCacheKey0, Offset0} | TC]
                    }
            end;
        {TailCacheKey0, Offset0} ->
            MSt3 = MMod:jump_to_offset(MSt0, Offset0),
            State1 = State0
    end,
    ?ASSERT_ALL_NATIVE_FREE(MSt3),
    first_pass(Rest3, MMod, MSt3, State1);
% 6
first_pass(<<?OP_CALL_ONLY, Rest0/binary>>, MMod, MSt0, #state{tail_cache = TC} = State0) ->
    ?ASSERT_ALL_NATIVE_FREE(MSt0),
    {_Arity, Rest1} = decode_literal(Rest0),
    {Label, Rest2} = decode_label(Rest1),
    ?TRACE("OP_CALL_ONLY ~p, ~p\n", [_Arity, Label]),
    TailCacheKey = {op_call_only, Label},
    case lists:keyfind(TailCacheKey, 1, TC) of
        false ->
            Offset = MMod:offset(MSt0),
            MSt1 = MMod:call_only_or_schedule_next(MSt0, Label),
            State1 = State0#state{tail_cache = [{TailCacheKey, Offset} | TC]};
        {TailCacheKey, Offset} ->
            MSt1 = MMod:jump_to_offset(MSt0, Offset),
            State1 = State0
    end,
    ?ASSERT_ALL_NATIVE_FREE(MSt1),
    first_pass(Rest2, MMod, MSt1, State1);
% 7
first_pass(<<?OP_CALL_EXT, Rest0/binary>>, MMod, MSt0, State0) ->
    ?ASSERT_ALL_NATIVE_FREE(MSt0),
    {Arity, Rest1} = decode_literal(Rest0),
    {Index, Rest2} = decode_literal(Rest1),
    ?TRACE("OP_CALL_EXT ~p, ~p\n", [Arity, Index]),
    MSt1 = MMod:decrement_reductions_and_maybe_schedule_next(MSt0),
    MSt2 = MMod:call_primitive_with_cp(MSt1, ?PRIM_CALL_EXT, [
        ctx, jit_state, offset, Arity, Index, -1
    ]),
    ?ASSERT_ALL_NATIVE_FREE(MSt2),
    first_pass(Rest2, MMod, MSt2, State0);
% 8
first_pass(<<?OP_CALL_EXT_LAST, Rest0/binary>>, MMod, MSt0, State0) ->
    ?ASSERT_ALL_NATIVE_FREE(MSt0),
    {Arity, Rest1} = decode_literal(Rest0),
    {Index, Rest2} = decode_literal(Rest1),
    {NWords, Rest3} = decode_literal(Rest2),
    ?TRACE("OP_CALL_EXT_LAST ~p, ~p, ~p\n", [Arity, Index, NWords]),
    MSt1 = MMod:decrement_reductions_and_maybe_schedule_next(MSt0),
    MSt2 = MMod:call_primitive_last(MSt1, ?PRIM_CALL_EXT, [
        ctx, jit_state, offset, Arity, Index, NWords
    ]),
    ?ASSERT_ALL_NATIVE_FREE(MSt2),
    first_pass(Rest3, MMod, MSt2, State0);
% 9
first_pass(<<?OP_BIF0, Rest0/binary>>, MMod, MSt0, State0) ->
    ?ASSERT_ALL_NATIVE_FREE(MSt0),
    {Bif, Rest1} = decode_literal(Rest0),
    {MSt1, FuncPtr} = MMod:call_primitive(MSt0, ?PRIM_GET_IMPORTED_BIF, [
        jit_state, Bif
    ]),
    {MSt2, Dest, Rest2} = decode_dest(Rest1, MMod, MSt1),
    ?TRACE("OP_BIF0 ~p, ~p\n", [Bif, Dest]),
    {MSt3, ResultReg} = MMod:call_func_ptr(MSt2, {free, FuncPtr}, [
        ctx
    ]),
    MSt4 = MMod:move_to_vm_register(MSt3, ResultReg, Dest),
    MSt5 = MMod:free_native_registers(MSt4, [Dest, ResultReg]),
    ?ASSERT_ALL_NATIVE_FREE(MSt5),
    first_pass(Rest2, MMod, MSt5, State0);
% 10
first_pass(<<?OP_BIF1, Rest0/binary>>, MMod, MSt0, State0) ->
    ?ASSERT_ALL_NATIVE_FREE(MSt0),
    {FailLabel, Rest1} = decode_label(Rest0),
    {Bif, Rest2} = decode_literal(Rest1),
    {MSt1, FuncPtr} = MMod:call_primitive(MSt0, ?PRIM_GET_IMPORTED_BIF, [
        jit_state, Bif
    ]),
    {MSt2, Arg, Rest3} = decode_compact_term(Rest2, MMod, MSt1, State0),
    {MSt3, Dest, Rest4} = decode_dest(Rest3, MMod, MSt2),
    ?TRACE("OP_BIF1 ~p, ~p, ~p, ~p\n", [FailLabel, Bif, Arg, Dest]),
    {MSt4, ResultReg} = MMod:call_func_ptr(MSt3, {free, FuncPtr}, [
        ctx, FailLabel, {free, Arg}
    ]),
    MSt5 = bif_faillabel_test(FailLabel, MMod, MSt4, {free, ResultReg}, {free, Dest}),
    ?ASSERT_ALL_NATIVE_FREE(MSt5),
    first_pass(Rest4, MMod, MSt5, State0);
% 11
first_pass(<<?OP_BIF2, Rest0/binary>>, MMod, MSt0, State0) ->
    ?ASSERT_ALL_NATIVE_FREE(MSt0),
    {FailLabel, Rest1} = decode_label(Rest0),
    {Bif, Rest2} = decode_literal(Rest1),
    {MSt1, FuncPtr} = MMod:call_primitive(MSt0, ?PRIM_GET_IMPORTED_BIF, [
        jit_state, Bif
    ]),
    {MSt2, Arg1, Rest3} = decode_compact_term(Rest2, MMod, MSt1, State0),
    {MSt3, Arg2, Rest4} = decode_compact_term(Rest3, MMod, MSt2, State0),
    {MSt4, Dest, Rest5} = decode_dest(Rest4, MMod, MSt3),
    ?TRACE("OP_BIF2 ~p, ~p, ~p, ~p, ~p\n", [FailLabel, Bif, Arg1, Arg2, Dest]),
    {MSt5, ResultReg} = MMod:call_func_ptr(MSt4, {free, FuncPtr}, [
        ctx, FailLabel, {free, Arg1}, {free, Arg2}
    ]),
    MSt6 = bif_faillabel_test(FailLabel, MMod, MSt5, {free, ResultReg}, {free, Dest}),
    ?ASSERT_ALL_NATIVE_FREE(MSt6),
    first_pass(Rest5, MMod, MSt6, State0);
% 12
first_pass(<<?OP_ALLOCATE, Rest0/binary>>, MMod, MSt0, State0) ->
    ?ASSERT_ALL_NATIVE_FREE(MSt0),
    {StackNeed, Rest1} = decode_literal(Rest0),
    {Live, Rest2} = decode_literal(Rest1),
    ?TRACE("OP_ALLOCATE ~p, ~p\n", [StackNeed, Live]),
    {MSt1, ResultReg} = MMod:call_primitive(MSt0, ?PRIM_ALLOCATE, [
        ctx, jit_state, StackNeed, 0, Live
    ]),
    MSt2 = handle_error_if({'(bool)', {free, ResultReg}, '==', false}, MMod, MSt1),
    ?ASSERT_ALL_NATIVE_FREE(MSt2),
    first_pass(Rest2, MMod, MSt2, State0);
% 13
first_pass(<<?OP_ALLOCATE_HEAP, Rest0/binary>>, MMod, MSt0, State0) ->
    ?ASSERT_ALL_NATIVE_FREE(MSt0),
    {StackNeed, Rest1} = decode_literal(Rest0),
    {HeapNeed, Rest2} = decode_allocator_list(MMod, Rest1),
    {Live, Rest3} = decode_literal(Rest2),
    ?TRACE("OP_ALLOCATE_HEAP ~p, ~p, ~p\n", [StackNeed, HeapNeed, Live]),
    {MSt1, ResultReg} = MMod:call_primitive(MSt0, ?PRIM_ALLOCATE, [
        ctx, jit_state, StackNeed, HeapNeed, Live
    ]),
    MSt2 = handle_error_if({'(bool)', {free, ResultReg}, '==', false}, MMod, MSt1),
    ?ASSERT_ALL_NATIVE_FREE(MSt2),
    first_pass(Rest3, MMod, MSt2, State0);
% 16
first_pass(<<?OP_TEST_HEAP, Rest0/binary>>, MMod, MSt0, State0) ->
    ?ASSERT_ALL_NATIVE_FREE(MSt0),
    {HeapNeed, Rest1} = decode_allocator_list(MMod, Rest0),
    {Live, Rest2} = decode_literal(Rest1),
    ?TRACE("OP_TEST_HEAP ~p, ~p\n", [HeapNeed, Live]),
    {MSt1, ResultReg} = MMod:call_primitive(MSt0, ?PRIM_TEST_HEAP, [
        ctx, jit_state, HeapNeed, Live
    ]),
    MSt2 = handle_error_if({'(bool)', {free, ResultReg}, '==', false}, MMod, MSt1),
    ?ASSERT_ALL_NATIVE_FREE(MSt2),
    first_pass(Rest2, MMod, MSt2, State0);
% 18
first_pass(<<?OP_DEALLOCATE, Rest0/binary>>, MMod, MSt0, State0) ->
    ?ASSERT_ALL_NATIVE_FREE(MSt0),
    {NWords, Rest1} = decode_literal(Rest0),
    ?TRACE("OP_DEALLOCATE ~p\n", [NWords]),
    {MSt1, ResultReg} = MMod:call_primitive(MSt0, ?PRIM_DEALLOCATE, [
        ctx, jit_state, NWords
    ]),
    MSt2 = handle_error_if({'(bool)', {free, ResultReg}, '==', false}, MMod, MSt1),
    ?ASSERT_ALL_NATIVE_FREE(MSt2),
    first_pass(Rest1, MMod, MSt2, State0);
% 19
first_pass(<<?OP_RETURN, Rest/binary>>, MMod, MSt0, #state{tail_cache = TC} = State0) ->
    ?ASSERT_ALL_NATIVE_FREE(MSt0),
    ?TRACE("OP_RETURN\n", []),
    % Optimized return: check if returning within same module
    {MSt1, CpReg0} = MMod:move_to_native_register(MSt0, cp),
    {MSt2, ModuleIndexReg} = MMod:get_module_index(MSt1),
    % Extract module index from cp (upper 8 bits: cp >> 24)
    {MSt3, CpReg1} = MMod:shift_right(MSt2, CpReg0, 24),
    % Compare extracted module index with current module index
    MSt4 = MMod:if_block(
        MSt3,
        {{free, CpReg1}, '==', {free, ModuleIndexReg}},
        % Same module: fast intra-module return
        fun(BSt0) ->
            % Mask to get lower 24 bits and shift right by 2 for offset
            {BSt1, CpReg0} = MMod:and_(BSt0, {free, CpReg0}, 16#FFFFFF),
            {BSt3, CPReg1} = MMod:shift_right(BSt1, {free, CpReg0}, 2),
            % Jump to continuation (this is a tail call)
            MMod:jump_to_continuation(BSt3, {free, CPReg1})
        end
    ),
    MSt5 = MMod:free_native_registers(MSt4, [CpReg0]),
    % Different module: use existing slow path
    TailCacheKey = {call_primitive_last, ?PRIM_RETURN},
    case lists:keyfind(TailCacheKey, 1, TC) of
        false ->
            Offset = MMod:offset(MSt5),
            MSt6 = MMod:call_primitive_last(MSt5, ?PRIM_RETURN, [ctx, jit_state]),
            State1 = State0#state{tail_cache = [{TailCacheKey, Offset} | TC]};
        {TailCacheKey, Offset} ->
            MSt6 = MMod:jump_to_offset(MSt5, Offset),
            State1 = State0
    end,
    ?ASSERT_ALL_NATIVE_FREE(MSt6),
    first_pass(Rest, MMod, MSt6, State1);
% 20
first_pass(<<?OP_SEND, Rest/binary>>, MMod, MSt0, State0) ->
    ?ASSERT_ALL_NATIVE_FREE(MSt0),
    ?TRACE("OP_SEND\n", []),
    {MSt1, ResultReg} = MMod:call_primitive(MSt0, ?PRIM_SEND, [
        ctx, jit_state
    ]),
    MSt2 = handle_error_if({'(bool)', {free, ResultReg}, '==', false}, MMod, MSt1),
    ?ASSERT_ALL_NATIVE_FREE(MSt2),
    first_pass(Rest, MMod, MSt2, State0);
% 21
first_pass(<<?OP_REMOVE_MESSAGE, Rest/binary>>, MMod, MSt0, State0) ->
    ?ASSERT_ALL_NATIVE_FREE(MSt0),
    ?TRACE("OP_REMOVE_MESSAGE\n", []),
    {MSt1, Reg1} = MMod:call_primitive(MSt0, ?PRIM_CANCEL_TIMEOUT, [
        ctx
    ]),
    MSt2 = MMod:free_native_registers(MSt1, [Reg1]),
    {MSt3, ResultReg} = MMod:call_primitive(MSt2, ?PRIM_PROCESS_SIGNAL_MESSAGES, [
        ctx, jit_state
    ]),
    MSt4 = MMod:return_if_not_equal_to_ctx(MSt3, {free, ResultReg}),
    {MSt5, Reg2} = MMod:call_primitive(MSt4, ?PRIM_MAILBOX_REMOVE_MESSAGE, [
        ctx
    ]),
    MSt6 = MMod:free_native_registers(MSt5, [Reg2]),
    ?ASSERT_ALL_NATIVE_FREE(MSt6),
    first_pass(Rest, MMod, MSt6, State0);
% 22
first_pass(<<?OP_TIMEOUT, Rest0/binary>>, MMod, MSt0, State0) ->
    ?ASSERT_ALL_NATIVE_FREE(MSt0),
    ?TRACE("OP_TIMEOUT\n", []),
    {MSt1, ResultReg} = MMod:call_primitive(MSt0, ?PRIM_TIMEOUT, [
        ctx
    ]),
    MSt2 = MMod:free_native_registers(MSt1, [ResultReg]),
    ?ASSERT_ALL_NATIVE_FREE(MSt2),
    first_pass(Rest0, MMod, MSt2, State0);
% 23
first_pass(<<?OP_LOOP_REC, Rest0/binary>>, MMod, MSt0, State0) ->
    ?ASSERT_ALL_NATIVE_FREE(MSt0),
    {Label, Rest1} = decode_label(Rest0),
    {MSt1, ResultReg} = MMod:call_primitive(MSt0, ?PRIM_PROCESS_SIGNAL_MESSAGES, [
        ctx, jit_state
    ]),
    MSt2 = MMod:return_if_not_equal_to_ctx(MSt1, {free, ResultReg}),
    {MSt3, Dest, Rest2} = decode_compact_term(Rest1, MMod, MSt2, State0),
    ?TRACE("OP_LOOP_REC ~p, ~p\n", [Label, Dest]),
    {MSt4, PeekResult} = MMod:call_primitive(MSt3, ?PRIM_MAILBOX_PEEK, [ctx]),
    MSt5 = cond_jump_to_label({PeekResult, '==', 0}, Label, MMod, MSt4),
    MSt6 = MMod:move_to_vm_register(MSt5, PeekResult, Dest),
    MSt7 = MMod:free_native_registers(MSt6, [PeekResult, Dest]),
    ?ASSERT_ALL_NATIVE_FREE(MSt7),
    first_pass(Rest2, MMod, MSt7, State0);
% 24
first_pass(<<?OP_LOOP_REC_END, Rest0/binary>>, MMod, MSt0, State0) ->
    ?ASSERT_ALL_NATIVE_FREE(MSt0),
    {Label, Rest1} = decode_label(Rest0),
    ?TRACE("OP_LOOP_REC_END ~p\n", [Label]),
    {MSt1, ResultReg} = MMod:call_primitive(MSt0, ?PRIM_PROCESS_SIGNAL_MESSAGES, [
        ctx, jit_state
    ]),
    MSt2 = MMod:return_if_not_equal_to_ctx(MSt1, {free, ResultReg}),
    {MSt3, Reg1} = MMod:call_primitive(MSt2, ?PRIM_MAILBOX_NEXT, [
        ctx
    ]),
    MSt4 = MMod:free_native_registers(MSt3, [Reg1]),
    MSt5 = MMod:jump_to_label(MSt4, Label),
    ?ASSERT_ALL_NATIVE_FREE(MSt5),
    first_pass(Rest1, MMod, MSt5, State0);
% 25
first_pass(<<?OP_WAIT, Rest0/binary>>, MMod, MSt0, State0) ->
    ?ASSERT_ALL_NATIVE_FREE(MSt0),
    {Label, Rest1} = decode_label(Rest0),
    ?TRACE("OP_WAIT ~p\n", [Label]),
    MSt1 = MMod:set_continuation_to_label(MSt0, Label),
    MSt2 = MMod:call_primitive_last(MSt1, ?PRIM_SCHEDULE_WAIT_CP, [ctx, jit_state]),
    ?ASSERT_ALL_NATIVE_FREE(MSt2),
    first_pass(Rest1, MMod, MSt2, State0);
% 26
first_pass(<<?OP_WAIT_TIMEOUT, Rest0/binary>>, MMod, MSt0, State0) ->
    ?ASSERT_ALL_NATIVE_FREE(MSt0),
    {Label, Rest1} = decode_label(Rest0),
    {MSt1, OffsetRef0} = MMod:set_continuation_to_offset(MSt0),
    {MSt2, Timeout, Rest2} = decode_compact_term(Rest1, MMod, MSt1, State0),
    ?TRACE("OP_WAIT_TIMEOUT ~p, ~p\n", [Label, Timeout]),
    MSt3 = MMod:call_primitive_last(MSt2, ?PRIM_WAIT_TIMEOUT, [
        ctx, jit_state, {free, Timeout}, Label
    ]),
    MSt4 = MMod:add_label(MSt3, OffsetRef0),
    MSt5 = MMod:continuation_entry_point(MSt4),
    {MSt6, ResultReg0} = MMod:call_primitive(MSt5, ?PRIM_PROCESS_SIGNAL_MESSAGES, [
        ctx, jit_state
    ]),
    MSt7 = MMod:return_if_not_equal_to_ctx(MSt6, {free, ResultReg0}),
    {MSt8, ResultReg1} = MMod:call_primitive(MSt7, ?PRIM_CONTEXT_GET_FLAGS, [
        ctx, ?WAITING_TIMEOUT_EXPIRED
    ]),
    MSt9 = MMod:if_block(MSt8, {{free, ResultReg1}, '==', 0}, fun(BlockSt) ->
        MMod:call_primitive_last(BlockSt, ?PRIM_WAIT_TIMEOUT_TRAP_HANDLER, [
            ctx, jit_state, Label
        ])
    end),
    ?ASSERT_ALL_NATIVE_FREE(MSt9),
    first_pass(Rest2, MMod, MSt9, State0);
% 39
first_pass(<<?OP_IS_LT, Rest0/binary>>, MMod, MSt0, State0) ->
    ?ASSERT_ALL_NATIVE_FREE(MSt0),
    {Label, Rest1} = decode_label(Rest0),
    {MSt1, Arg1, Rest2} = decode_compact_term(Rest1, MMod, MSt0, State0),
    {MSt2, Arg2, Rest3} = decode_compact_term(Rest2, MMod, MSt1, State0),
    ?TRACE("OP_IS_LT ~p, ~p, ~p\n", [Label, Arg1, Arg2]),
    {MSt3, ResultReg} = MMod:call_primitive(MSt2, ?PRIM_TERM_COMPARE, [
        ctx, jit_state, {free, Arg1}, {free, Arg2}, ?TERM_COMPARE_NO_OPTS
    ]),
    MSt4 = handle_error_if({'(int)', ResultReg, '==', ?TERM_COMPARE_MEMORY_ALLOC_FAIL}, MMod, MSt3),
    MSt5 = cond_jump_to_label(
        {{free, ResultReg}, '&', ?TERM_GREATER_THAN + ?TERM_EQUALS, '!=', 0}, Label, MMod, MSt4
    ),
    ?ASSERT_ALL_NATIVE_FREE(MSt5),
    first_pass(Rest3, MMod, MSt5, State0);
% 40
first_pass(<<?OP_IS_GE, Rest0/binary>>, MMod, MSt0, State0) ->
    ?ASSERT_ALL_NATIVE_FREE(MSt0),
    {Label, Rest1} = decode_label(Rest0),
    {MSt1, Arg1, Rest2} = decode_compact_term(Rest1, MMod, MSt0, State0),
    {MSt2, Arg2, Rest3} = decode_compact_term(Rest2, MMod, MSt1, State0),
    ?TRACE("OP_IS_GE ~p, ~p, ~p\n", [Label, Arg1, Arg2]),
    {MSt3, ResultReg} = MMod:call_primitive(MSt2, ?PRIM_TERM_COMPARE, [
        ctx, jit_state, {free, Arg1}, {free, Arg2}, ?TERM_COMPARE_NO_OPTS
    ]),
    MSt4 = handle_error_if({'(int)', ResultReg, '==', ?TERM_COMPARE_MEMORY_ALLOC_FAIL}, MMod, MSt3),
    MSt5 = cond_jump_to_label(
        {'(int)', {free, ResultReg}, '==', ?TERM_LESS_THAN}, Label, MMod, MSt4
    ),
    ?ASSERT_ALL_NATIVE_FREE(MSt5),
    first_pass(Rest3, MMod, MSt5, State0);
% 41
first_pass(<<?OP_IS_EQUAL, Rest0/binary>>, MMod, MSt0, State0) ->
    ?ASSERT_ALL_NATIVE_FREE(MSt0),
    {Label, Rest1} = decode_label(Rest0),
    {MSt1, Arg1, Rest2} = decode_compact_term(Rest1, MMod, MSt0, State0),
    {MSt2, Arg2, Rest3} = decode_compact_term(Rest2, MMod, MSt1, State0),
    ?TRACE("OP_IS_EQUAL ~p, ~p, ~p\n", [Label, Arg1, Arg2]),
    {MSt3, ResultReg} = MMod:call_primitive(MSt2, ?PRIM_TERM_COMPARE, [
        ctx, jit_state, {free, Arg1}, {free, Arg2}, ?TERM_COMPARE_NO_OPTS
    ]),
    MSt4 = handle_error_if({'(int)', ResultReg, '==', ?TERM_COMPARE_MEMORY_ALLOC_FAIL}, MMod, MSt3),
    MSt5 = cond_jump_to_label(
        {{free, ResultReg}, '&', ?TERM_LESS_THAN + ?TERM_GREATER_THAN, '!=', 0},
        Label,
        MMod,
        MSt4
    ),
    ?ASSERT_ALL_NATIVE_FREE(MSt5),
    first_pass(Rest3, MMod, MSt5, State0);
% 42
first_pass(<<?OP_IS_NOT_EQUAL, Rest0/binary>>, MMod, MSt0, State0) ->
    ?ASSERT_ALL_NATIVE_FREE(MSt0),
    {Label, Rest1} = decode_label(Rest0),
    {MSt1, Arg1, Rest2} = decode_compact_term(Rest1, MMod, MSt0, State0),
    {MSt2, Arg2, Rest3} = decode_compact_term(Rest2, MMod, MSt1, State0),
    ?TRACE("OP_IS_NOT_EQUAL ~p, ~p, ~p\n", [Label, Arg1, Arg2]),
    {MSt3, ResultReg} = MMod:call_primitive(MSt2, ?PRIM_TERM_COMPARE, [
        ctx, jit_state, {free, Arg1}, {free, Arg2}, ?TERM_COMPARE_NO_OPTS
    ]),
    MSt4 = handle_error_if({'(int)', ResultReg, '==', ?TERM_COMPARE_MEMORY_ALLOC_FAIL}, MMod, MSt3),
    MSt5 = cond_jump_to_label({'(int)', {free, ResultReg}, '==', ?TERM_EQUALS}, Label, MMod, MSt4),
    ?ASSERT_ALL_NATIVE_FREE(MSt5),
    first_pass(Rest3, MMod, MSt5, State0);
% 43
first_pass(<<?OP_IS_EQ_EXACT, Rest0/binary>>, MMod, MSt0, State0) ->
    ?ASSERT_ALL_NATIVE_FREE(MSt0),
    {Label, Rest1} = decode_label(Rest0),
    {MSt1, Arg1, Rest2} = decode_compact_term(Rest1, MMod, MSt0, State0),
    {MSt2, Arg2, Rest3} = decode_compact_term(Rest2, MMod, MSt1, State0),
    ?TRACE("OP_IS_EQ_EXACT ~p, ~p, ~p\n", [Label, Arg1, Arg2]),
    % If Arg2 is an immediate, we don't need to call term_compare
    MSt5 =
        if
            is_integer(Arg2) ->
                {MSt3, Arg1Reg} = MMod:move_to_native_register(MSt2, Arg1),
                cond_jump_to_label({{free, Arg1Reg}, '!=', Arg2}, Label, MMod, MSt3);
            true ->
                {MSt3, ResultReg} = MMod:call_primitive(MSt2, ?PRIM_TERM_COMPARE, [
                    ctx, jit_state, {free, Arg1}, {free, Arg2}, ?TERM_COMPARE_EXACT
                ]),
                MSt4 = handle_error_if(
                    {'(int)', ResultReg, '==', ?TERM_COMPARE_MEMORY_ALLOC_FAIL}, MMod, MSt3
                ),
                cond_jump_to_label(
                    {{free, ResultReg}, '&', ?TERM_LESS_THAN + ?TERM_GREATER_THAN, '!=', 0},
                    Label,
                    MMod,
                    MSt4
                )
        end,
    ?ASSERT_ALL_NATIVE_FREE(MSt5),
    first_pass(Rest3, MMod, MSt5, State0);
% 44
first_pass(<<?OP_IS_NOT_EQ_EXACT, Rest0/binary>>, MMod, MSt0, State0) ->
    ?ASSERT_ALL_NATIVE_FREE(MSt0),
    {Label, Rest1} = decode_label(Rest0),
    {MSt1, Arg1, Rest2} = decode_compact_term(Rest1, MMod, MSt0, State0),
    {MSt2, Arg2, Rest3} = decode_compact_term(Rest2, MMod, MSt1, State0),
    ?TRACE("OP_IS_NOT_EQ_EXACT ~p, ~p, ~p\n", [Label, Arg1, Arg2]),
    MSt5 =
        if
            is_integer(Arg2) ->
                {MSt3, Arg1Reg} = MMod:move_to_native_register(MSt2, Arg1),
                cond_jump_to_label({{free, Arg1Reg}, '==', Arg2}, Label, MMod, MSt3);
            true ->
                {MSt3, ResultReg} = MMod:call_primitive(MSt2, ?PRIM_TERM_COMPARE, [
                    ctx, jit_state, {free, Arg1}, {free, Arg2}, ?TERM_COMPARE_EXACT
                ]),
                MSt4 = handle_error_if(
                    {'(int)', ResultReg, '==', ?TERM_COMPARE_MEMORY_ALLOC_FAIL}, MMod, MSt3
                ),
                cond_jump_to_label(
                    {'(int)', {free, ResultReg}, '==', ?TERM_EQUALS}, Label, MMod, MSt4
                )
        end,
    ?ASSERT_ALL_NATIVE_FREE(MSt5),
    first_pass(Rest3, MMod, MSt5, State0);
% 45
first_pass(<<?OP_IS_INTEGER, Rest0/binary>>, MMod, MSt0, State0) ->
    ?ASSERT_ALL_NATIVE_FREE(MSt0),
    {Label, Rest1} = decode_label(Rest0),
    {MSt1, Arg1, Rest2} = decode_compact_term(Rest1, MMod, MSt0, State0),
    ?TRACE("OP_IS_INTEGER ~p, ~p\n", [Label, Arg1]),
    MSt2 = verify_is_any_integer({free, Arg1}, Label, MMod, MSt1),
    ?ASSERT_ALL_NATIVE_FREE(MSt2),
    first_pass(Rest2, MMod, MSt2, State0);
% 46
first_pass(<<?OP_IS_FLOAT, Rest0/binary>>, MMod, MSt0, State0) ->
    ?ASSERT_ALL_NATIVE_FREE(MSt0),
    {Label, Rest1} = decode_label(Rest0),
    {MSt1, Arg1, Rest2} = decode_compact_term(Rest1, MMod, MSt0, State0),
    ?TRACE("OP_IS_FLOAT ~p, ~p\n", [Label, Arg1]),
    MSt2 = verify_is_boxed_with_tag(Label, Arg1, ?TERM_BOXED_FLOAT, MMod, MSt1),
    ?ASSERT_ALL_NATIVE_FREE(MSt2),
    first_pass(Rest2, MMod, MSt2, State0);
% 47
first_pass(<<?OP_IS_NUMBER, Rest0/binary>>, MMod, MSt0, State0) ->
    ?ASSERT_ALL_NATIVE_FREE(MSt0),
    {Label, Rest1} = decode_label(Rest0),
    {MSt1, Arg1, Rest2} = decode_compact_term(Rest1, MMod, MSt0, State0),
    ?TRACE("OP_IS_NUMBER ~p, ~p\n", [Label, Arg1]),
<<<<<<< HEAD
    % test term_is_integer
    {MSt2, Reg} = MMod:move_to_native_register(MSt1, Arg1),
    MSt3 = MMod:if_block(MSt2, {Reg, '&', ?TERM_IMMED_TAG_MASK, '!=', ?TERM_INTEGER_TAG}, fun(BSt0) ->
        % test term_is_boxed
        BSt1 = cond_jump_to_label(
            {Reg, '&', ?TERM_PRIMARY_MASK, '!=', ?TERM_PRIMARY_BOXED}, Label, MMod, BSt0
        ),
        {BSt2, Reg} = MMod:and_(BSt1, {free, Reg}, ?TERM_PRIMARY_CLEAR_MASK),
        BSt3 = MMod:move_array_element(BSt2, Reg, 0, Reg),
        % Optimization : ((Reg & 0x3F) != 0x8) && ((Reg & 0x3F) != 0x18)
        % is equivalent to (Reg & 0x2F) != 0x8
        cond_jump_to_label(
            {
                {free, Reg},
                '&',
                ?TERM_BOXED_TAG_MASK_POSITIVE_INTEGER_OR_FLOAT,
                '!=',
                ?TERM_BOXED_TAG_POSITIVE_INTEGER_OR_FLOAT
            },
            Label,
            MMod,
            BSt3
        )
    end),
    MSt4 = MMod:free_native_registers(MSt3, [Reg]),
    ?ASSERT_ALL_NATIVE_FREE(MSt4),
    first_pass(Rest2, MMod, MSt4, State0);
=======
    MSt2 = verify_is_immediate_or_boxed(
        {free, Arg1},
        ?TERM_INTEGER_TAG,
        ?TERM_BOXED_TAG_MASK_INTEGER_OR_FLOAT,
        ?TERM_BOXED_TAG_POSITIVE_INTEGER_OR_FLOAT,
        Label,
        MMod,
        MSt1
    ),
    ?ASSERT_ALL_NATIVE_FREE(MSt2),
    first_pass(Rest2, MMod, MSt2, State0);
>>>>>>> 99e48e69
% 48
first_pass(<<?OP_IS_ATOM, Rest0/binary>>, MMod, MSt0, State0) ->
    ?ASSERT_ALL_NATIVE_FREE(MSt0),
    {Label, Rest1} = decode_label(Rest0),
    {MSt1, Arg1, Rest2} = decode_compact_term(Rest1, MMod, MSt0, State0),
    ?TRACE("OP_IS_ATOM ~p, ~p\n", [Label, Arg1]),
    {MSt2, Reg} = MMod:move_to_native_register(MSt1, Arg1),
    MSt3 = cond_jump_to_label(
        {{free, Reg}, '&', ?TERM_IMMED2_TAG_MASK, '!=', ?TERM_IMMED2_ATOM}, Label, MMod, MSt2
    ),
    ?ASSERT_ALL_NATIVE_FREE(MSt3),
    first_pass(Rest2, MMod, MSt3, State0);
% 49
first_pass(<<?OP_IS_PID, Rest0/binary>>, MMod, MSt0, State0) ->
    ?ASSERT_ALL_NATIVE_FREE(MSt0),
    {Label, Rest1} = decode_label(Rest0),
    {MSt1, Arg1, Rest2} = decode_compact_term(Rest1, MMod, MSt0, State0),
    ?TRACE("OP_IS_PID ~p, ~p\n", [Label, Arg1]),
    MSt2 = verify_is_immediate_or_boxed(
        {free, Arg1}, ?TERM_PID_TAG, ?TERM_BOXED_EXTERNAL_PID, Label, MMod, MSt1
    ),
    ?ASSERT_ALL_NATIVE_FREE(MSt2),
    first_pass(Rest2, MMod, MSt2, State0);
% 50
first_pass(<<?OP_IS_REFERENCE, Rest0/binary>>, MMod, MSt0, State0) ->
    ?ASSERT_ALL_NATIVE_FREE(MSt0),
    {Label, Rest1} = decode_label(Rest0),
    {MSt1, Arg1, Rest2} = decode_compact_term(Rest1, MMod, MSt0, State0),
    ?TRACE("OP_IS_REFERENCE ~p, ~p\n", [Label, Arg1]),
    {MSt2, Reg} = MMod:move_to_native_register(MSt1, Arg1),
    MSt3 = cond_jump_to_label(
        {Reg, '&', ?TERM_PRIMARY_MASK, '!=', ?TERM_PRIMARY_BOXED}, Label, MMod, MSt2
    ),
    {MSt4, Reg} = MMod:and_(MSt3, {free, Reg}, ?TERM_PRIMARY_CLEAR_MASK),
    MSt5 = MMod:move_array_element(MSt4, Reg, 0, Reg),
    {MSt6, Reg} = MMod:and_(MSt5, {free, Reg}, ?TERM_BOXED_TAG_MASK),
    MSt7 = cond_jump_to_label(
        {'and', [{Reg, '!=', ?TERM_BOXED_REF}, {Reg, '!=', ?TERM_BOXED_EXTERNAL_REF}]},
        Label,
        MMod,
        MSt6
    ),
    MSt8 = MMod:free_native_registers(MSt7, [Reg]),
    ?ASSERT_ALL_NATIVE_FREE(MSt8),
    first_pass(Rest2, MMod, MSt8, State0);
% 51
first_pass(<<?OP_IS_PORT, Rest0/binary>>, MMod, MSt0, State0) ->
    ?ASSERT_ALL_NATIVE_FREE(MSt0),
    {Label, Rest1} = decode_label(Rest0),
    {MSt1, Arg1, Rest2} = decode_compact_term(Rest1, MMod, MSt0, State0),
    ?TRACE("OP_IS_PORT ~p, ~p\n", [Label, Arg1]),
    MSt2 = verify_is_immediate_or_boxed(
        {free, Arg1}, ?TERM_PORT_TAG, ?TERM_BOXED_EXTERNAL_PORT, Label, MMod, MSt1
    ),
    ?ASSERT_ALL_NATIVE_FREE(MSt2),
    first_pass(Rest2, MMod, MSt2, State0);
% 52
first_pass(<<?OP_IS_NIL, Rest0/binary>>, MMod, MSt0, State0) ->
    ?ASSERT_ALL_NATIVE_FREE(MSt0),
    {Label, Rest1} = decode_label(Rest0),
    {MSt1, Arg1, Rest2} = decode_compact_term(Rest1, MMod, MSt0, State0),
    ?TRACE("OP_IS_NIL ~p, ~p\n", [Label, Arg1]),
    {MSt2, Reg} = MMod:move_to_native_register(MSt1, Arg1),
    MSt3 = cond_jump_to_label({Reg, '!=', ?TERM_NIL}, Label, MMod, MSt2),
    MSt4 = MMod:free_native_registers(MSt3, [Reg]),
    ?ASSERT_ALL_NATIVE_FREE(MSt4),
    first_pass(Rest2, MMod, MSt4, State0);
% 53
first_pass(<<?OP_IS_BINARY, Rest0/binary>>, MMod, MSt0, State0) ->
    ?ASSERT_ALL_NATIVE_FREE(MSt0),
    {Label, Rest1} = decode_label(Rest0),
    {MSt1, Arg1, Rest2} = decode_compact_term(Rest1, MMod, MSt0, State0),
    ?TRACE("OP_IS_BINARY ~p, ~p\n", [Label, Arg1]),
    MSt2 = verify_is_binary(Arg1, Label, MMod, MSt1),
    MSt3 = MMod:free_native_registers(MSt2, [Arg1]),
    ?ASSERT_ALL_NATIVE_FREE(MSt3),
    first_pass(Rest2, MMod, MSt3, State0);
% 55
first_pass(<<?OP_IS_LIST, Rest0/binary>>, MMod, MSt0, State0) ->
    ?ASSERT_ALL_NATIVE_FREE(MSt0),
    {Label, Rest1} = decode_label(Rest0),
    {MSt1, Arg1, Rest2} = decode_compact_term(Rest1, MMod, MSt0, State0),
    ?TRACE("OP_IS_LIST ~p, ~p\n", [Label, Arg1]),
    {MSt2, Reg} = MMod:move_to_native_register(MSt1, Arg1),
    MSt3 = cond_jump_to_label(
        {'and', [
            {Reg, '!=', ?TERM_NIL},
            {{free, Reg}, '&', ?TERM_PRIMARY_MASK, '!=', ?TERM_PRIMARY_LIST}
        ]},
        Label,
        MMod,
        MSt2
    ),
    ?ASSERT_ALL_NATIVE_FREE(MSt3),
    first_pass(Rest2, MMod, MSt3, State0);
% 56
first_pass(<<?OP_IS_NONEMPTY_LIST, Rest0/binary>>, MMod, MSt0, State0) ->
    ?ASSERT_ALL_NATIVE_FREE(MSt0),
    {Label, Rest1} = decode_label(Rest0),
    {MSt1, Arg1, Rest2} = decode_compact_term(Rest1, MMod, MSt0, State0),
    ?TRACE("OP_IS_NONEMPTY_LIST ~p, ~p\n", [Label, Arg1]),
    {MSt2, Reg} = MMod:move_to_native_register(MSt1, Arg1),
    MSt3 = cond_jump_to_label(
        {{free, Reg}, '&', ?TERM_PRIMARY_MASK, '!=', ?TERM_PRIMARY_LIST}, Label, MMod, MSt2
    ),
    ?ASSERT_ALL_NATIVE_FREE(MSt3),
    first_pass(Rest2, MMod, MSt3, State0);
% 57
first_pass(<<?OP_IS_TUPLE, Rest0/binary>>, MMod, MSt0, State0) ->
    ?ASSERT_ALL_NATIVE_FREE(MSt0),
    {Label, Rest1} = decode_label(Rest0),
    {MSt1, Arg1, Rest2} = decode_compact_term(Rest1, MMod, MSt0, State0),
    ?TRACE("OP_IS_TUPLE ~p, ~p\n", [Label, Arg1]),
    MSt2 = verify_is_boxed_with_tag(Label, Arg1, ?TERM_BOXED_TUPLE, MMod, MSt1),
    ?ASSERT_ALL_NATIVE_FREE(MSt2),
    first_pass(Rest2, MMod, MSt2, State0);
% 58
first_pass(<<?OP_TEST_ARITY, Rest0/binary>>, MMod, MSt0, State0) ->
    ?ASSERT_ALL_NATIVE_FREE(MSt0),
    {Label, Rest1} = decode_label(Rest0),
    {MSt1, Arg1, Rest2} = decode_compact_term(Rest1, MMod, MSt0, State0),
    {Arity, Rest3} = decode_literal(Rest2),
    ?TRACE("OP_TEST_ARITY ~p, ~p, ~p\n", [Label, Arg1, Arity]),
    {MSt2, Reg} = MMod:move_to_native_register(MSt1, Arg1),
    {MSt3, Reg} = MMod:and_(MSt2, {free, Reg}, ?TERM_PRIMARY_CLEAR_MASK),
    MSt4 = MMod:move_array_element(MSt3, Reg, 0, Reg),
    {MSt5, ArityReg} = MMod:shift_right(MSt4, {free, Reg}, 6),
    MSt6 = cond_jump_to_label({{free, ArityReg}, '!=', Arity}, Label, MMod, MSt5),
    ?ASSERT_ALL_NATIVE_FREE(MSt6),
    first_pass(Rest3, MMod, MSt6, State0);
% 59
first_pass(<<?OP_SELECT_VAL, Rest0/binary>>, MMod, MSt0, State0) ->
    ?ASSERT_ALL_NATIVE_FREE(MSt0),
    {MSt1, SrcValue, Rest1} = decode_compact_term(Rest0, MMod, MSt0, State0),
    {DefaultLabel, Rest2} = decode_label(Rest1),
    {ListSize, Rest3} = decode_extended_list_header(Rest2),
    ?TRACE("OP_SELECT_VAL ~p, ~p", [SrcValue, DefaultLabel]),
    {MSt2, Rest4} = lists:foldl(
        fun(_Index, {AccMSt0, AccRest0}) ->
            {AccMSt1, CmpValue, AccRest1} = decode_compact_term(AccRest0, MMod, AccMSt0, State0),
            {JmpLabel, AccRest2} = decode_label(AccRest1),
            ?TRACE(", ~p => ~p", [CmpValue, JmpLabel]),
            {AccMSt2, ResultReg} = MMod:call_primitive(AccMSt1, ?PRIM_TERM_COMPARE, [
                ctx, jit_state, {free, CmpValue}, SrcValue, ?TERM_COMPARE_EXACT
            ]),
            AccMSt3 = handle_error_if(
                {'(int)', ResultReg, '==', ?TERM_COMPARE_MEMORY_ALLOC_FAIL}, MMod, AccMSt2
            ),
            AccMSt4 = cond_jump_to_label(
                {'(int)', {free, ResultReg}, '==', ?TERM_EQUALS}, JmpLabel, MMod, AccMSt3
            ),
            {AccMSt4, AccRest2}
        end,
        {MSt1, Rest3},
        lists:seq(0, (ListSize div 2) - 1)
    ),
    ?TRACE("\n", []),
    MSt3 = MMod:jump_to_label(MSt2, DefaultLabel),
    ?ASSERT_ALL_NATIVE_FREE(MSt3),
    first_pass(Rest4, MMod, MSt3, State0);
% 60
first_pass(<<?OP_SELECT_TUPLE_ARITY, Rest0/binary>>, MMod, MSt0, State0) ->
    ?ASSERT_ALL_NATIVE_FREE(MSt0),
    {MSt1, SrcValue, Rest1} = decode_compact_term(Rest0, MMod, MSt0, State0),
    {DefaultLabel, Rest2} = decode_label(Rest1),
    {ListSize, Rest3} = decode_extended_list_header(Rest2),
    ?TRACE("OP_SELECT_TUPLE_ARITY ~p, ~p", [SrcValue, DefaultLabel]),
    {MSt2, Reg} = term_get_tuple_arity({free, SrcValue}, MMod, MSt1),
    {MSt3, Rest4} = lists:foldl(
        fun(_Index, {AccMSt0, AccRest0}) ->
            {CmpValue, AccRest1} = decode_literal(AccRest0),
            {JmpLabel, AccRest2} = decode_label(AccRest1),
            ?TRACE(", ~p => ~p", [CmpValue, JmpLabel]),
            AccMSt1 = cond_jump_to_label({Reg, '==', CmpValue}, JmpLabel, MMod, AccMSt0),
            {AccMSt1, AccRest2}
        end,
        {MSt2, Rest3},
        lists:seq(0, (ListSize div 2) - 1)
    ),
    ?TRACE("\n", []),
    MSt4 = MMod:free_native_registers(MSt3, [Reg]),
    MSt5 = MMod:jump_to_label(MSt4, DefaultLabel),
    ?ASSERT_ALL_NATIVE_FREE(MSt5),
    first_pass(Rest4, MMod, MSt5, State0);
% 61
first_pass(<<?OP_JUMP, Rest0/binary>>, MMod, MSt0, #state{tail_cache = TC} = State0) ->
    ?ASSERT_ALL_NATIVE_FREE(MSt0),
    {Label, Rest1} = decode_label(Rest0),
    ?TRACE("OP_JUMP ~p\n", [Label]),
    TailCacheKey = {op_call_only, Label},
    case lists:keyfind(TailCacheKey, 1, TC) of
        false ->
            Offset = MMod:offset(MSt0),
            MSt1 = MMod:call_only_or_schedule_next(MSt0, Label),
            ?ASSERT_ALL_NATIVE_FREE(MSt1),
            first_pass(Rest1, MMod, MSt1, State0#state{tail_cache = [{TailCacheKey, Offset} | TC]});
        {TailCacheKey, Offset} ->
            MSt1 = MMod:jump_to_offset(MSt0, Offset),
            ?ASSERT_ALL_NATIVE_FREE(MSt1),
            first_pass(Rest1, MMod, MSt1, State0)
    end;
% 62
% Same implementation as OP_TRY, to confirm.
first_pass(<<?OP_CATCH, Rest0/binary>>, MMod, MSt0, State0) ->
    ?ASSERT_ALL_NATIVE_FREE(MSt0),
    {MSt1, Dest, Rest1} = decode_dest(Rest0, MMod, MSt0),
    {Label, Rest2} = decode_label(Rest1),
    ?TRACE("OP_CATCH ~p, ~p\n", [Dest, Label]),
    MSt2 = term_from_catch_label(Dest, Label, MMod, MSt1),
    ?ASSERT_ALL_NATIVE_FREE(MSt2),
    first_pass(Rest2, MMod, MSt2, State0);
% 63
first_pass(<<?OP_CATCH_END, Rest0/binary>>, MMod, MSt0, State0) ->
    ?ASSERT_ALL_NATIVE_FREE(MSt0),
    {MSt1, Dest, Rest1} = decode_dest(Rest0, MMod, MSt0),
    ?TRACE("OP_CATCH_END ~p\n", [Dest]),
    MSt2 = MMod:move_to_vm_register(MSt1, ?TERM_NIL, Dest),
    MSt3 = MMod:free_native_registers(MSt2, [Dest]),
    {MSt4, ResultReg} = MMod:call_primitive(MSt3, ?PRIM_CATCH_END, [ctx, jit_state]),
    MSt5 = handle_error_if({'(bool)', {free, ResultReg}, '==', false}, MMod, MSt4),
    ?ASSERT_ALL_NATIVE_FREE(MSt5),
    first_pass(Rest1, MMod, MSt5, State0);
% 64
first_pass(<<?OP_MOVE, Rest0/binary>>, MMod, MSt0, State0) ->
    ?ASSERT_ALL_NATIVE_FREE(MSt0),
    {MSt1, Source, Rest1} = decode_compact_term(Rest0, MMod, MSt0, State0),
    {MSt2, Dest, Rest2} = decode_dest(Rest1, MMod, MSt1),
    ?TRACE("OP_MOVE ~p, ~p\n", [Source, Dest]),
    MSt3 = MMod:move_to_vm_register(MSt2, Source, Dest),
    MSt4 = MMod:free_native_registers(MSt3, [Source, Dest]),
    ?ASSERT_ALL_NATIVE_FREE(MSt4),
    first_pass(Rest2, MMod, MSt4, State0);
% 65
first_pass(<<?OP_GET_LIST, Rest0/binary>>, MMod, MSt0, State0) ->
    ?ASSERT_ALL_NATIVE_FREE(MSt0),
    {MSt1, List, Rest1} = decode_compact_term(Rest0, MMod, MSt0, State0),
    {MSt2, HeadDest, Rest2} = decode_dest(Rest1, MMod, MSt1),
    {MSt3, TailDest, Rest3} = decode_dest(Rest2, MMod, MSt2),
    ?TRACE("OP_GET_LIST ~p, ~p, ~p\n", [List, HeadDest, TailDest]),
    {MSt4, Reg} = MMod:move_to_native_register(MSt3, List),
    {MSt5, Reg} = MMod:and_(MSt4, {free, Reg}, ?TERM_PRIMARY_CLEAR_MASK),
    MSt6 = MMod:move_array_element(MSt5, Reg, ?LIST_HEAD_INDEX, HeadDest),
    MSt7 = MMod:free_native_registers(MSt6, [HeadDest]),
    MSt8 = MMod:move_array_element(MSt7, Reg, ?LIST_TAIL_INDEX, TailDest),
    MSt9 = MMod:free_native_registers(MSt8, [Reg]),
    MSt10 = MMod:free_native_registers(MSt9, [TailDest]),
    ?ASSERT_ALL_NATIVE_FREE(MSt10),
    first_pass(Rest3, MMod, MSt10, State0);
% 66
first_pass(<<?OP_GET_TUPLE_ELEMENT, Rest0/binary>>, MMod, MSt0, State0) ->
    ?ASSERT_ALL_NATIVE_FREE(MSt0),
    {MSt1, Source, Rest1} = decode_compact_term(Rest0, MMod, MSt0, State0),
    {Element, Rest2} = decode_literal(Rest1),
    {MSt2, Dest, Rest3} = decode_dest(Rest2, MMod, MSt1),
    ?TRACE("OP_GET_TUPLE_ELEMENT ~p, ~p, ~p\n", [Source, Element, Dest]),
    {MSt3, Reg} = MMod:move_to_native_register(MSt2, Source),
    {MSt4, Reg} = MMod:and_(MSt3, {free, Reg}, ?TERM_PRIMARY_CLEAR_MASK),
    MSt5 = MMod:move_array_element(MSt4, Reg, Element + 1, Dest),
    MSt6 = MMod:free_native_registers(MSt5, [Reg, Dest]),
    ?ASSERT_ALL_NATIVE_FREE(MSt6),
    first_pass(Rest3, MMod, MSt6, State0);
% 67
first_pass(<<?OP_SET_TUPLE_ELEMENT, Rest0/binary>>, MMod, MSt0, State0) ->
    ?ASSERT_ALL_NATIVE_FREE(MSt0),
    {MSt1, NewElement, Rest1} = decode_compact_term(Rest0, MMod, MSt0, State0),
    {MSt2, Tuple, Rest2} = decode_compact_term(Rest1, MMod, MSt1, State0),
    {Position, Rest3} = decode_literal(Rest2),
    ?TRACE("OP_SET_TUPLE_ELEMENT ~p, ~p, ~p\n", [NewElement, Tuple, Position]),
    {MSt3, Reg} = MMod:move_to_native_register(MSt2, Tuple),
    {MSt4, Reg} = MMod:and_(MSt3, {free, Reg}, ?TERM_PRIMARY_CLEAR_MASK),
    MSt5 = MMod:move_to_array_element(MSt4, NewElement, Reg, Position + 1),
    MSt6 = MMod:free_native_registers(MSt5, [NewElement, Reg]),
    ?ASSERT_ALL_NATIVE_FREE(MSt6),
    first_pass(Rest3, MMod, MSt6, State0);
% 69
first_pass(<<?OP_PUT_LIST, Rest0/binary>>, MMod, MSt0, State0) ->
    ?ASSERT_ALL_NATIVE_FREE(MSt0),
    {MSt1, Head, Rest1} = decode_compact_term(Rest0, MMod, MSt0, State0),
    {MSt2, Tail, Rest2} = decode_compact_term(Rest1, MMod, MSt1, State0),
    {MSt3, Dest, Rest3} = decode_dest(Rest2, MMod, MSt2),
    ?TRACE("OP_PUT_LIST ~p, ~p, ~p\n", [Head, Tail, Dest]),
    {MSt4, ResultReg} = MMod:call_primitive(MSt3, ?PRIM_PUT_LIST, [
        ctx, {free, Head}, {free, Tail}
    ]),
    MSt5 = MMod:move_to_vm_register(MSt4, ResultReg, Dest),
    MSt6 = MMod:free_native_registers(MSt5, [ResultReg]),
    MSt7 = MMod:free_native_registers(MSt6, [Dest]),
    ?ASSERT_ALL_NATIVE_FREE(MSt7),
    first_pass(Rest3, MMod, MSt7, State0);
% 72
first_pass(<<?OP_BADMATCH, Rest0/binary>>, MMod, MSt0, State0) ->
    ?ASSERT_ALL_NATIVE_FREE(MSt0),
    {MSt1, Arg1, Rest1} = decode_compact_term(Rest0, MMod, MSt0, State0),
    ?TRACE("OP_BADMATCH ~p\n", [Arg1]),
    MSt2 = MMod:call_primitive_last(MSt1, ?PRIM_RAISE_ERROR_TUPLE, [
        ctx, jit_state, offset, ?BADMATCH_ATOM, {free, Arg1}
    ]),
    ?ASSERT_ALL_NATIVE_FREE(MSt2),
    first_pass(Rest1, MMod, MSt2, State0);
% 73
first_pass(<<?OP_IF_END, Rest0/binary>>, MMod, MSt0, State0) ->
    ?ASSERT_ALL_NATIVE_FREE(MSt0),
    ?TRACE("OP_IF_END\n", []),
    MSt1 = MMod:call_primitive_last(MSt0, ?PRIM_RAISE_ERROR, [
        ctx, jit_state, offset, ?IF_CLAUSE_ATOM
    ]),
    ?ASSERT_ALL_NATIVE_FREE(MSt1),
    first_pass(Rest0, MMod, MSt1, State0);
% 74
first_pass(<<?OP_CASE_END, Rest0/binary>>, MMod, MSt0, State0) ->
    ?ASSERT_ALL_NATIVE_FREE(MSt0),
    {MSt1, Arg1, Rest1} = decode_compact_term(Rest0, MMod, MSt0, State0),
    ?TRACE("OP_CASE_END ~p\n", [Arg1]),
    MSt2 = MMod:call_primitive_last(MSt1, ?PRIM_RAISE_ERROR_TUPLE, [
        ctx, jit_state, offset, ?CASE_CLAUSE_ATOM, {free, Arg1}
    ]),
    ?ASSERT_ALL_NATIVE_FREE(MSt2),
    first_pass(Rest1, MMod, MSt2, State0);
% 75
first_pass(<<?OP_CALL_FUN, Rest0/binary>>, MMod, MSt0, State0) ->
    ?ASSERT_ALL_NATIVE_FREE(MSt0),
    {ArgsCount, Rest1} = decode_literal(Rest0),
    ?TRACE("OP_CALL_FUN ~p\n", [ArgsCount]),
    MSt1 = MMod:decrement_reductions_and_maybe_schedule_next(MSt0),
    {MSt2, FuncReg} = read_any_xreg(ArgsCount, MMod, MSt1),
    {MSt3, Reg} = verify_is_function(FuncReg, MMod, MSt2),
    MSt4 = MMod:call_primitive_with_cp(MSt3, ?PRIM_CALL_FUN, [
        ctx, jit_state, offset, {free, Reg}, ArgsCount
    ]),
    ?ASSERT_ALL_NATIVE_FREE(MSt4),
    first_pass(Rest1, MMod, MSt4, State0);
% 77
first_pass(<<?OP_IS_FUNCTION, Rest0/binary>>, MMod, MSt0, State0) ->
    ?ASSERT_ALL_NATIVE_FREE(MSt0),
    {Label, Rest1} = decode_label(Rest0),
    {MSt1, Arg1, Rest2} = decode_compact_term(Rest1, MMod, MSt0, State0),
    ?TRACE("OP_IS_FUNCTION ~p, ~p\n", [Label, Arg1]),
    MSt2 = verify_is_boxed_with_tag(Label, Arg1, ?TERM_BOXED_FUN, MMod, MSt1),
    ?ASSERT_ALL_NATIVE_FREE(MSt2),
    first_pass(Rest2, MMod, MSt2, State0);
% 78
first_pass(<<?OP_CALL_EXT_ONLY, Rest0/binary>>, MMod, MSt0, State0) ->
    ?ASSERT_ALL_NATIVE_FREE(MSt0),
    {Arity, Rest1} = decode_literal(Rest0),
    {Index, Rest2} = decode_literal(Rest1),
    ?TRACE("OP_CALL_EXT_ONLY ~p, ~p\n", [Arity, Index]),
    MSt1 = MMod:decrement_reductions_and_maybe_schedule_next(MSt0),
    MSt2 = MMod:call_primitive_last(MSt1, ?PRIM_CALL_EXT, [ctx, jit_state, offset, Arity, Index, -1]),
    ?ASSERT_ALL_NATIVE_FREE(MSt2),
    first_pass(Rest2, MMod, MSt2, State0);
% 96
first_pass(<<?OP_FMOVE, ?COMPACT_EXTENDED_FP_REGISTER, Rest0/binary>>, MMod, MSt0, State0) ->
    ?ASSERT_ALL_NATIVE_FREE(MSt0),
    {FPRegIndex, Rest1} = decode_literal(Rest0),
    {MSt1, Dest, Rest2} = decode_dest(Rest1, MMod, MSt0),
    ?TRACE("OP_FMOVE {fp_reg, ~p}, ~p\n", [FPRegIndex, Dest]),
    {MSt2, ResultReg} = MMod:call_primitive(MSt1, ?PRIM_TERM_FROM_FLOAT, [ctx, FPRegIndex]),
    MSt3 = MMod:move_to_vm_register(MSt2, ResultReg, Dest),
    MSt4 = MMod:free_native_registers(MSt3, [ResultReg, Dest]),
    ?ASSERT_ALL_NATIVE_FREE(MSt4),
    first_pass(Rest2, MMod, MSt4, State0);
first_pass(<<?OP_FMOVE, Rest0/binary>>, MMod, MSt0, State0) ->
    ?ASSERT_ALL_NATIVE_FREE(MSt0),
    {MSt1, SrcValue, Rest1} = decode_compact_term(Rest0, MMod, MSt0, State0),
    {FPReg, Rest2} = decode_fp_register(Rest1),
    ?TRACE("OP_FMOVE ~p, ~p\n", [SrcValue, FPReg]),
    {MSt2, ResultReg} = MMod:call_primitive(MSt1, ?PRIM_CONTEXT_ENSURE_FPREGS, [ctx]),
    MSt3 = MMod:free_native_registers(MSt2, [ResultReg]),
    {MSt4, Reg} = MMod:move_to_native_register(MSt3, SrcValue),
    {MSt5, Reg} = MMod:and_(MSt4, {free, Reg}, ?TERM_PRIMARY_CLEAR_MASK),
    MSt6 = MMod:move_to_vm_register(MSt5, {free, {ptr, Reg, 1}}, FPReg),
    ?ASSERT_ALL_NATIVE_FREE(MSt6),
    first_pass(Rest2, MMod, MSt6, State0);
% 97
first_pass(<<?OP_FCONV, Rest0/binary>>, MMod, MSt0, State0) ->
    ?ASSERT_ALL_NATIVE_FREE(MSt0),
    {MSt1, SrcValue, Rest1} = decode_compact_term(Rest0, MMod, MSt0, State0),
    {MSt2, Reg} = MMod:move_to_native_register(MSt1, SrcValue),
    {MSt3, IsNumber} = MMod:call_primitive(MSt2, ?PRIM_TERM_IS_NUMBER, [Reg]),
    MSt4 = MMod:if_block(MSt3, {'(bool)', {free, IsNumber}, '==', false}, fun(BlockSt) ->
        MMod:call_primitive_last(BlockSt, ?PRIM_RAISE_ERROR, [
            ctx, jit_state, offset, ?BADARITH_ATOM
        ])
    end),
    {{fp_reg, FPRegIndex}, Rest2} = decode_fp_register(Rest1),
    {MSt5, ResultReg} = MMod:call_primitive(MSt4, ?PRIM_CONTEXT_ENSURE_FPREGS, [ctx]),
    MSt6 = MMod:free_native_registers(MSt5, [ResultReg]),
    ?TRACE("OP_FCONF ~p, ~p\n", [SrcValue, {fp_reg, FPRegIndex}]),
    {MSt7, ConvToFloatResReg} = MMod:call_primitive(MSt6, ?PRIM_TERM_CONV_TO_FLOAT, [
        ctx, {free, Reg}, FPRegIndex
    ]),
    MSt8 = MMod:free_native_registers(MSt7, [ConvToFloatResReg]),
    ?ASSERT_ALL_NATIVE_FREE(MSt8),
    first_pass(Rest2, MMod, MSt8, State0);
% 98
first_pass(<<?OP_FADD, Rest0/binary>>, MMod, MSt0, State0) ->
    ?ASSERT_ALL_NATIVE_FREE(MSt0),
    first_pass_float3(?PRIM_FADD, Rest0, MMod, MSt0, State0);
% 99
first_pass(<<?OP_FSUB, Rest0/binary>>, MMod, MSt0, State0) ->
    ?ASSERT_ALL_NATIVE_FREE(MSt0),
    first_pass_float3(?PRIM_FSUB, Rest0, MMod, MSt0, State0);
% 100
first_pass(<<?OP_FMUL, Rest0/binary>>, MMod, MSt0, State0) ->
    ?ASSERT_ALL_NATIVE_FREE(MSt0),
    first_pass_float3(?PRIM_FMUL, Rest0, MMod, MSt0, State0);
% 101
first_pass(<<?OP_FDIV, Rest0/binary>>, MMod, MSt0, State0) ->
    ?ASSERT_ALL_NATIVE_FREE(MSt0),
    first_pass_float3(?PRIM_FDIV, Rest0, MMod, MSt0, State0);
% 102
first_pass(<<?OP_FNEGATE, Rest0/binary>>, MMod, MSt0, State0) ->
    ?ASSERT_ALL_NATIVE_FREE(MSt0),
    {_Label, Rest1} = decode_label(Rest0),
    {{fp_reg, FPRegIndex1}, Rest2} = decode_fp_register(Rest1),
    {{fp_reg, FPRegIndex2}, Rest3} = decode_fp_register(Rest2),
    ?TRACE("OP_FNEGATE ~p, ~p, ~p\n", [_Label, {fp_reg, FPRegIndex1}, {fp_reg, FPRegIndex2}]),
    {MSt1, Reg} = MMod:call_primitive(MSt0, ?PRIM_FNEGATE, [
        ctx, FPRegIndex1, FPRegIndex2
    ]),
    MSt2 = MMod:free_native_registers(MSt1, [Reg]),
    ?ASSERT_ALL_NATIVE_FREE(MSt2),
    first_pass(Rest3, MMod, MSt2, State0);
% 104
first_pass(<<?OP_TRY, Rest0/binary>>, MMod, MSt0, State0) ->
    ?ASSERT_ALL_NATIVE_FREE(MSt0),
    {MSt1, Dest, Rest1} = decode_dest(Rest0, MMod, MSt0),
    {Label, Rest2} = decode_label(Rest1),
    ?TRACE("OP_TRY ~p, ~p\n", [Dest, Label]),
    MSt2 = term_from_catch_label(Dest, Label, MMod, MSt1),
    ?ASSERT_ALL_NATIVE_FREE(MSt2),
    first_pass(Rest2, MMod, MSt2, State0);
% 105
first_pass(<<?OP_TRY_END, Rest0/binary>>, MMod, MSt0, State0) ->
    ?ASSERT_ALL_NATIVE_FREE(MSt0),
    {MSt1, Dest, Rest1} = decode_dest(Rest0, MMod, MSt0),
    ?TRACE("OP_TRY_END ~p\n", [Dest]),
    MSt2 = MMod:move_to_vm_register(MSt1, ?TERM_NIL, Dest),
    MSt3 = MMod:free_native_registers(MSt2, [Dest]),
    ?ASSERT_ALL_NATIVE_FREE(MSt3),
    first_pass(Rest1, MMod, MSt3, State0);
% 106
first_pass(<<?OP_TRY_CASE, Rest0/binary>>, MMod, MSt0, State0) ->
    ?ASSERT_ALL_NATIVE_FREE(MSt0),
    {MSt1, Dest, Rest1} = decode_dest(Rest0, MMod, MSt0),
    ?TRACE("OP_TRY_CASE ~p\n", [Dest]),
    MSt2 = MMod:move_to_vm_register(MSt1, ?TERM_NIL, Dest),
    MSt3 = MMod:free_native_registers(MSt2, [Dest]),
    ?ASSERT_ALL_NATIVE_FREE(MSt3),
    first_pass(Rest1, MMod, MSt3, State0);
% 107
first_pass(<<?OP_TRY_CASE_END, Rest0/binary>>, MMod, MSt0, State0) ->
    ?ASSERT_ALL_NATIVE_FREE(MSt0),
    {MSt1, Arg1, Rest1} = decode_compact_term(Rest0, MMod, MSt0, State0),
    ?TRACE("OP_TRY_CASE_END ~p\n", [Arg1]),
    MSt2 = MMod:call_primitive_last(MSt1, ?PRIM_RAISE_ERROR_TUPLE, [
        ctx, jit_state, offset, ?TRY_CLAUSE_ATOM, Arg1
    ]),
    ?ASSERT_ALL_NATIVE_FREE(MSt2),
    first_pass(Rest1, MMod, MSt2, State0);
% 108
first_pass(<<?OP_RAISE, Rest0/binary>>, MMod, MSt0, State0) ->
    ?ASSERT_ALL_NATIVE_FREE(MSt0),
    {MSt1, Stacktrace, Rest1} = decode_compact_term(Rest0, MMod, MSt0, State0),
    {MSt2, ExcValue, Rest2} = decode_compact_term(Rest1, MMod, MSt1, State0),
    ?TRACE("OP_RAISE ~p, ~p\n", [Stacktrace, ExcValue]),
    MSt3 = MMod:call_primitive_last(MSt2, ?PRIM_RAISE, [
        ctx, jit_state, offset, Stacktrace, ExcValue
    ]),
    ?ASSERT_ALL_NATIVE_FREE(MSt3),
    first_pass(Rest2, MMod, MSt3, State0);
% 112
first_pass(<<?OP_APPLY, Rest0/binary>>, MMod, MSt0, State0) ->
    ?ASSERT_ALL_NATIVE_FREE(MSt0),
    {Arity, Rest1} = decode_literal(Rest0),
    {MSt1, Module} = read_any_xreg(Arity, MMod, MSt0),
    {MSt2, Function} = read_any_xreg(Arity + 1, MMod, MSt1),
    ?TRACE("OP_APPLY ~p\n", [Arity]),
    MSt3 = verify_is_atom(Module, 0, MMod, MSt2),
    MSt4 = verify_is_atom(Function, 0, MMod, MSt3),
    MSt5 = MMod:decrement_reductions_and_maybe_schedule_next(MSt4),
    MSt6 = MMod:call_primitive_with_cp(MSt5, ?PRIM_APPLY, [
        ctx, jit_state, offset, {free, Module}, {free, Function}, Arity
    ]),
    ?ASSERT_ALL_NATIVE_FREE(MSt6),
    first_pass(Rest1, MMod, MSt6, State0);
% 113
first_pass(<<?OP_APPLY_LAST, Rest0/binary>>, MMod, MSt0, State0) ->
    ?ASSERT_ALL_NATIVE_FREE(MSt0),
    {Arity, Rest1} = decode_literal(Rest0),
    {NWords, Rest2} = decode_literal(Rest1),
    {MSt1, Module} = read_any_xreg(Arity, MMod, MSt0),
    {MSt2, Function} = read_any_xreg(Arity + 1, MMod, MSt1),
    ?TRACE("OP_APPLY_LAST ~p, ~p\n", [Arity, NWords]),
    MSt3 = verify_is_atom(Module, 0, MMod, MSt2),
    MSt4 = verify_is_atom(Function, 0, MMod, MSt3),
    MSt5 = MMod:decrement_reductions_and_maybe_schedule_next(MSt4),
    MSt6 = MMod:move_to_cp(MSt5, {y_reg, NWords}),
    MSt7 = MMod:increment_sp(MSt6, NWords + 1),
    MSt8 = MMod:call_primitive_last(MSt7, ?PRIM_APPLY, [
        ctx, jit_state, offset, {free, Module}, {free, Function}, Arity
    ]),
    ?ASSERT_ALL_NATIVE_FREE(MSt8),
    first_pass(Rest2, MMod, MSt8, State0);
% 114
first_pass(<<?OP_IS_BOOLEAN, Rest0/binary>>, MMod, MSt0, State0) ->
    ?ASSERT_ALL_NATIVE_FREE(MSt0),
    {Label, Rest1} = decode_label(Rest0),
    {MSt1, Arg1, Rest2} = decode_compact_term(Rest1, MMod, MSt0, State0),
    ?TRACE("OP_IS_BOOLEAN ~p, ~p\n", [Label, Arg1]),
    {MSt2, Reg} = MMod:move_to_native_register(MSt1, Arg1),
    MSt3 = cond_jump_to_label(
        {'and', [{Reg, '!=', ?TRUE_ATOM}, {Reg, '!=', ?FALSE_ATOM}]}, Label, MMod, MSt2
    ),
    MSt4 = MMod:free_native_registers(MSt3, [Reg]),
    ?ASSERT_ALL_NATIVE_FREE(MSt4),
    first_pass(Rest2, MMod, MSt4, State0);
% 115
first_pass(<<?OP_IS_FUNCTION2, Rest0/binary>>, MMod, MSt0, State0) ->
    ?ASSERT_ALL_NATIVE_FREE(MSt0),
    {Label, Rest1} = decode_label(Rest0),
    {MSt1, Arg1, Rest2} = decode_compact_term(Rest1, MMod, MSt0, State0),
    {MSt2, ArityTerm, Rest3} = decode_typed_compact_term(Rest2, MMod, MSt1, State0),
    ?TRACE("OP_IS_FUNCTION2 ~p,~p,~p\n", [Label, Arg1, ArityTerm]),
    {MSt3, FuncPtr} = term_is_boxed_with_tag_and_get_ptr(Label, Arg1, ?TERM_BOXED_FUN, MMod, MSt2),
    {MSt4, Arity} = term_to_int(ArityTerm, Label, MMod, MSt3),
    {MSt5, ModuleReg} = MMod:get_array_element(MSt4, FuncPtr, 1),
    {MSt6, IndexOrModuleReg} = MMod:get_array_element(MSt5, FuncPtr, 2),
    MSt7 = MMod:if_else_block(
        MSt6,
        {IndexOrModuleReg, '&', ?TERM_IMMED2_TAG_MASK, '!=', ?TERM_IMMED2_ATOM},
        fun(BSt0) ->
            {BSt1, IndexReg} = MMod:shift_right(BSt0, {free, IndexOrModuleReg}, 4),
            {BSt2, FunArity} = MMod:call_primitive(BSt1, ?PRIM_MODULE_GET_FUN_ARITY, [
                ModuleReg, {free, IndexReg}
            ]),
            cond_jump_to_label({'(int)', {free, FunArity}, '!=', Arity}, Label, MMod, BSt2)
        end,
        fun(BSt0) ->
            BSt1 = MMod:free_native_registers(BSt0, [IndexOrModuleReg]),
            {BSt2, FunArity} = MMod:get_array_element(BSt1, FuncPtr, 3),
            {BSt3, FunArityReg} = MMod:shift_right(BSt2, {free, FunArity}, 4),
            cond_jump_to_label({'(int)', {free, FunArityReg}, '!=', Arity}, Label, MMod, BSt3)
        end
    ),
    MSt8 = MMod:free_native_registers(MSt7, [FuncPtr, ModuleReg, Arity]),
    ?ASSERT_ALL_NATIVE_FREE(MSt8),
    first_pass(Rest3, MMod, MSt8, State0);
% 117
first_pass(<<?OP_BS_GET_INTEGER2, Rest0/binary>>, MMod, MSt0, State0) ->
    ?ASSERT_ALL_NATIVE_FREE(MSt0),
    {Fail, Rest1} = decode_label(Rest0),
    {MSt1, Src, Rest2} = decode_typed_compact_term(Rest1, MMod, MSt0, State0),
    {_Live, Rest3} = decode_literal(Rest2),
    {MSt2, Size, Rest4} = decode_typed_compact_term(Rest3, MMod, MSt1, State0),
    {Unit, Rest5} = decode_literal(Rest4),
    {FlagsValue, Rest6} = decode_literal(Rest5),
    {MSt3, MatchStateRegPtr} = verify_is_match_state_and_get_ptr(MMod, MSt2, Src),
    {MSt4, SizeReg} = term_to_int(Size, Fail, MMod, MSt3),
    {MSt6, NumBits} =
        if
            is_integer(SizeReg) ->
                {MSt4, SizeReg * Unit};
            true ->
                MSt5 = MMod:mul(MSt4, SizeReg, Unit),
                {MSt5, SizeReg}
        end,
    {MSt7, BSBinaryReg} = MMod:get_array_element(MSt6, MatchStateRegPtr, 1),
    {MSt8, BSOffsetReg} = MMod:get_array_element(MSt7, MatchStateRegPtr, 2),
    {MSt9, Result} = MMod:call_primitive(MSt8, ?PRIM_BITSTRING_EXTRACT_INTEGER, [
        ctx, jit_state, {free, BSBinaryReg}, BSOffsetReg, NumBits, {free, FlagsValue}
    ]),
    MSt10 = handle_error_if({Result, '==', 0}, MMod, MSt9),
    MSt11 = cond_jump_to_label({Result, '==', ?FALSE_ATOM}, Fail, MMod, MSt10),
    MSt12 = MMod:add(MSt11, BSOffsetReg, NumBits),
    MSt13 = MMod:free_native_registers(MSt12, [NumBits]),
    MSt14 = MMod:move_to_array_element(MSt13, BSOffsetReg, MatchStateRegPtr, 2),
    MSt15 = MMod:free_native_registers(MSt14, [BSOffsetReg, MatchStateRegPtr]),
    {MSt16, Dest, Rest7} = decode_dest(Rest6, MMod, MSt15),
    ?TRACE("OP_BS_GET_INTEGER2 ~p,~p,~p,~p,~p,~p,~p\n", [
        Fail, Src, _Live, Size, Unit, FlagsValue, Dest
    ]),
    MSt17 = MMod:move_to_vm_register(MSt16, Result, Dest),
    MSt18 = MMod:free_native_registers(MSt17, [Result]),
    ?ASSERT_ALL_NATIVE_FREE(MSt18),
    first_pass(Rest7, MMod, MSt18, State0);
% 118
first_pass(<<?OP_BS_GET_FLOAT2, Rest0/binary>>, MMod, MSt0, State0) ->
    ?ASSERT_ALL_NATIVE_FREE(MSt0),
    {Fail, Rest1} = decode_label(Rest0),
    {MSt1, Src, Rest2} = decode_typed_compact_term(Rest1, MMod, MSt0, State0),
    {_Live, Rest3} = decode_literal(Rest2),
    {MSt2, Size, Rest4} = decode_typed_compact_term(Rest3, MMod, MSt1, State0),
    {Unit, Rest5} = decode_literal(Rest4),
    {FlagsValue, Rest6} = decode_literal(Rest5),
    {MSt3, MatchStateRegPtr} = verify_is_match_state_and_get_ptr(MMod, MSt2, Src),
    {MSt4, SizeReg} = term_to_int(Size, Fail, MMod, MSt3),
    {MSt6, NumBits} =
        if
            is_integer(SizeReg) ->
                {MSt4, SizeReg * Unit};
            true ->
                MSt5 = MMod:mul(MSt4, SizeReg, Unit),
                {MSt5, SizeReg}
        end,
    {MSt7, BSBinaryReg} = MMod:get_array_element(MSt6, MatchStateRegPtr, 1),
    {MSt8, BSOffsetReg} = MMod:get_array_element(MSt7, MatchStateRegPtr, 2),
    {MSt9, Result} = MMod:call_primitive(MSt8, ?PRIM_BITSTRING_EXTRACT_FLOAT, [
        ctx, {free, BSBinaryReg}, BSOffsetReg, NumBits, {free, FlagsValue}
    ]),
    MSt10 = cond_jump_to_label({Result, '==', ?FALSE_ATOM}, Fail, MMod, MSt9),
    MSt11 = MMod:add(MSt10, BSOffsetReg, NumBits),
    MSt12 = MMod:free_native_registers(MSt11, [NumBits]),
    MSt13 = MMod:move_to_array_element(MSt12, BSOffsetReg, MatchStateRegPtr, 2),
    MSt14 = MMod:free_native_registers(MSt13, [BSOffsetReg, MatchStateRegPtr]),
    {MSt15, Dest, Rest7} = decode_dest(Rest6, MMod, MSt14),
    ?TRACE("OP_BS_GET_FLOAT2 ~p,~p,~p,~p,~p,~p,~p\n", [
        Fail, Src, _Live, Size, Unit, FlagsValue, Dest
    ]),
    MSt16 = MMod:move_to_vm_register(MSt15, Result, Dest),
    MSt17 = MMod:free_native_registers(MSt16, [Result]),
    ?ASSERT_ALL_NATIVE_FREE(MSt17),
    first_pass(Rest7, MMod, MSt17, State0);
% 119
first_pass(<<?OP_BS_GET_BINARY2, Rest0/binary>>, MMod, MSt0, State0) ->
    ?ASSERT_ALL_NATIVE_FREE(MSt0),
    {Fail, Rest1} = decode_label(Rest0),
    {MSt1, Src, Rest2} = decode_typed_compact_term(Rest1, MMod, MSt0, State0),
    {Live, Rest3} = decode_literal(Rest2),
    {MSt2, Size, Rest4} = decode_compact_term(Rest3, MMod, MSt1, State0),
    {Unit, Rest5} = decode_literal(Rest4),
    {FlagsValue, Rest6} = decode_literal(Rest5),
    {MSt3, MatchStateRegPtr} = verify_is_match_state_and_get_ptr(MMod, MSt2, Src),
    {MSt4, BSBinaryReg0} = MMod:get_array_element(MSt3, MatchStateRegPtr, 1),
    {MSt5, BSOffsetReg0} = MMod:get_array_element(MSt4, MatchStateRegPtr, 2),
    MSt6 =
        if
            Unit =/= 8 ->
                MMod:call_primitive_last(MSt5, ?PRIM_RAISE_ERROR, [
                    ctx, jit_state, offset, ?UNSUPPORTED_ATOM
                ]);
            FlagsValue =/= 0 ->
                MMod:call_primitive_last(MSt5, ?PRIM_RAISE_ERROR, [
                    ctx, jit_state, offset, ?UNSUPPORTED_ATOM
                ]);
            true ->
                MSt5
        end,
    MSt7 = MMod:if_block(MSt6, {BSOffsetReg0, '&', 16#7, '!=', 0}, fun(BlockSt) ->
        MMod:call_primitive_last(BlockSt, ?PRIM_RAISE_ERROR, [ctx, jit_state, offset, ?BADARG_ATOM])
    end),
    {MSt8, BSOffsetReg1} = MMod:shift_right(MSt7, {free, BSOffsetReg0}, 3),
    {MSt9, BSBinaryReg0} = MMod:and_(MSt8, {free, BSBinaryReg0}, ?TERM_PRIMARY_CLEAR_MASK),
    {MSt10, SizeReg} = MMod:get_array_element(MSt9, {free, BSBinaryReg0}, 1),
    {MSt13, SizeValue} =
        if
            Size =:= ?ALL_ATOM ->
                MSt11 = MMod:sub(MSt10, SizeReg, BSOffsetReg1),
                {MSt11, SizeReg};
            is_integer(Size) ->
                % SizeReg is binary size
                % SizeVal is a constant
                MSt11 = MMod:sub(MSt10, SizeReg, Size bsl 4),
                MSt12 = cond_jump_to_label({{free, SizeReg}, '<', BSOffsetReg1}, Fail, MMod, MSt11),
                {MSt12, Size bsl 4};
            true ->
                {MSt11, SizeValReg} = MMod:move_to_native_register(MSt10, Size),
                MSt12 = MMod:if_else_block(
                    MSt11,
                    {SizeValReg, '==', ?ALL_ATOM},
                    fun(BSt0) ->
                        BSt1 = MMod:sub(BSt0, SizeReg, BSOffsetReg1),
                        MMod:free_native_registers(BSt1, [SizeValReg])
                    end,
                    fun(BSt0) ->
                        {BSt1, SizeValReg} = term_to_int(SizeValReg, 0, MMod, BSt0),
                        BSt2 = MMod:sub(BSt1, SizeReg, SizeValReg),
                        BSt3 = cond_jump_to_label({SizeReg, '<', BSOffsetReg1}, Fail, MMod, BSt2),
                        BSt4 = MMod:move_to_native_register(BSt3, SizeValReg, SizeReg),
                        MMod:free_native_registers(BSt4, [SizeValReg])
                    end
                ),
                {MSt12, SizeReg}
        end,
    {MSt14, NewOffsetReg} = MMod:copy_to_native_register(MSt13, BSOffsetReg1),
    MSt15 = MMod:add(MSt14, NewOffsetReg, SizeValue),
    MSt16 = MMod:shift_left(MSt15, NewOffsetReg, 3),
    % Write new offset
    MSt17 = MMod:move_to_array_element(MSt16, NewOffsetReg, MatchStateRegPtr, 2),
    MSt18 = MMod:free_native_registers(MSt17, [NewOffsetReg]),
    {MSt19, TrimResultReg} = MMod:call_primitive(MSt18, ?PRIM_TRIM_LIVE_REGS, [ctx, Live]),
    MSt20 = MMod:free_native_registers(MSt19, [TrimResultReg]),
    {MSt21, BSBinaryReg1} = MMod:get_array_element(MSt20, {free, MatchStateRegPtr}, 1),
    MSt22 = MMod:or_(MSt21, BSBinaryReg1, ?TERM_PRIMARY_BOXED),
    {MSt23, HeapSizeReg} = MMod:call_primitive(MSt22, ?PRIM_TERM_SUB_BINARY_HEAP_SIZE, [
        BSBinaryReg1, SizeValue
    ]),
    {MSt24, BSBinaryReg2} = memory_ensure_free_with_extra_root(
        BSBinaryReg1, Live, {free, HeapSizeReg}, MMod, MSt23
    ),
    {MSt25, ResultTerm} = MMod:call_primitive(MSt24, ?PRIM_TERM_MAYBE_CREATE_SUB_BINARY, [
        ctx, {free, BSBinaryReg2}, {free, BSOffsetReg1}, {free, SizeValue}
    ]),
    {MSt26, Dest, Rest7} = decode_dest(Rest6, MMod, MSt25),
    ?TRACE("OP_BS_GET_BINARY2 ~p,~p,~p,~p,~p,~p,~p\n", [
        Fail, Src, Live, Size, Unit, FlagsValue, Dest
    ]),
    MSt27 = MMod:move_to_vm_register(MSt26, ResultTerm, Dest),
    MSt28 = MMod:free_native_registers(MSt27, [ResultTerm, Dest]),
    ?ASSERT_ALL_NATIVE_FREE(MSt28),
    first_pass(Rest7, MMod, MSt28, State0);
% 120
first_pass(<<?OP_BS_SKIP_BITS2, Rest0/binary>>, MMod, MSt0, State0) ->
    ?ASSERT_ALL_NATIVE_FREE(MSt0),
    {Fail, Rest1} = decode_label(Rest0),
    {MSt1, Src, Rest2} = decode_typed_compact_term(Rest1, MMod, MSt0, State0),
    {MSt2, Size, Rest3} = decode_typed_compact_term(Rest2, MMod, MSt1, State0),
    {Unit, Rest4} = decode_literal(Rest3),
    {_FlagsValue, Rest5} = decode_literal(Rest4),
    ?TRACE("OP_BS_SKIP_BITS2 ~p, ~p, ~p, ~p, ~p\n", [Fail, Src, Size, Unit, _FlagsValue]),
    {MSt3, MatchStateRegPtr} = verify_is_match_state_and_get_ptr(MMod, MSt2, Src),
    {MSt4, SizeReg} = term_to_int(Size, Fail, MMod, MSt3),
    {MSt6, NumBits} =
        if
            is_integer(SizeReg) ->
                {MSt4, SizeReg * Unit};
            true ->
                MSt5 = MMod:mul(MSt4, SizeReg, Unit),
                {MSt5, SizeReg}
        end,
    {MSt7, BSBinaryReg} = MMod:get_array_element(MSt6, MatchStateRegPtr, 1),
    {MSt8, BSOffsetReg} = MMod:get_array_element(MSt7, MatchStateRegPtr, 2),
    MSt9 = MMod:add(MSt8, BSOffsetReg, NumBits),
    MSt10 = MMod:free_native_registers(MSt9, [NumBits]),
    {MSt11, BSBinarySize} = term_binary_size({free, BSBinaryReg}, MMod, MSt10),
    MSt12 = MMod:shift_left(MSt11, BSBinarySize, 3),
    MSt13 = cond_jump_to_label({{free, BSBinarySize}, '<', BSOffsetReg}, Fail, MMod, MSt12),
    MSt14 = MMod:move_to_array_element(MSt13, BSOffsetReg, MatchStateRegPtr, 2),
    MSt15 = MMod:free_native_registers(MSt14, [BSOffsetReg, MatchStateRegPtr]),
    ?ASSERT_ALL_NATIVE_FREE(MSt15),
    first_pass(Rest5, MMod, MSt15, State0);
% 121
first_pass(<<?OP_BS_TEST_TAIL2, Rest0/binary>>, MMod, MSt0, State0) ->
    ?ASSERT_ALL_NATIVE_FREE(MSt0),
    {Fail, Rest1} = decode_label(Rest0),
    {MSt1, Src, Rest2} = decode_typed_compact_term(Rest1, MMod, MSt0, State0),
    {Bits, Rest3} = decode_literal(Rest2),
    ?TRACE("OP_BS_TEST_TAIL2 ~p, ~p, ~p\n", [Fail, Src, Bits]),
    {MSt2, MatchStateRegPtr} = verify_is_match_state_and_get_ptr(MMod, MSt1, Src),
    {MSt3, BSBinaryReg} = MMod:get_array_element(MSt2, MatchStateRegPtr, 1),
    {MSt4, BSOffsetReg} = MMod:get_array_element(MSt3, MatchStateRegPtr, 2),
    MSt5 = MMod:free_native_registers(MSt4, [MatchStateRegPtr]),
    MSt6 = MMod:add(MSt5, BSOffsetReg, Bits),
    {MSt7, BSBinarySize} = term_binary_size({free, BSBinaryReg}, MMod, MSt6),
    MSt8 = MMod:shift_left(MSt7, BSBinarySize, 3),
    MSt9 = cond_jump_to_label({{free, BSBinarySize}, '!=', BSOffsetReg}, Fail, MMod, MSt8),
    MSt10 = MMod:free_native_registers(MSt9, [BSOffsetReg]),
    ?ASSERT_ALL_NATIVE_FREE(MSt10),
    first_pass(Rest3, MMod, MSt10, State0);
% 124
first_pass(<<?OP_GC_BIF1, Rest0/binary>>, MMod, MSt0, State0) ->
    ?ASSERT_ALL_NATIVE_FREE(MSt0),
    {FailLabel, Rest1} = decode_label(Rest0),
    {Live, Rest2} = decode_literal(Rest1),
    {MSt1, TrimResultReg} = MMod:call_primitive(MSt0, ?PRIM_TRIM_LIVE_REGS, [ctx, Live]),
    MSt2 = MMod:free_native_registers(MSt1, [TrimResultReg]),
    CappedLive =
        if
            Live > ?MAX_REG -> ?MAX_REG;
            true -> Live
        end,
    {Bif, Rest3} = decode_literal(Rest2),
    {MSt3, FuncPtr} = MMod:call_primitive(MSt2, ?PRIM_GET_IMPORTED_BIF, [
        jit_state, Bif
    ]),
    {MSt4, Arg, Rest4} = decode_compact_term(Rest3, MMod, MSt3, State0),
    {MSt5, Dest, Rest5} = decode_dest(Rest4, MMod, MSt4),
    ?TRACE("OP_GC_BIF1 ~p, ~p, ~p, ~p, ~p\n", [FailLabel, Live, Bif, Arg, Dest]),
    {MSt6, ResultReg} = MMod:call_func_ptr(MSt5, {free, FuncPtr}, [
        ctx, FailLabel, CappedLive, {free, Arg}
    ]),
    MSt7 = bif_faillabel_test(FailLabel, MMod, MSt6, {free, ResultReg}, {free, Dest}),
    ?ASSERT_ALL_NATIVE_FREE(MSt7),
    first_pass(Rest5, MMod, MSt7, State0);
% 125
first_pass(<<?OP_GC_BIF2, Rest0/binary>>, MMod, MSt0, State0) ->
    ?ASSERT_ALL_NATIVE_FREE(MSt0),
    {FailLabel, Rest1} = decode_label(Rest0),
    {Live, Rest2} = decode_literal(Rest1),
    {MSt1, TrimResultReg} = MMod:call_primitive(MSt0, ?PRIM_TRIM_LIVE_REGS, [ctx, Live]),
    MSt2 = MMod:free_native_registers(MSt1, [TrimResultReg]),
    CappedLive =
        if
            Live > ?MAX_REG -> ?MAX_REG;
            true -> Live
        end,
    {Bif, Rest3} = decode_literal(Rest2),
    {MSt3, FuncPtr} = MMod:call_primitive(MSt2, ?PRIM_GET_IMPORTED_BIF, [
        jit_state, Bif
    ]),
    {MSt4, Arg1, Rest4} = decode_compact_term(Rest3, MMod, MSt3, State0),
    {MSt5, Arg2, Rest5} = decode_compact_term(Rest4, MMod, MSt4, State0),
    {MSt6, Dest, Rest6} = decode_dest(Rest5, MMod, MSt5),
    ?TRACE("OP_GC_BIF2 ~p, ~p, ~p, ~p, ~p, ~p\n", [FailLabel, Live, Bif, Arg1, Arg2, Dest]),
    {MSt7, ResultReg} = MMod:call_func_ptr(MSt6, {free, FuncPtr}, [
        ctx, FailLabel, CappedLive, {free, Arg1}, {free, Arg2}
    ]),
    MSt8 = bif_faillabel_test(FailLabel, MMod, MSt7, {free, ResultReg}, {free, Dest}),
    ?ASSERT_ALL_NATIVE_FREE(MSt8),
    first_pass(Rest6, MMod, MSt8, State0);
% 129
first_pass(<<?OP_IS_BITSTR, Rest0/binary>>, MMod, MSt0, State0) ->
    ?ASSERT_ALL_NATIVE_FREE(MSt0),
    {Label, Rest1} = decode_label(Rest0),
    {MSt1, Arg1, Rest2} = decode_compact_term(Rest1, MMod, MSt0, State0),
    ?TRACE("OP_IS_BITSTR ~p, ~p\n", [Label, Arg1]),
    {MSt2, Reg} = MMod:move_to_native_register(MSt1, Arg1),
    MSt3 = cond_jump_to_label(
        {Reg, '&', ?TERM_PRIMARY_MASK, '!=', ?TERM_PRIMARY_BOXED}, Label, MMod, MSt2
    ),
    {MSt4, Reg} = MMod:and_(MSt3, {free, Reg}, ?TERM_PRIMARY_CLEAR_MASK),
    MSt5 = MMod:move_array_element(MSt4, Reg, 0, Reg),
    {MSt6, Reg} = MMod:and_(MSt5, {free, Reg}, ?TERM_BOXED_TAG_MASK),
    MSt7 = cond_jump_to_label(
        {'and', [
            {Reg, '!=', ?TERM_BOXED_REFC_BINARY},
            {Reg, '!=', ?TERM_BOXED_HEAP_BINARY},
            {Reg, '!=', ?TERM_BOXED_SUB_BINARY}
        ]},
        Label,
        MMod,
        MSt6
    ),
    MSt8 = MMod:free_native_registers(MSt7, [Reg]),
    ?ASSERT_ALL_NATIVE_FREE(MSt8),
    first_pass(Rest2, MMod, MSt8, State0);
% 132
first_pass(<<?OP_BS_MATCH_STRING, Rest0/binary>>, MMod, MSt0, State0) ->
    ?ASSERT_ALL_NATIVE_FREE(MSt0),
    {Fail, Rest1} = decode_label(Rest0),
    {MSt1, Src, Rest2} = decode_typed_compact_term(Rest1, MMod, MSt0, State0),
    {Bits, Rest3} = decode_literal(Rest2),
    {Offset, Rest4} = decode_literal(Rest3),
    ?TRACE("OP_BS_MATCH_STRING ~p,~p,~p,~p\n", [Fail, Src, Bits, Offset]),
    {MSt2, MatchStateRegPtr} = verify_is_match_state_and_get_ptr(MMod, MSt1, Src),
    {MSt3, BSBinaryReg} = MMod:get_array_element(MSt2, MatchStateRegPtr, 1),
    {MSt4, BSOffsetReg} = MMod:get_array_element(MSt3, MatchStateRegPtr, 2),
    {MSt5, MatchResult} = MMod:call_primitive(MSt4, ?PRIM_BITSTRING_MATCH_MODULE_STR, [
        ctx, jit_state, {free, BSBinaryReg}, BSOffsetReg, Offset, Bits
    ]),
    MSt6 = cond_jump_to_label({'(bool)', {free, MatchResult}, '==', false}, Fail, MMod, MSt5),
    MSt7 = MMod:add(MSt6, BSOffsetReg, Bits),
    MSt8 = MMod:move_to_array_element(MSt7, BSOffsetReg, MatchStateRegPtr, 2),
    MSt9 = MMod:free_native_registers(MSt8, [BSOffsetReg, MatchStateRegPtr]),
    ?ASSERT_ALL_NATIVE_FREE(MSt9),
    first_pass(Rest4, MMod, MSt9, State0);
% 133
first_pass(<<?OP_BS_INIT_WRITABLE, Rest0/binary>>, MMod, MSt0, State0) ->
    ?ASSERT_ALL_NATIVE_FREE(MSt0),
    ?TRACE("OP_BS_INIT_WRITABLE\n", []),
    HeapSize = term_binary_heap_size(0, MMod),
    {MSt1, MemoryEnsureFreeReg} = MMod:call_primitive(
        MSt0, ?PRIM_MEMORY_ENSURE_FREE_WITH_ROOTS, [
            ctx, jit_state, HeapSize, 0, ?MEMORY_CAN_SHRINK
        ]
    ),
    MSt2 = handle_error_if({'(bool)', {free, MemoryEnsureFreeReg}, '==', false}, MMod, MSt1),
    {MSt3, CreatedBin} = MMod:call_primitive(MSt2, ?PRIM_TERM_CREATE_EMPTY_BINARY, [ctx, 0]),
    MSt4 = MMod:if_block(MSt3, {CreatedBin, '==', ?TERM_INVALID_TERM}, fun(BSt0) ->
        MMod:call_primitive_last(BSt0, ?PRIM_RAISE_ERROR, [
            ctx, jit_state, offset, ?OUT_OF_MEMORY_ATOM
        ])
    end),
    MSt5 = MMod:set_bs(MSt4, CreatedBin),
    MSt6 = MMod:move_to_vm_register(MSt5, CreatedBin, {x_reg, 0}),
    MSt7 = MMod:free_native_registers(MSt6, [CreatedBin]),
    ?ASSERT_ALL_NATIVE_FREE(MSt7),
    first_pass(Rest0, MMod, MSt7, State0);
% 136
first_pass(<<?OP_TRIM, Rest0/binary>>, MMod, MSt0, State0) ->
    ?ASSERT_ALL_NATIVE_FREE(MSt0),
    {NWords, Rest1} = decode_literal(Rest0),
    {_NRemaining, Rest2} = decode_literal(Rest1),
    ?TRACE("OP_TRIM ~p, ~p\n", [NWords, _NRemaining]),
    MSt1 = MMod:increment_sp(MSt0, NWords),
    ?ASSERT_ALL_NATIVE_FREE(MSt1),
    first_pass(Rest2, MMod, MSt1, State0);
% 138
first_pass(<<?OP_BS_GET_UTF8, Rest0/binary>>, MMod, MSt0, State0) ->
    ?ASSERT_ALL_NATIVE_FREE(MSt0),
    {Fail, Rest1} = decode_label(Rest0),
    {MSt1, Src, Rest2} = decode_compact_term(Rest1, MMod, MSt0, State0),
    Rest3 = skip_compact_term(Rest2),
    Rest4 = skip_compact_term(Rest3),
    {MSt2, Value} = MMod:call_primitive(MSt1, ?PRIM_BITSTRING_GET_UTF8, [{free, Src}]),
    MSt3 = cond_jump_to_label({Value, '==', 0}, Fail, MMod, MSt2),
    {MSt4, Dest, Rest5} = decode_dest(Rest4, MMod, MSt3),
    ?TRACE("OP_BS_GET_UTF8 ~p,~p,~p\n", [Fail, Src, Dest]),
    MSt5 = MMod:move_to_vm_register(MSt4, Value, Dest),
    MSt6 = MMod:free_native_registers(MSt5, [Value, Dest]),
    ?ASSERT_ALL_NATIVE_FREE(MSt6),
    first_pass(Rest5, MMod, MSt6, State0);
% 139
first_pass(<<?OP_BS_SKIP_UTF8, Rest0/binary>>, MMod, MSt0, State0) ->
    ?ASSERT_ALL_NATIVE_FREE(MSt0),
    {Fail, Rest1} = decode_label(Rest0),
    {MSt1, Src, Rest2} = decode_compact_term(Rest1, MMod, MSt0, State0),
    Rest3 = skip_compact_term(Rest2),
    Rest4 = skip_compact_term(Rest3),
    {MSt2, Value} = MMod:call_primitive(MSt1, ?PRIM_BITSTRING_GET_UTF8, [{free, Src}]),
    MSt3 = cond_jump_to_label({{free, Value}, '==', 0}, Fail, MMod, MSt2),
    ?TRACE("OP_BS_SKIP_UTF8 ~p,~p\n", [Fail, Src]),
    ?ASSERT_ALL_NATIVE_FREE(MSt3),
    first_pass(Rest4, MMod, MSt3, State0);
% 140
first_pass(<<?OP_BS_GET_UTF16, Rest0/binary>>, MMod, MSt0, State0) ->
    ?ASSERT_ALL_NATIVE_FREE(MSt0),
    {Fail, Rest1} = decode_label(Rest0),
    {MSt1, Src, Rest2} = decode_compact_term(Rest1, MMod, MSt0, State0),
    Rest3 = skip_compact_term(Rest2),
    {FlagsValue, Rest4} = decode_literal(Rest3),
    {MSt2, Value} = MMod:call_primitive(MSt1, ?PRIM_BITSTRING_GET_UTF16, [
        {free, Src}, {free, FlagsValue}
    ]),
    MSt3 = cond_jump_to_label({Value, '==', 0}, Fail, MMod, MSt2),
    {MSt4, Dest, Rest5} = decode_dest(Rest4, MMod, MSt3),
    ?TRACE("OP_BS_GET_UTF16 ~p,~p,~p,~p\n", [Fail, Src, FlagsValue, Dest]),
    MSt5 = MMod:move_to_vm_register(MSt4, Value, Dest),
    MSt6 = MMod:free_native_registers(MSt5, [Value, Dest]),
    ?ASSERT_ALL_NATIVE_FREE(MSt6),
    first_pass(Rest5, MMod, MSt6, State0);
% 141
first_pass(<<?OP_BS_SKIP_UTF16, Rest0/binary>>, MMod, MSt0, State0) ->
    ?ASSERT_ALL_NATIVE_FREE(MSt0),
    {Fail, Rest1} = decode_label(Rest0),
    {MSt1, Src, Rest2} = decode_compact_term(Rest1, MMod, MSt0, State0),
    Rest3 = skip_compact_term(Rest2),
    {FlagsValue, Rest4} = decode_literal(Rest3),
    {MSt2, Value} = MMod:call_primitive(MSt1, ?PRIM_BITSTRING_GET_UTF16, [
        {free, Src}, {free, FlagsValue}
    ]),
    MSt3 = cond_jump_to_label({{free, Value}, '==', 0}, Fail, MMod, MSt2),
    ?TRACE("OP_BS_SKIP_UTF16 ~p,~p,~p\n", [Fail, Src, FlagsValue]),
    ?ASSERT_ALL_NATIVE_FREE(MSt3),
    first_pass(Rest4, MMod, MSt3, State0);
% 142
first_pass(<<?OP_BS_GET_UTF32, Rest0/binary>>, MMod, MSt0, State0) ->
    ?ASSERT_ALL_NATIVE_FREE(MSt0),
    {Fail, Rest1} = decode_label(Rest0),
    {MSt1, Src, Rest2} = decode_compact_term(Rest1, MMod, MSt0, State0),
    Rest3 = skip_compact_term(Rest2),
    {FlagsValue, Rest4} = decode_literal(Rest3),
    {MSt2, Value} = MMod:call_primitive(MSt1, ?PRIM_BITSTRING_GET_UTF32, [
        {free, Src}, {free, FlagsValue}
    ]),
    MSt3 = cond_jump_to_label({Value, '==', 0}, Fail, MMod, MSt2),
    {MSt4, Dest, Rest5} = decode_dest(Rest4, MMod, MSt3),
    ?TRACE("OP_BS_GET_UTF32 ~p,~p,~p,~p\n", [Fail, Src, FlagsValue, Dest]),
    MSt5 = MMod:move_to_vm_register(MSt4, Value, Dest),
    MSt6 = MMod:free_native_registers(MSt5, [Value, Dest]),
    ?ASSERT_ALL_NATIVE_FREE(MSt6),
    first_pass(Rest5, MMod, MSt6, State0);
% 143
first_pass(<<?OP_BS_SKIP_UTF32, Rest0/binary>>, MMod, MSt0, State0) ->
    ?ASSERT_ALL_NATIVE_FREE(MSt0),
    {Fail, Rest1} = decode_label(Rest0),
    {MSt1, Src, Rest2} = decode_compact_term(Rest1, MMod, MSt0, State0),
    Rest3 = skip_compact_term(Rest2),
    {FlagsValue, Rest4} = decode_literal(Rest3),
    {MSt2, Value} = MMod:call_primitive(MSt1, ?PRIM_BITSTRING_GET_UTF32, [
        {free, Src}, {free, FlagsValue}
    ]),
    MSt3 = cond_jump_to_label({{free, Value}, '==', 0}, Fail, MMod, MSt2),
    ?TRACE("OP_BS_SKIP_UTF32 ~p,~p,~p\n", [Fail, Src, FlagsValue]),
    ?ASSERT_ALL_NATIVE_FREE(MSt3),
    first_pass(Rest4, MMod, MSt3, State0);
% 152
first_pass(<<?OP_GC_BIF3, Rest0/binary>>, MMod, MSt0, State0) ->
    ?ASSERT_ALL_NATIVE_FREE(MSt0),
    {FailLabel, Rest1} = decode_label(Rest0),
    {Live, Rest2} = decode_literal(Rest1),
    {MSt1, TrimResultReg} = MMod:call_primitive(MSt0, ?PRIM_TRIM_LIVE_REGS, [ctx, Live]),
    MSt2 = MMod:free_native_registers(MSt1, [TrimResultReg]),
    CappedLive =
        if
            Live > ?MAX_REG -> ?MAX_REG;
            true -> Live
        end,
    {Bif, Rest3} = decode_literal(Rest2),
    {MSt3, FuncPtr} = MMod:call_primitive(MSt2, ?PRIM_GET_IMPORTED_BIF, [
        jit_state, Bif
    ]),
    {MSt4, Arg1, Rest4} = decode_compact_term(Rest3, MMod, MSt3, State0),
    {MSt5, Arg2, Rest5} = decode_compact_term(Rest4, MMod, MSt4, State0),
    {MSt6, Arg3, Rest6} = decode_compact_term(Rest5, MMod, MSt5, State0),
    {MSt7, Dest, Rest7} = decode_dest(Rest6, MMod, MSt6),
    ?TRACE("OP_GC_BIF3 ~p, ~p, ~p, ~p, ~p, ~p, ~p\n", [FailLabel, Live, Bif, Arg1, Arg2, Arg3, Dest]),
    {MSt8, ResultReg} = MMod:call_func_ptr(MSt7, {free, FuncPtr}, [
        ctx, FailLabel, CappedLive, {free, Arg1}, {free, Arg2}, {free, Arg3}
    ]),
    MSt9 = bif_faillabel_test(FailLabel, MMod, MSt8, {free, ResultReg}, {free, Dest}),
    ?ASSERT_ALL_NATIVE_FREE(MSt9),
    first_pass(Rest7, MMod, MSt9, State0);
% 153
first_pass(
    <<?OP_LINE, Rest0/binary>>,
    MMod,
    MSt,
    #state{line_offsets = AccLines} = State0
) ->
    {Line, Rest1} = decode_literal(Rest0),
    ?TRACE("OP_LINE ~p\n", [Line]),
    Offset = MMod:offset(MSt),
    first_pass(Rest1, MMod, MSt, State0#state{
        line_offsets = [{Line, Offset} | AccLines]
    });
% 154
first_pass(<<?OP_PUT_MAP_ASSOC, Rest0/binary>>, MMod, MSt0, State0) ->
    ?ASSERT_ALL_NATIVE_FREE(MSt0),
    {_Label, Rest1} = decode_label(Rest0),
    {MSt1, Src, Rest2} = decode_compact_term(Rest1, MMod, MSt0, State0),
    {MSt2, Dest, Rest3} = decode_dest(Rest2, MMod, MSt1),
    {Live, Rest4} = decode_literal(Rest3),
    ?TRACE("OP_PUT_MAP_ASSOC ~p,~p,~p,~p,[", [_Label, Src, Dest, Live]),
    {ListSize, Rest5} = decode_extended_list_header(Rest4),
    {MSt3, NewEntriesReg} = MMod:move_to_native_register(MSt2, 0),
    % First iteration to compute size
    NumElements = ListSize div 2,
    {MSt4, Rest6} = lists:foldl(
        fun(_Index, {ASt0, ARest0}) ->
            {ASt1, Key, ARest1} = decode_compact_term(ARest0, MMod, ASt0, State0),
            ARest2 = skip_compact_term(ARest1),
            {ASt2, PosReg} = MMod:call_primitive(ASt1, ?PRIM_TERM_FIND_MAP_POS, [
                ctx, Src, {free, Key}
            ]),
            ASt3 = MMod:if_block(ASt2, {'(int)', PosReg, '==', ?TERM_MAP_NOT_FOUND}, fun(BSt0) ->
                MMod:add(BSt0, NewEntriesReg, 1)
            end),
            ASt4 = MMod:if_block(
                ASt3, {'(int)', {free, PosReg}, '==', ?TERM_MAP_MEMORY_ALLOC_FAIL}, fun(BSt0) ->
                    MMod:call_primitive_last(BSt0, ?PRIM_RAISE_ERROR, [
                        ctx, jit_state, offset, ?OUT_OF_MEMORY_ATOM
                    ])
                end
            ),
            {ASt4, ARest2}
        end,
        {MSt3, Rest5},
        lists:seq(1, NumElements)
    ),
    {MSt5, SrcSizeReg} = term_get_map_size(Src, MMod, MSt4),
    MSt6 = MMod:if_else_block(
        MSt5,
        {NewEntriesReg, '==', 0},
        fun(BSt0) ->
            MMod:add(BSt0, SrcSizeReg, 2)
        end,
        fun(BSt0) ->
            BSt1 = MMod:add(BSt0, SrcSizeReg, NewEntriesReg),
            BSt2 = MMod:shift_left(BSt1, SrcSizeReg, 1),
            MMod:add(BSt2, SrcSizeReg, 3)
        end
    ),
    {MSt7, TrimResultReg} = MMod:call_primitive(MSt6, ?PRIM_TRIM_LIVE_REGS, [ctx, Live]),
    MSt8 = MMod:free_native_registers(MSt7, [TrimResultReg]),
    {MSt9, NewSrc} = memory_ensure_free_with_extra_root(
        Src, Live, {free, SrcSizeReg}, MMod, MSt8
    ),
    % Second iteration to prepare KV pairs
    {MSt10, KVReg} = MMod:call_primitive(MSt9, ?PRIM_MALLOC, [
        ctx, jit_state, ListSize * MMod:word_size()
    ]),
    MSt11 = handle_error_if({KVReg, '==', 0}, MMod, MSt10),
    {MSt12, Rest6} = lists:foldl(
        fun(Index, {ASt0, ARest0}) ->
            {ASt1, Key, ARest1} = decode_compact_term(ARest0, MMod, ASt0, State0),
            {ASt2, Value, ARest2} = decode_compact_term(ARest1, MMod, ASt1, State0),
            ?TRACE("(~p,~p),", [Key, Value]),
            ASt3 = MMod:move_to_array_element(ASt2, Key, KVReg, Index * 2),
            ASt4 = MMod:move_to_array_element(ASt3, Value, KVReg, (Index * 2) + 1),
            ASt5 = MMod:free_native_registers(ASt4, [Key, Value]),
            {ASt5, ARest2}
        end,
        {MSt11, Rest5},
        lists:seq(0, NumElements - 1)
    ),
    ?TRACE("]\n", []),
    {MSt13, PutMapAssocReg} = MMod:call_primitive(MSt12, ?PRIM_PUT_MAP_ASSOC, [
        ctx, jit_state, {free, NewSrc}, {free, NewEntriesReg}, NumElements, KVReg
    ]),
    {MSt14, FreeReg} = MMod:call_primitive(MSt13, ?PRIM_FREE, [{free, KVReg}]),
    MSt15 = MMod:free_native_registers(MSt14, [FreeReg]),
    MSt16 = handle_error_if({PutMapAssocReg, '==', 0}, MMod, MSt15),
    MSt17 = MMod:move_to_vm_register(MSt16, PutMapAssocReg, Dest),
    MSt18 = MMod:free_native_registers(MSt17, [PutMapAssocReg, Dest]),
    ?ASSERT_ALL_NATIVE_FREE(MSt18),
    first_pass(Rest6, MMod, MSt18, State0);
% 155
first_pass(<<?OP_PUT_MAP_EXACT, Rest0/binary>>, MMod, MSt0, State0) ->
    ?ASSERT_ALL_NATIVE_FREE(MSt0),
    {_Label, Rest1} = decode_label(Rest0),
    {MSt1, Src, Rest2} = decode_compact_term(Rest1, MMod, MSt0, State0),
    {MSt2, Dest, Rest3} = decode_dest(Rest2, MMod, MSt1),
    {Live, Rest4} = decode_literal(Rest3),
    ?TRACE("OP_PUT_MAP_EXACT ~p,~p,~p,~p,[", [_Label, Src, Dest, Live]),
    {ListSize, Rest5} = decode_extended_list_header(Rest4),
    % Make sure every key from list is in src
    NumElements = ListSize div 2,
    {MSt3, Rest6} = lists:foldl(
        fun(_Index, {ASt0, ARest0}) ->
            {ASt1, Key, ARest1} = decode_compact_term(ARest0, MMod, ASt0, State0),
            ARest2 = skip_compact_term(ARest1),
            {ASt2, PosReg} = MMod:call_primitive(ASt1, ?PRIM_TERM_FIND_MAP_POS, [
                ctx, Src, {free, Key}
            ]),
            ASt3 = MMod:if_block(ASt2, {'(int)', PosReg, '==', ?TERM_MAP_NOT_FOUND}, fun(BSt0) ->
                MMod:call_primitive_last(BSt0, ?PRIM_RAISE_ERROR, [
                    ctx, jit_state, offset, ?BADARG_ATOM
                ])
            end),
            ASt4 = MMod:if_block(
                ASt3, {'(int)', {free, PosReg}, '==', ?TERM_MAP_MEMORY_ALLOC_FAIL}, fun(BSt0) ->
                    MMod:call_primitive_last(BSt0, ?PRIM_RAISE_ERROR, [
                        ctx, jit_state, offset, ?OUT_OF_MEMORY_ATOM
                    ])
                end
            ),
            {ASt4, ARest2}
        end,
        {MSt2, Rest5},
        lists:seq(1, NumElements)
    ),
    {MSt4, SrcSizeReg} = term_get_map_size(Src, MMod, MSt3),
    % shared
    MSt5 = MMod:add(MSt4, SrcSizeReg, 2),
    {MSt6, TrimResultReg} = MMod:call_primitive(MSt5, ?PRIM_TRIM_LIVE_REGS, [ctx, Live]),
    MSt7 = MMod:free_native_registers(MSt6, [TrimResultReg]),
    {MSt8, NewSrc} = memory_ensure_free_with_extra_root(
        Src, Live, {free, SrcSizeReg}, MMod, MSt7
    ),
    {MSt9, NewMapPtrReg} = MMod:call_primitive(MSt8, ?PRIM_TERM_COPY_MAP, [ctx, NewSrc]),
    {MSt10, NewMapPtrReg} = MMod:and_(MSt9, {free, NewMapPtrReg}, ?TERM_PRIMARY_CLEAR_MASK),
    {MSt11, Rest6} = lists:foldl(
        fun(_Index, {ASt0, ARest0}) ->
            {ASt1, Key, ARest1} = decode_compact_term(ARest0, MMod, ASt0, State0),
            {ASt2, Value, ARest2} = decode_compact_term(ARest1, MMod, ASt1, State0),
            ?TRACE("(~p,~p),", [Key, Value]),
            {ASt3, PosReg} = MMod:call_primitive(ASt2, ?PRIM_TERM_FIND_MAP_POS, [
                ctx, NewSrc, Key
            ]),
            ASt4 = MMod:if_block(ASt3, {'(int)', PosReg, '==', ?TERM_MAP_MEMORY_ALLOC_FAIL}, fun(
                BSt0
            ) ->
                MMod:call_primitive_last(BSt0, ?PRIM_RAISE_ERROR, [
                    ctx, jit_state, offset, ?OUT_OF_MEMORY_ATOM
                ])
            end),
            ASt5 = term_set_map_assoc(
                NewMapPtrReg, {free, PosReg}, {free, Key}, {free, Value}, MMod, ASt4
            ),
            {ASt5, ARest2}
        end,
        {MSt10, Rest5},
        lists:seq(1, NumElements)
    ),
    ?TRACE("]\n", []),
    MSt12 = MMod:or_(MSt11, NewMapPtrReg, ?TERM_PRIMARY_BOXED),
    MSt13 = MMod:move_to_vm_register(MSt12, NewMapPtrReg, Dest),
    MSt14 = MMod:free_native_registers(MSt13, [NewMapPtrReg, Dest, NewSrc]),
    ?ASSERT_ALL_NATIVE_FREE(MSt14),
    first_pass(Rest6, MMod, MSt14, State0);
% 156
first_pass(<<?OP_IS_MAP, Rest0/binary>>, MMod, MSt0, State0) ->
    ?ASSERT_ALL_NATIVE_FREE(MSt0),
    {Label, Rest1} = decode_label(Rest0),
    {MSt1, Arg1, Rest2} = decode_compact_term(Rest1, MMod, MSt0, State0),
    ?TRACE("OP_IS_MAP ~p, ~p\n", [Label, Arg1]),
    MSt2 = verify_is_boxed_with_tag(Label, Arg1, ?TERM_BOXED_MAP, MMod, MSt1),
    ?ASSERT_ALL_NATIVE_FREE(MSt2),
    first_pass(Rest2, MMod, MSt2, State0);
% 157
first_pass(<<?OP_HAS_MAP_FIELDS, Rest0/binary>>, MMod, MSt0, State0) ->
    ?ASSERT_ALL_NATIVE_FREE(MSt0),
    {Label, Rest1} = decode_label(Rest0),
    {MSt1, Src, Rest2} = decode_compact_term(Rest1, MMod, MSt0, State0),
    {ListSize, Rest3} = decode_extended_list_header(Rest2),
    ?TRACE("OP_HAS_MAP_FIELDS ~p,~p,[", [Label, Src]),
    {MSt2, Key1, Rest4} = decode_compact_term(Rest3, MMod, MSt1, State0),
    ?TRACE("~p", [Key1]),
    {MSt3, PosReg1} = MMod:call_primitive(MSt2, ?PRIM_TERM_FIND_MAP_POS, [ctx, Src, {free, Key1}]),
    MSt4 = cond_jump_to_label({'(int)', PosReg1, '==', ?TERM_MAP_NOT_FOUND}, Label, MMod, MSt3),
    MSt5 = MMod:if_block(MSt4, {'(int)', {free, PosReg1}, '==', ?TERM_MAP_MEMORY_ALLOC_FAIL}, fun(
        BSt0
    ) ->
        MMod:call_primitive_last(BSt0, ?PRIM_RAISE_ERROR, [
            ctx, jit_state, offset, ?OUT_OF_MEMORY_ATOM
        ])
    end),
    {MSt6, Rest5} = lists:foldl(
        fun(_Index, {AccMSt0, AccRest0}) ->
            {AccMSt1, Key, AccRest1} = decode_compact_term(AccRest0, MMod, AccMSt0, State0),
            ?TRACE(",~p", [Key]),
            {AccMSt2, PosReg} = MMod:call_primitive(AccMSt1, ?PRIM_TERM_FIND_MAP_POS, [
                ctx, Src, Key
            ]),
            AccMSt3 = cond_jump_to_label(
                {'(int)', PosReg, '==', ?TERM_MAP_NOT_FOUND}, Label, MMod, AccMSt2
            ),
            AccMSt4 = MMod:if_block(
                AccMSt3, {'(int)', {free, PosReg}, '==', ?TERM_MAP_MEMORY_ALLOC_FAIL}, fun(BSt0) ->
                    % TODO: previous implementation yielded a slightly smaller code as raise block was shared.
                    MMod:call_primitive_last(BSt0, ?PRIM_RAISE_ERROR, [
                        ctx, jit_state, offset, ?OUT_OF_MEMORY_ATOM
                    ])
                end
            ),
            AccMSt5 = MMod:free_native_registers(AccMSt4, [Key]),
            {AccMSt5, AccRest1}
        end,
        {MSt5, Rest4},
        lists:seq(2, ListSize)
    ),
    ?TRACE("]\n", []),
    MSt7 = MMod:free_native_registers(MSt6, [Src]),
    ?ASSERT_ALL_NATIVE_FREE(MSt7),
    first_pass(Rest5, MMod, MSt7, State0);
% 158
first_pass(<<?OP_GET_MAP_ELEMENTS, Rest0/binary>>, MMod, MSt0, State0) ->
    ?ASSERT_ALL_NATIVE_FREE(MSt0),
    {Label, Rest1} = decode_label(Rest0),
    {MSt1, Src, Rest2} = decode_compact_term(Rest1, MMod, MSt0, State0),
    {ListSize, Rest3} = decode_extended_list_header(Rest2),
    ?TRACE("OP_GET_MAP_ELEMENTS ~p,~p,[", [Label, Src]),
    {MSt2, Key1, Rest4} = decode_compact_term(Rest3, MMod, MSt1, State0),
    ?TRACE("~p", [Key1]),
    {MSt3, PosReg1} = MMod:call_primitive(MSt2, ?PRIM_TERM_FIND_MAP_POS, [ctx, Src, {free, Key1}]),
    MSt4 = cond_jump_to_label({'(int)', PosReg1, '==', ?TERM_MAP_NOT_FOUND}, Label, MMod, MSt3),
    MSt5 = MMod:if_block(MSt4, {'(int)', PosReg1, '==', ?TERM_MAP_MEMORY_ALLOC_FAIL}, fun(BSt0) ->
        MMod:call_primitive_last(BSt0, ?PRIM_RAISE_ERROR, [
            ctx, jit_state, offset, ?OUT_OF_MEMORY_ATOM
        ])
    end),
    {MSt6, SrcReg} = MMod:move_to_native_register(MSt5, Src),
    {MSt7, MapReg} = MMod:and_(MSt6, SrcReg, ?TERM_PRIMARY_CLEAR_MASK),
    MSt8 = MMod:add(MSt7, MapReg, MMod:word_size() * 2),
    {MSt9, Dest1, Rest5} = decode_dest(Rest4, MMod, MSt8),
    ?TRACE(",~p", [Dest1]),
    MSt10 = MMod:move_array_element(MSt9, MapReg, {free, PosReg1}, Dest1),
    MSt11 = MMod:free_native_registers(MSt10, [Dest1]),
    {MSt12, Rest6} = lists:foldl(
        fun(_Index, {AccMSt0, AccRest0}) ->
            {AccMSt1, Key, AccRest1} = decode_compact_term(AccRest0, MMod, AccMSt0, State0),
            ?TRACE(",~p", [Key]),
            {AccMSt2, PosReg} = MMod:call_primitive(AccMSt1, ?PRIM_TERM_FIND_MAP_POS, [
                ctx, SrcReg, Key
            ]),
            AccMSt3 = cond_jump_to_label(
                {'(int)', PosReg, '==', ?TERM_MAP_NOT_FOUND}, Label, MMod, AccMSt2
            ),
            AccMSt4 = MMod:if_block(
                AccMSt3, {'(int)', PosReg, '==', ?TERM_MAP_MEMORY_ALLOC_FAIL}, fun(BSt0) ->
                    % TODO: previous implementation yielded a slightly smaller code as raise block was shared.
                    MMod:call_primitive_last(BSt0, ?PRIM_RAISE_ERROR, [
                        ctx, jit_state, offset, ?OUT_OF_MEMORY_ATOM
                    ])
                end
            ),
            AccMSt5 = MMod:free_native_registers(AccMSt4, [Key]),
            {AccMSt6, Dest, AccRest2} = decode_dest(AccRest1, MMod, AccMSt5),
            ?TRACE(",~p", [Dest]),
            AccMSt7 = MMod:move_array_element(AccMSt6, MapReg, {free, PosReg}, Dest),
            AccMSt8 = MMod:free_native_registers(AccMSt7, [Dest]),
            {AccMSt8, AccRest2}
        end,
        {MSt11, Rest5},
        lists:seq(2, ListSize div 2)
    ),
    ?TRACE("]\n", []),
    MSt13 = MMod:free_native_registers(MSt12, [MapReg, SrcReg]),
    ?ASSERT_ALL_NATIVE_FREE(MSt13),
    first_pass(Rest6, MMod, MSt13, State0);
% 159
first_pass(
    <<?OP_IS_TAGGED_TUPLE, Rest0/binary>>, MMod, MSt0, #state{atom_resolver = AtomResolver} = State0
) ->
    ?ASSERT_ALL_NATIVE_FREE(MSt0),
    {Label, Rest1} = decode_label(Rest0),
    {MSt1, Arg1, Rest2} = decode_compact_term(Rest1, MMod, MSt0, State0),
    {Arity, Rest3} = decode_literal(Rest2),
    {AtomIndex, Rest4} = decode_atom(Rest3),
    ?TRACE("OP_IS_TAGGED_TUPLE ~p, ~p, ~p, ~p\n", [Label, Arg1, Arity, AtomIndex]),
    {MSt2, Reg} = MMod:move_to_native_register(MSt1, Arg1),
    MSt3 = cond_jump_to_label(
        {Reg, '&', ?TERM_PRIMARY_MASK, '!=', ?TERM_PRIMARY_BOXED}, Label, MMod, MSt2
    ),
    {MSt4, Reg} = MMod:and_(MSt3, {free, Reg}, ?TERM_PRIMARY_CLEAR_MASK),
    {MSt5, TagReg0} = MMod:get_array_element(MSt4, Reg, 0),
    MSt6 = cond_jump_to_label(
        {TagReg0, '&', ?TERM_BOXED_TAG_MASK, '!=', ?TERM_BOXED_TUPLE}, Label, MMod, MSt5
    ),
    {MSt7, TagReg1} = MMod:shift_right(MSt6, {free, TagReg0}, 6),
    MSt8 = cond_jump_to_label({TagReg1, '!=', Arity}, Label, MMod, MSt7),
    MSt9 = MMod:free_native_registers(MSt8, [TagReg1]),
    MSt10 = MMod:move_array_element(MSt9, Reg, 1, Reg),
    {MSt11, AtomReg} =
        case maps:find(AtomResolver(AtomIndex), ?DEFAULT_ATOMS) of
            error ->
                MMod:call_primitive(
                    MSt10, ?PRIM_MODULE_GET_ATOM_TERM_BY_ID, [jit_state, AtomIndex]
                );
            {ok, Val} ->
                {MSt10, Val}
        end,
    MSt12 = cond_jump_to_label({Reg, '!=', AtomReg}, Label, MMod, MSt11),
    MSt13 = MMod:free_native_registers(MSt12, [Reg]),
    MSt14 = MMod:free_native_registers(MSt13, [AtomReg]),
    ?ASSERT_ALL_NATIVE_FREE(MSt14),
    first_pass(Rest4, MMod, MSt14, State0);
% 160
first_pass(<<?OP_BUILD_STACKTRACE, Rest0/binary>>, MMod, MSt0, State0) ->
    ?ASSERT_ALL_NATIVE_FREE(MSt0),
    {MSt1, ResultReg} = MMod:call_primitive(MSt0, ?PRIM_STACKTRACE_BUILD, [ctx]),
    MSt2 = MMod:move_to_vm_register(MSt1, ResultReg, {x_reg, 0}),
    MSt3 = MMod:free_native_registers(MSt2, [ResultReg]),
    ?ASSERT_ALL_NATIVE_FREE(MSt3),
    first_pass(Rest0, MMod, MSt3, State0);
% 161
first_pass(<<?OP_RAW_RAISE, Rest0/binary>>, MMod, MSt0, State0) ->
    ?ASSERT_ALL_NATIVE_FREE(MSt0),
    {MSt1, ExClassReg} = MMod:move_to_native_register(MSt0, {x_reg, 0}),
    MSt2 = MMod:if_block(MSt1, {ExClassReg, '==', ?ERROR_ATOM}, fun(BSt0) ->
        MMod:call_primitive_last(BSt0, ?PRIM_HANDLE_ERROR, [ctx, jit_state, offset])
    end),
    MSt3 = MMod:if_block(MSt2, {ExClassReg, '==', ?LOWERCASE_EXIT_ATOM}, fun(BSt0) ->
        MMod:call_primitive_last(BSt0, ?PRIM_HANDLE_ERROR, [ctx, jit_state, offset])
    end),
    MSt4 = MMod:if_block(MSt3, {{free, ExClassReg}, '==', ?THROW_ATOM}, fun(BSt0) ->
        MMod:call_primitive_last(BSt0, ?PRIM_HANDLE_ERROR, [ctx, jit_state, offset])
    end),
    MSt5 = MMod:move_to_vm_register(MSt4, ?BADARG_ATOM, {x_reg, 0}),
    ?ASSERT_ALL_NATIVE_FREE(MSt5),
    first_pass(Rest0, MMod, MSt5, State0);
% 162
first_pass(<<?OP_GET_HD, Rest0/binary>>, MMod, MSt0, State0) ->
    ?ASSERT_ALL_NATIVE_FREE(MSt0),
    {MSt1, SrcValue, Rest1} = decode_compact_term(Rest0, MMod, MSt0, State0),
    {MSt2, Dest, Rest3} = decode_dest(Rest1, MMod, MSt1),
    ?TRACE("OP_GET_HD ~p, ~p\n", [SrcValue, Dest]),
    {MSt3, Reg} = MMod:move_to_native_register(MSt2, SrcValue),
    {MSt4, Reg} = MMod:and_(MSt3, {free, Reg}, ?TERM_PRIMARY_CLEAR_MASK),
    MSt5 = MMod:move_array_element(MSt4, Reg, ?LIST_HEAD_INDEX, Dest),
    MSt6 = MMod:free_native_registers(MSt5, [Dest, Reg]),
    ?ASSERT_ALL_NATIVE_FREE(MSt6),
    first_pass(Rest3, MMod, MSt6, State0);
% 163
first_pass(<<?OP_GET_TL, Rest0/binary>>, MMod, MSt0, State0) ->
    ?ASSERT_ALL_NATIVE_FREE(MSt0),
    {MSt1, SrcValue, Rest1} = decode_compact_term(Rest0, MMod, MSt0, State0),
    {MSt2, Dest, Rest3} = decode_dest(Rest1, MMod, MSt1),
    ?TRACE("OP_GET_TL ~p, ~p\n", [SrcValue, Dest]),
    {MSt3, Reg} = MMod:move_to_native_register(MSt2, SrcValue),
    {MSt4, Reg} = MMod:and_(MSt3, {free, Reg}, ?TERM_PRIMARY_CLEAR_MASK),
    MSt5 = MMod:move_array_element(MSt4, Reg, ?LIST_TAIL_INDEX, Dest),
    MSt6 = MMod:free_native_registers(MSt5, [Dest, Reg]),
    ?ASSERT_ALL_NATIVE_FREE(MSt6),
    first_pass(Rest3, MMod, MSt6, State0);
% 164
first_pass(<<?OP_PUT_TUPLE2, Rest0/binary>>, MMod, MSt0, State0) ->
    ?ASSERT_ALL_NATIVE_FREE(MSt0),
    {MSt1, Dest, Rest1} = decode_dest(Rest0, MMod, MSt0),
    {ListSize, Rest2} = decode_extended_list_header(Rest1),
    ?TRACE("OP_PUT_TUPLE2 ~p, [", [Dest]),
    {MSt2, ResultReg} = MMod:call_primitive(MSt1, ?PRIM_TERM_ALLOC_TUPLE, [ctx, ListSize]),
    {MSt3, ResultReg} = MMod:and_(MSt2, {free, ResultReg}, ?TERM_PRIMARY_CLEAR_MASK),
    {MSt4, Rest3} = lists:foldl(
        fun(Index, {AccMSt0, AccRest0}) ->
            {AccMSt1, Element, AccRest1} = decode_compact_term(AccRest0, MMod, AccMSt0, State0),
            ?TRACE("~p,", [Element]),
            AccMSt2 = MMod:move_to_array_element(AccMSt1, Element, ResultReg, Index),
            AccMSt3 = MMod:free_native_registers(AccMSt2, [Element]),
            {AccMSt3, AccRest1}
        end,
        {MSt3, Rest2},
        lists:seq(1, ListSize)
    ),
    ?TRACE("]\n", []),
    MSt5 = MMod:or_(MSt4, ResultReg, ?TERM_PRIMARY_BOXED),
    MSt6 = MMod:move_to_vm_register(MSt5, ResultReg, Dest),
    MSt7 = MMod:free_native_registers(MSt6, [Dest, ResultReg]),
    ?ASSERT_ALL_NATIVE_FREE(MSt7),
    first_pass(Rest3, MMod, MSt7, State0);
% 165
first_pass(<<?OP_BS_GET_TAIL, Rest0/binary>>, MMod, MSt0, State0) ->
    ?ASSERT_ALL_NATIVE_FREE(MSt0),
    {MSt1, Src, Rest1} = decode_typed_compact_term(Rest0, MMod, MSt0, State0),
    {MSt2, Dest, Rest2} = decode_dest(Rest1, MMod, MSt1),
    {Live, Rest3} = decode_literal(Rest2),
    ?TRACE("OP_BS_GET_TAIL ~p, ~p, ~p\n", [Src, Dest, Live]),
    {MSt3, MatchStateRegPtr} = verify_is_match_state_and_get_ptr(MMod, MSt2, Src),
    {MSt4, BSBinaryReg} = MMod:get_array_element(MSt3, MatchStateRegPtr, 1),
    {MSt5, BSOffsetReg} = MMod:get_array_element(MSt4, MatchStateRegPtr, 2),
    MSt6 = MMod:free_native_registers(MSt5, [MatchStateRegPtr]),
    {MSt7, BSBinaryReg} = MMod:and_(MSt6, {free, BSBinaryReg}, ?TERM_PRIMARY_CLEAR_MASK),
    {MSt8, ResultTerm, NewMatchState} = do_get_tail(
        Src, Live, BSOffsetReg, BSBinaryReg, MMod, MSt7
    ),
    MSt9 = MMod:free_native_registers(MSt8, [BSBinaryReg]),
    {MSt10, MatchStateReg1} = MMod:move_to_native_register(MSt9, NewMatchState),
    {MSt11, MatchStateReg1} = MMod:and_(MSt10, {free, MatchStateReg1}, ?TERM_PRIMARY_CLEAR_MASK),
    MSt12 = MMod:move_to_array_element(MSt11, BSOffsetReg, MatchStateReg1, 2),
    MSt13 = MMod:move_to_vm_register(MSt12, ResultTerm, Dest),
    MSt14 = MMod:free_native_registers(MSt13, [MatchStateReg1, BSOffsetReg, ResultTerm, Dest]),
    ?ASSERT_ALL_NATIVE_FREE(MSt14),
    first_pass(Rest3, MMod, MSt14, State0);
% 166
first_pass(<<?OP_BS_START_MATCH3, Rest0/binary>>, MMod, MSt0, State0) ->
    ?ASSERT_ALL_NATIVE_FREE(MSt0),
    {Fail, Rest1} = decode_label(Rest0),
    {MSt1, Src, Rest2} = decode_compact_term(Rest1, MMod, MSt0, State0),
    {Live, Rest3} = decode_literal(Rest2),
    {MSt2, Dest, Rest4} = decode_dest(Rest3, MMod, MSt1),
    ?TRACE("OP_BS_START_MATCH3 ~p, ~p, ~p, ~p\n", [Fail, Src, Live, Dest]),
    MSt3 = verify_is_binary_or_match_state(Fail, Src, MMod, MSt2),
    {MSt4, NewSrc} = term_alloc_bin_match_state(Live, Src, Dest, MMod, MSt3),
    MSt5 = MMod:free_native_registers(MSt4, [NewSrc, Dest]),
    ?ASSERT_ALL_NATIVE_FREE(MSt5),
    first_pass(Rest4, MMod, MSt5, State0);
% 167
first_pass(<<?OP_BS_GET_POSITION, Rest0/binary>>, MMod, MSt0, State0) ->
    ?ASSERT_ALL_NATIVE_FREE(MSt0),
    {MSt1, Src, Rest1} = decode_compact_term(Rest0, MMod, MSt0, State0),
    {MSt2, Dest, Rest2} = decode_dest(Rest1, MMod, MSt1),
    {_Live, Rest3} = decode_literal(Rest2),
    ?TRACE("OP_BS_GET_POSITION ~p, ~p, ~p\n", [Src, Dest, _Live]),
    {MSt3, Reg} = MMod:move_to_native_register(MSt2, Src),
    {MSt4, Reg} = MMod:and_(MSt3, {free, Reg}, ?TERM_PRIMARY_CLEAR_MASK),
    MSt5 = MMod:move_array_element(MSt4, Reg, 2, Reg),
    MSt6 = MMod:shift_left(MSt5, Reg, 4),
    MSt7 = MMod:or_(MSt6, Reg, ?TERM_INTEGER_TAG),
    MSt8 = MMod:move_to_vm_register(MSt7, Reg, Dest),
    MSt9 = MMod:free_native_registers(MSt8, [Reg, Dest]),
    ?ASSERT_ALL_NATIVE_FREE(MSt9),
    first_pass(Rest3, MMod, MSt9, State0);
% 168
first_pass(<<?OP_BS_SET_POSITION, Rest0/binary>>, MMod, MSt0, State0) ->
    ?ASSERT_ALL_NATIVE_FREE(MSt0),
    {MSt1, Src, Rest1} = decode_typed_compact_term(Rest0, MMod, MSt0, State0),
    {MSt2, Pos, Rest2} = decode_typed_compact_term(Rest1, MMod, MSt1, State0),
    ?TRACE("OP_BS_SET_POSITION ~p, ~p\n", [Src, Pos]),
    {MSt3, MatchStateRegPtr} = verify_is_match_state_and_get_ptr(MMod, MSt2, Src),
    {MSt4, PosVal} = term_to_int(Pos, 0, MMod, MSt3),
    MSt5 = MMod:move_to_array_element(MSt4, PosVal, MatchStateRegPtr, 2),
    MSt6 = MMod:free_native_registers(MSt5, [PosVal, MatchStateRegPtr]),
    ?ASSERT_ALL_NATIVE_FREE(MSt6),
    first_pass(Rest2, MMod, MSt6, State0);
% 169
first_pass(<<?OP_SWAP, Rest0/binary>>, MMod, MSt0, State) ->
    ?ASSERT_ALL_NATIVE_FREE(MSt0),
    {MSt1, ArgA, Rest1} = decode_dest(Rest0, MMod, MSt0),
    {MSt2, ArgB, Rest2} = decode_dest(Rest1, MMod, MSt1),
    ?TRACE("OP_SWAP ~p, ~p\n", [ArgA, ArgB]),
    {MSt3, Reg} = MMod:move_to_native_register(MSt2, ArgA),
    MSt4 = MMod:move_to_vm_register(MSt3, ArgB, ArgA),
    MSt5 = MMod:move_to_vm_register(MSt4, Reg, ArgB),
    MSt6 = MMod:free_native_registers(MSt5, [Reg]),
    ?ASSERT_ALL_NATIVE_FREE(MSt6),
    first_pass(Rest2, MMod, MSt6, State);
% 170
first_pass(<<?OP_BS_START_MATCH4, Rest0/binary>>, MMod, MSt0, State0) ->
    ?ASSERT_ALL_NATIVE_FREE(MSt0),
    {Fail, Rest1} = decode_atom_or_label(Rest0, State0),
    {Live, Rest2} = decode_literal(Rest1),
    {MSt1, Src, Rest3} = decode_compact_term(Rest2, MMod, MSt0, State0),
    {MSt2, Dest, Rest4} = decode_dest(Rest3, MMod, MSt1),
    ?TRACE("OP_BS_START_MATCH4 ~p, ~p, ~p, ~p\n", [Fail, Live, Src, Dest]),
    MSt3 =
        if
            is_integer(Fail) ->
                verify_is_binary_or_match_state(Fail, Src, MMod, MSt2);
            Fail =:= no_fail ->
                MSt2;
            Fail =:= resume ->
                MSt2
        end,
    {MSt4, NewSrc} = term_alloc_bin_match_state(Live, Src, Dest, MMod, MSt3),
    MSt5 = MMod:free_native_registers(MSt4, [NewSrc, Dest]),
    ?ASSERT_ALL_NATIVE_FREE(MSt5),
    first_pass(Rest4, MMod, MSt5, State0);
% 171
first_pass(<<?OP_MAKE_FUN3, Rest0/binary>>, MMod, MSt0, State0) ->
    ?ASSERT_ALL_NATIVE_FREE(MSt0),
    {FunIndex, Rest1} = decode_literal(Rest0),
    {MSt1, Dest, Rest2} = decode_dest(Rest1, MMod, MSt0),
    {NumFree, Rest3} = decode_extended_list_header(Rest2),
    ?TRACE("OP_MAKE_FUN3 ~p, [", [Dest]),
    {MSt2, ResultReg} = MMod:call_primitive(MSt1, ?PRIM_TERM_ALLOC_FUN, [
        ctx, jit_state, FunIndex, NumFree
    ]),
    {MSt3, ResultReg} = MMod:and_(MSt2, {free, ResultReg}, ?TERM_PRIMARY_CLEAR_MASK),
    {MSt4, Rest4} = lists:foldl(
        fun(Index, {AccMSt0, AccRest0}) ->
            {AccMSt1, Element, AccRest1} = decode_compact_term(AccRest0, MMod, AccMSt0, State0),
            ?TRACE("~p,", [Element]),
            AccMSt2 = MMod:move_to_array_element(AccMSt1, Element, ResultReg, Index),
            AccMSt3 = MMod:free_native_registers(AccMSt2, [Element]),
            {AccMSt3, AccRest1}
        end,
        {MSt3, Rest3},
        lists:seq(3, NumFree + 2)
    ),
    ?TRACE("]\n", []),
    MSt5 = MMod:or_(MSt4, ResultReg, ?TERM_PRIMARY_BOXED),
    MSt6 = MMod:move_to_vm_register(MSt5, ResultReg, Dest),
    MSt7 = MMod:free_native_registers(MSt6, [Dest, ResultReg]),
    ?ASSERT_ALL_NATIVE_FREE(MSt7),
    first_pass(Rest4, MMod, MSt7, State0);
% 172
first_pass(<<?OP_INIT_YREGS, Rest0/binary>>, MMod, MSt0, State) ->
    ?ASSERT_ALL_NATIVE_FREE(MSt0),
    {ListSize, Rest1} = decode_extended_list_header(Rest0),
    ?TRACE("OP_INIT_YREGS ~p\n", [ListSize]),
    {MSt1, Rest2} = lists:foldl(
        fun(_, {AccMSt0, AccRest0}) ->
            {AccMSt1, Dest, AccRest1} = decode_dest(AccRest0, MMod, AccMSt0),
            AccMSt2 = MMod:move_to_vm_register(AccMSt1, ?TERM_NIL, Dest),
            AccMSt3 = MMod:free_native_registers(AccMSt2, [Dest]),
            {AccMSt3, AccRest1}
        end,
        {MSt0, Rest1},
        lists:duplicate(ListSize, [])
    ),
    ?ASSERT_ALL_NATIVE_FREE(MSt1),
    first_pass(Rest2, MMod, MSt1, State);
% 173
first_pass(<<?OP_RECV_MARKER_BIND, Rest0/binary>>, MMod, MSt0, State0) ->
    ?ASSERT_ALL_NATIVE_FREE(MSt0),
    {MSt1, RegA, Rest1} = decode_dest(Rest0, MMod, MSt0),
    {MSt2, RegB, Rest2} = decode_dest(Rest1, MMod, MSt1),
    ?TRACE("OP_RECV_MARKER_BIND ~p, ~p\n", [RegA, RegB]),
    MSt3 = MMod:free_native_registers(MSt2, [RegA, RegB]),
    ?ASSERT_ALL_NATIVE_FREE(MSt3),
    first_pass(Rest2, MMod, MSt3, State0);
% 174
first_pass(<<?OP_RECV_MARKER_CLEAR, Rest0/binary>>, MMod, MSt0, State0) ->
    ?ASSERT_ALL_NATIVE_FREE(MSt0),
    {MSt1, RegA, Rest1} = decode_dest(Rest0, MMod, MSt0),
    ?TRACE("OP_RECV_MARKER_CLEAR ~p\n", [RegA]),
    MSt2 = MMod:free_native_registers(MSt1, [RegA]),
    ?ASSERT_ALL_NATIVE_FREE(MSt2),
    first_pass(Rest1, MMod, MSt2, State0);
% 175
first_pass(<<?OP_RECV_MARKER_RESERVE, Rest0/binary>>, MMod, MSt0, State0) ->
    ?ASSERT_ALL_NATIVE_FREE(MSt0),
    {MSt1, Dest, Rest1} = decode_dest(Rest0, MMod, MSt0),
    ?TRACE("OP_RECV_MARKER_RESERVE ~p\n", [Dest]),
    % Clear register to avoid any issue with GC
    MSt2 = MMod:move_to_vm_register(MSt1, ?TERM_NIL, Dest),
    MSt3 = MMod:free_native_registers(MSt2, [Dest]),
    ?ASSERT_ALL_NATIVE_FREE(MSt3),
    first_pass(Rest1, MMod, MSt3, State0);
% 176
first_pass(<<?OP_RECV_MARKER_USE, Rest0/binary>>, MMod, MSt0, State0) ->
    ?ASSERT_ALL_NATIVE_FREE(MSt0),
    {MSt1, RegA, Rest1} = decode_dest(Rest0, MMod, MSt0),
    ?TRACE("OP_RECV_MARKER_USE ~p\n", [RegA]),
    MSt2 = MMod:free_native_registers(MSt1, [RegA]),
    ?ASSERT_ALL_NATIVE_FREE(MSt2),
    first_pass(Rest1, MMod, MSt2, State0);
% 177
first_pass(
    <<?OP_BS_CREATE_BIN, Rest0/binary>>, MMod, MSt0, #state{atom_resolver = AtomResolver} = State0
) ->
    ?ASSERT_ALL_NATIVE_FREE(MSt0),
    {Fail, Rest1} = decode_label(Rest0),
    {Alloc, Rest2} = decode_allocator_list(MMod, Rest1),
    {Live, Rest3} = decode_literal(Rest2),
    {_Unit, Rest4} = decode_literal(Rest3),
    % TODO: add skip_dest and redecode when we need it
    {MSt1, Dest, Rest5} = decode_dest(Rest4, MMod, MSt0),
    ?TRACE("OP_BS_CREATE_BIN ~p, ~p, ~p, ~p, [", [Fail, Alloc, Live, _Unit]),
    {ListLen, Rest6} = decode_extended_list_header(Rest5),
    % Compute binary size and verify types in first iteration
    NBSegments = ListLen div 6,
    {Rest7, MSt2, BinaryLitSize, BinaryRegSize, State1, ReuseSourceBinary} = lists:foldl(
        fun(Index, {AccRest0, AccMSt0, AccLiteralSize0, AccSizeReg0, AccState0, AccReuseSrc}) ->
            {AtomTypeIndex, AccRest1} = decode_atom(AccRest0),
            AtomType = AtomResolver(AtomTypeIndex),
            {_Seg, AccRest2} = decode_literal(AccRest1),
            {SegmentUnit, AccRest3} = decode_literal(AccRest2),
            AccRest4 = skip_compact_term(AccRest3),
            {AccMSt1, Src, AccRest5} = decode_compact_term(AccRest4, MMod, AccMSt0, AccState0),
            {AccMSt2, Size, AccRest6} = decode_compact_term(AccRest5, MMod, AccMSt1, AccState0),
            {AccMSt3, AccLiteralSize1, AccSizeReg1, AccState1} = first_pass_bs_create_bin_compute_size(
                AtomType,
                Src,
                Size,
                SegmentUnit,
                Fail,
                AccLiteralSize0,
                AccSizeReg0,
                MMod,
                AccMSt2,
                AccState0
            ),
            NewReuseSrc =
                AccReuseSrc orelse
                    (Index =:= 1 andalso AtomType =:= private_append andalso Size =:= ?ALL_ATOM),
            AccMSt4 = MMod:free_native_registers(AccMSt3, [Src, Size]),
            {AccRest6, AccMSt4, AccLiteralSize1, AccSizeReg1, AccState1, NewReuseSrc}
        end,
        {Rest6, MSt1, 0, undefined, State0, false},
        lists:seq(1, NBSegments)
    ),
    {MSt4, BinaryTotalSize} =
        case {BinaryLitSize, BinaryRegSize} of
            {_, undefined} ->
                {MSt2, BinaryLitSize};
            {0, Reg} ->
                {MSt2, Reg};
            {_, _} ->
                MSt3 = MMod:add(MSt2, BinaryRegSize, BinaryLitSize),
                {MSt3, BinaryRegSize}
        end,
    MSt5 =
        if
            is_integer(BinaryTotalSize) andalso BinaryTotalSize band 16#7 =/= 0 ->
                MMod:call_primitive_last(MSt4, ?PRIM_RAISE_ERROR, [
                    ctx, jit_state, offset, ?UNSUPPORTED_ATOM
                ]);
            is_integer(BinaryTotalSize) ->
                MSt4;
            true ->
                MMod:if_block(MSt4, {BinaryTotalSize, '&', 16#7, '!=', 0}, fun(BlockSt) ->
                    MMod:call_primitive_last(BlockSt, ?PRIM_RAISE_ERROR, [
                        ctx, jit_state, offset, ?UNSUPPORTED_ATOM
                    ])
                end)
        end,
    {MSt6, TrimResultReg} = MMod:call_primitive(MSt5, ?PRIM_TRIM_LIVE_REGS, [ctx, Live]),
    MSt7 = MMod:free_native_registers(MSt6, [TrimResultReg]),
    {MSt12, BinaryTotalSizeInBytes, AllocSize} =
        if
            is_integer(BinaryTotalSize) ->
                {MSt7, (BinaryTotalSize div 8),
                    term_binary_heap_size((BinaryTotalSize div 8), MMod) + Alloc};
            true ->
                {MSt8, BinaryTotalSizeBytes} = MMod:shift_right(MSt7, {free, BinaryTotalSize}, 3),
                {MSt9, BinaryTotalSizeBytes0} = MMod:copy_to_native_register(
                    MSt8, BinaryTotalSizeBytes
                ),
                {MSt10, AllocSizeReg} = term_binary_heap_size(
                    {free, BinaryTotalSizeBytes0}, MMod, MSt9
                ),
                case Alloc of
                    0 ->
                        {MSt10, BinaryTotalSizeBytes, AllocSizeReg};
                    _ ->
                        MSt11 = MMod:add(MSt10, AllocSizeReg, Alloc),
                        {MSt11, BinaryTotalSizeBytes, AllocSizeReg}
                end
        end,
    {MSt13, MemoryEnsureFreeReg} = MMod:call_primitive(
        MSt12, ?PRIM_MEMORY_ENSURE_FREE_WITH_ROOTS, [
            ctx, jit_state, {free, AllocSize}, Live, ?MEMORY_CAN_SHRINK
        ]
    ),
    MSt14 = handle_error_if({'(bool)', {free, MemoryEnsureFreeReg}, '==', false}, MMod, MSt13),
    {MSt17, InitialCreatedBin} =
        case ReuseSourceBinary of
            false ->
                % No reuse - create the binary now
                {MSt15, CreatedBinResult} = MMod:call_primitive(
                    MSt14, ?PRIM_TERM_CREATE_EMPTY_BINARY, [
                        ctx, {free, BinaryTotalSizeInBytes}
                    ]
                ),
                MSt16 = MMod:if_block(MSt15, {CreatedBinResult, '==', ?TERM_INVALID_TERM}, fun(
                    BSt0
                ) ->
                    MMod:call_primitive_last(BSt0, ?PRIM_RAISE_ERROR, [
                        ctx, jit_state, offset, ?OUT_OF_MEMORY_ATOM
                    ])
                end),
                {MSt16, CreatedBinResult};
            true ->
                % Will reuse - defer creation until first segment
                {MSt14, {private_append, BinaryTotalSizeInBytes}}
        end,
    % We redo the decoding. Rest7 should still be equal to previous value.
    {Rest7, MSt18, FinalOffset, CreatedBin} = lists:foldl(
        fun(_Index, {AccRest0, AccMSt0, AccOffset0, AccCreatedBin}) ->
            {AtomTypeIndex, AccRest1} = decode_atom(AccRest0),
            AtomType = AtomResolver(AtomTypeIndex),
            {_Seg, AccRest2} = decode_literal(AccRest1),
            {SegmentUnit, AccRest3} = decode_literal(AccRest2),
            {AccMSt1, Flags, AccRest4} = decode_compact_term(AccRest3, MMod, AccMSt0, State1),
            {AccMSt2, Src, AccRest5} = decode_compact_term(AccRest4, MMod, AccMSt1, State1),
            {AccMSt3, Size, AccRest6} = decode_compact_term(AccRest5, MMod, AccMSt2, State1),
            ?TRACE("{~p,~p,~p,~p,~p,~p},", [AtomType, _Seg, SegmentUnit, Flags, Src, Size]),
            {AccMSt4, AccOffset1, AccCreatedBin1} = first_pass_bs_create_bin_insert_value(
                AtomType,
                Flags,
                Src,
                Size,
                SegmentUnit,
                Fail,
                AccCreatedBin,
                AccOffset0,
                MMod,
                AccMSt3
            ),
            AccMSt5 = MMod:free_native_registers(AccMSt4, [Flags, Src, Size]),
            {AccRest6, AccMSt5, AccOffset1, AccCreatedBin1}
        end,
        {Rest6, MSt17, 0, InitialCreatedBin},
        lists:seq(1, NBSegments)
    ),
    ?TRACE("]\n", []),
    MSt19 = MMod:free_native_registers(MSt18, [FinalOffset]),
    MSt20 = MMod:move_to_vm_register(MSt19, CreatedBin, Dest),
    MSt21 = MMod:free_native_registers(MSt20, [CreatedBin, Dest]),
    ?ASSERT_ALL_NATIVE_FREE(MSt21),
    first_pass(Rest7, MMod, MSt21, State1);
% 178
first_pass(<<?OP_CALL_FUN2, Rest0/binary>>, MMod, MSt0, State0) ->
    ?ASSERT_ALL_NATIVE_FREE(MSt0),
    {MSt1, Tag, Rest1} = decode_compact_term(Rest0, MMod, MSt0, State0),
    {ArgsCount, Rest2} = decode_literal(Rest1),
    {MSt2, Fun, Rest3} = decode_typed_compact_term(Rest2, MMod, MSt1, State0),
    ?TRACE("OP_CALL_FUN2 ~p, ~p, ~p\n", [Tag, ArgsCount, Fun]),
    % We ignore Tag (could be literal 0 or atom unsafe)
    MSt3 = MMod:free_native_registers(MSt2, [Tag]),
    MSt4 = MMod:decrement_reductions_and_maybe_schedule_next(MSt3),
    {MSt5, Reg} = verify_is_function(Fun, MMod, MSt4),
    MSt6 = MMod:call_primitive_with_cp(MSt5, ?PRIM_CALL_FUN, [
        ctx, jit_state, offset, {free, Reg}, ArgsCount
    ]),
    ?ASSERT_ALL_NATIVE_FREE(MSt6),
    first_pass(Rest3, MMod, MSt6, State0);
% 180
first_pass(<<?OP_BADRECORD, Rest0/binary>>, MMod, MSt0, State0) ->
    ?ASSERT_ALL_NATIVE_FREE(MSt0),
    {MSt1, Arg1, Rest1} = decode_compact_term(Rest0, MMod, MSt0, State0),
    ?TRACE("OP_BADRECORD ~p\n", [Arg1]),
    MSt2 = MMod:call_primitive_last(MSt1, ?PRIM_RAISE_ERROR_TUPLE, [
        ctx, jit_state, offset, ?BADRECORD_ATOM, Arg1
    ]),
    ?ASSERT_ALL_NATIVE_FREE(MSt2),
    first_pass(Rest1, MMod, MSt2, State0);
% 181
first_pass(
    <<?OP_UPDATE_RECORD, Rest0/binary>>, MMod, MSt0, #state{atom_resolver = AtomResolver} = State0
) ->
    ?ASSERT_ALL_NATIVE_FREE(MSt0),
    {HintAtomIndex, Rest1} = decode_atom(Rest0),
    Hint = AtomResolver(HintAtomIndex),
    {Size, Rest2} = decode_literal(Rest1),
    {MSt1, Src, Rest3} = decode_compact_term(Rest2, MMod, MSt0, State0),
    {MSt2, SrcReg} = MMod:move_to_native_register(MSt1, Src),
    {MSt3, SrcReg} = MMod:and_(MSt2, {free, SrcReg}, ?TERM_PRIMARY_CLEAR_MASK),
    {MSt4, Dest, Rest4} = decode_dest(Rest3, MMod, MSt3),
    {ListLen, Rest5} = decode_extended_list_header(Rest4),
    ?TRACE("OP_UPDATE_RECORD ~p, ~p, ~p, ~p, [", [Hint, Size, Src, Dest]),
    {MSt5, DestReg} = MMod:call_primitive(MSt4, ?PRIM_TERM_ALLOC_TUPLE, [ctx, Size]),
    {MSt6, DestReg} = MMod:and_(MSt5, {free, DestReg}, ?TERM_PRIMARY_CLEAR_MASK),
    {MSt7, ReuseReg} = MMod:move_to_native_register(
        MSt6,
        if
            Hint =:= reuse -> 1;
            true -> 0
        end
    ),
    MSt8 = lists:foldl(
        fun(Index, AccMSt0) ->
            {AccMSt1, SrcValue} = MMod:get_array_element(AccMSt0, SrcReg, Index),
            AccMSt2 = MMod:move_to_array_element(AccMSt1, SrcValue, DestReg, Index),
            MMod:free_native_registers(AccMSt2, [SrcValue])
        end,
        MSt7,
        lists:seq(1, Size)
    ),
    {MSt9, Rest6} = lists:foldl(
        fun(_Index, {AccMSt0, AccRest0}) ->
            {UpdateIx, AccRest1} = decode_literal(AccRest0),
            {AccMSt1, UpdateValue, AccRest2} = decode_compact_term(AccRest1, MMod, AccMSt0, State0),
            AccMSt2 = MMod:if_else_block(
                AccMSt1,
                {'(bool)', ReuseReg, '!=', false},
                fun(BSt0) ->
                    {BSt1, OldValueReg} = MMod:get_array_element(BSt0, DestReg, UpdateIx),
                    {BSt2, ResultReg} = MMod:call_primitive(BSt1, ?PRIM_TERM_COMPARE, [
                        ctx, jit_state, {free, OldValueReg}, UpdateValue, ?TERM_COMPARE_EXACT
                    ]),
                    BSt3 = handle_error_if(
                        {'(int)', ResultReg, '==', ?TERM_COMPARE_MEMORY_ALLOC_FAIL}, MMod, BSt2
                    ),
                    MMod:if_block(BSt3, {'(int)', {free, ResultReg}, '!=', ?TERM_EQUALS}, fun(ESt0) ->
                        ESt1 = MMod:move_to_array_element(ESt0, UpdateValue, DestReg, UpdateIx),
                        MMod:move_to_native_register(ESt1, 0, ReuseReg)
                    end)
                end,
                fun(BSt0) ->
                    MMod:move_to_array_element(BSt0, UpdateValue, DestReg, UpdateIx)
                end
            ),
            AccMSt3 = MMod:free_native_registers(AccMSt2, [UpdateValue]),
            {AccMSt3, AccRest2}
        end,
        {MSt8, Rest5},
        lists:seq(1, ListLen div 2)
    ),
    ?TRACE("]\n", []),
    MSt10 = MMod:if_else_block(
        MSt9,
        {'(bool)', {free, ReuseReg}, '!=', false},
        fun(BSt0) ->
            BSt1 = MMod:or_(BSt0, SrcReg, ?TERM_PRIMARY_BOXED),
            MMod:move_to_vm_register(BSt1, SrcReg, Dest)
        end,
        fun(BSt0) ->
            BSt1 = MMod:or_(BSt0, DestReg, ?TERM_PRIMARY_BOXED),
            MMod:move_to_vm_register(BSt1, DestReg, Dest)
        end
    ),
    MSt11 = MMod:free_native_registers(MSt10, [DestReg, SrcReg]),
    ?ASSERT_ALL_NATIVE_FREE(MSt11),
    first_pass(Rest6, MMod, MSt11, State0);
% 182
first_pass(<<?OP_BS_MATCH, Rest0/binary>>, MMod, MSt0, State0) ->
    ?ASSERT_ALL_NATIVE_FREE(MSt0),
    {Fail, Rest1} = decode_label(Rest0),
    {MSt1, MatchState, Rest2} = decode_compact_term(Rest1, MMod, MSt0, State0),
    {ListLen, Rest3} = decode_extended_list_header(Rest2),
    ?TRACE("OP_BS_MATCH ~p, ~p, [", [Fail, MatchState]),
    {MSt2, MatchStateReg0} = MMod:move_to_native_register(MSt1, MatchState),
    {MSt3, MatchStateReg1} = MMod:and_(MSt2, MatchStateReg0, ?TERM_PRIMARY_CLEAR_MASK),
    {MSt4, BSBinaryReg} = MMod:get_array_element(MSt3, MatchStateReg1, 1),
    {MSt5, BSOffsetReg} = MMod:get_array_element(MSt4, MatchStateReg1, 2),
    MSt6 = MMod:free_native_registers(MSt5, [MatchStateReg1]),
    {MSt7, BSBinaryReg} = MMod:and_(MSt6, {free, BSBinaryReg}, ?TERM_PRIMARY_CLEAR_MASK),
    {MSt8, Rest4, MatchStateReg2, NewBSOffsetReg} = first_pass_bs_match(
        Fail, MatchStateReg0, BSBinaryReg, BSOffsetReg, ListLen, Rest3, MMod, MSt7, State0
    ),
    ?TRACE("]\n", []),
    MSt9 = MMod:free_native_registers(MSt8, [BSBinaryReg, NewBSOffsetReg, MatchStateReg2]),
    ?ASSERT_ALL_NATIVE_FREE(MSt9),
    first_pass(Rest4, MMod, MSt9, State0).

first_pass_bs_create_bin_compute_size(
    AtomType, Src, _Size, _SegmentUnit, Fail, AccLiteralSize0, AccSizeReg0, MMod, MSt0, State0
) when AtomType =:= utf8 orelse AtomType =:= utf16 ->
    {MSt1, SrcValue} = term_to_int(Src, Fail, MMod, MSt0),
    {MSt2, ResultReg} =
        case AtomType of
            utf8 ->
                MMod:call_primitive(MSt1, ?PRIM_BITSTRING_UTF8_SIZE, [{free, SrcValue}]);
            utf16 ->
                MMod:call_primitive(MSt1, ?PRIM_BITSTRING_UTF16_SIZE, [{free, SrcValue}])
        end,
    MSt3 = cond_raise_badarg_or_jump_to_fail_label(
        {ResultReg, '==', 0}, Fail, MMod, MSt2
    ),
    MSt4 = MMod:shift_left(MSt3, ResultReg, 3),
    case AccSizeReg0 of
        undefined ->
            {MSt4, AccLiteralSize0, ResultReg, State0};
        _ ->
            MSt5 = MMod:add(MSt4, AccSizeReg0, ResultReg),
            MSt6 = MMod:free_native_registers(MSt5, [ResultReg]),
            {MSt6, AccLiteralSize0, AccSizeReg0, State0}
    end;
first_pass_bs_create_bin_compute_size(
    utf32, Src, _Size, _SegmentUnit, Fail, AccLiteralSize0, AccSizeReg0, MMod, MSt0, State0
) ->
    MSt1 = verify_is_integer(Src, Fail, MMod, MSt0),
    {MSt1, AccLiteralSize0 + 32, AccSizeReg0, State0};
first_pass_bs_create_bin_compute_size(
    integer, Src, Size, SegmentUnit, Fail, AccLiteralSize0, AccSizeReg0, MMod, MSt0, State0
) ->
    MSt1 = verify_is_any_integer(Src, Fail, MMod, MSt0),
    first_pass_bs_create_bin_compute_size(
        string, Src, Size, SegmentUnit, Fail, AccLiteralSize0, AccSizeReg0, MMod, MSt1, State0
    );
first_pass_bs_create_bin_compute_size(
    string, _Src, Size, SegmentUnit, Fail, AccLiteralSize0, AccSizeReg0, MMod, MSt1, State0
) ->
    MSt2 = verify_is_integer(Size, Fail, MMod, MSt1),
    {MSt3, SizeValue} = term_to_int(Size, 0, MMod, MSt2),
    MSt5 =
        if
            is_integer(SizeValue) andalso SizeValue > 0 ->
                MSt3;
            is_integer(SizeValue) andalso Fail =:= 0 ->
                MMod:call_primitive_last(MSt3, ?PRIM_RAISE_ERROR, [
                    ctx, jit_state, offset, ?BADARG_ATOM
                ]);
            is_integer(SizeValue) andalso Fail =/= 0 ->
                MMod:jump_to_label(MSt3, Fail);
            true ->
                cond_raise_badarg_or_jump_to_fail_label(
                    {SizeValue, '<', 0}, Fail, MMod, MSt3
                )
        end,
    if
        is_integer(SizeValue) ->
            {MSt5, AccLiteralSize0 + (SizeValue * SegmentUnit), AccSizeReg0, State0};
        true ->
            MSt6 = MMod:mul(MSt5, SizeValue, SegmentUnit),
            case AccSizeReg0 of
                undefined ->
                    {MSt6, AccLiteralSize0, SizeValue, State0};
                _ ->
                    MSt7 = MMod:add(MSt6, AccSizeReg0, SizeValue),
                    MSt8 = MMod:free_native_registers(MSt7, [SizeValue]),
                    {MSt8, AccLiteralSize0, AccSizeReg0, State0}
            end
    end;
first_pass_bs_create_bin_compute_size(
    AtomType, Src, ?ALL_ATOM, _SegmentUnit, Fail, AccLiteralSize0, AccSizeReg0, MMod, MSt0, State0
) when AtomType =:= binary orelse AtomType =:= append orelse AtomType =:= private_append ->
    MSt1 = verify_is_binary(Src, Fail, MMod, MSt0),
    {MSt2, Reg} = MMod:copy_to_native_register(MSt1, Src),
    {MSt3, Reg} = MMod:and_(MSt2, {free, Reg}, ?TERM_PRIMARY_CLEAR_MASK),
    MSt4 = MMod:move_array_element(MSt3, Reg, 1, Reg),
    MSt5 = MMod:shift_left(MSt4, Reg, 3),
    case AccSizeReg0 of
        undefined ->
            {MSt5, AccLiteralSize0, Reg, State0};
        _ ->
            MSt6 = MMod:add(MSt5, AccSizeReg0, Reg),
            MSt7 = MMod:free_native_registers(MSt6, [Reg]),
            {MSt7, AccLiteralSize0, AccSizeReg0, State0}
    end;
first_pass_bs_create_bin_compute_size(
    AtomType, Src, Size, SegmentUnit, Fail, AccLiteralSize0, AccSizeReg0, MMod, MSt0, State0
) when
    (AtomType =:= binary orelse AtomType =:= append orelse
        AtomType =:= private_append) andalso is_integer(Size) andalso Size > 0
->
    MSt1 = verify_is_binary(Src, Fail, MMod, MSt0),
    {MSt2, SizeValue} = term_to_int(Size, 0, MMod, MSt1),
    {MSt2, AccLiteralSize0 + (SizeValue * SegmentUnit), AccSizeReg0, State0};
first_pass_bs_create_bin_compute_size(
    AtomType, Src, Size, SegmentUnit, Fail, AccLiteralSize0, AccSizeReg0, MMod, MSt0, State0
) when AtomType =:= binary orelse AtomType =:= append orelse AtomType =:= private_append ->
    MSt1 = verify_is_binary(Src, Fail, MMod, MSt0),
    {MSt2, Reg0} = MMod:copy_to_native_register(MSt1, Size),
    {MSt3, Reg1} = MMod:copy_to_native_register(MSt2, Src),
    {MSt4, Reg1} = MMod:and_(MSt3, {free, Reg1}, ?TERM_PRIMARY_CLEAR_MASK),
    MSt5 = MMod:move_array_element(MSt4, Reg1, 1, Reg1),
    MSt6 = MMod:shift_left(MSt5, Reg1, 3),
    MSt7 = MMod:if_block(MSt6, {{free, Reg0}, '!=', ?ALL_ATOM}, fun(BSt0) ->
        {BSt1, SizeReg} = term_to_int(Size, Fail, MMod, BSt0),
        BSt2 = cond_raise_badarg_or_jump_to_fail_label(
            {SizeReg, '<', 0}, Fail, MMod, BSt1
        ),
        BSt3 = MMod:mul(BSt2, SizeReg, SegmentUnit),
        BSt4 = cond_raise_badarg_or_jump_to_fail_label(
            {Reg1, '<', SizeReg}, Fail, MMod, BSt3
        ),
        BSt5 = MMod:move_to_native_register(BSt4, SizeReg, Reg1),
        MMod:free_native_registers(BSt5, [SizeReg])
    end),
    case AccSizeReg0 of
        undefined ->
            {MSt7, AccLiteralSize0, Reg1, State0};
        _ ->
            MSt8 = MMod:add(MSt7, AccSizeReg0, Reg1),
            MSt9 = MMod:free_native_registers(MSt8, [Reg1]),
            {MSt9, AccLiteralSize0, AccSizeReg0, State0}
    end.

first_pass_bs_create_bin_insert_value(
    utf8, _Flags, Src, _Size, _SegmentUnit, Fail, CreatedBin, Offset, MMod, MSt0
) ->
    {MSt1, SrcValue} = term_to_int(Src, Fail, MMod, MSt0),
    {MSt2, Size} = MMod:call_primitive(MSt1, ?PRIM_BITSTRING_INSERT_UTF8, [
        CreatedBin, Offset, {free, SrcValue}
    ]),
    {MSt3, NewOffset} = first_pass_bs_create_bin_insert_value_increment_offset(
        MMod, MSt2, Offset, Size, 8
    ),
    {MSt3, NewOffset, CreatedBin};
first_pass_bs_create_bin_insert_value(
    utf16, Flags, Src, _Size, _SegmentUnit, Fail, CreatedBin, Offset, MMod, MSt0
) ->
    {MSt1, FlagsValue} = decode_flags_list(Flags, MMod, MSt0),
    {MSt2, SrcValue} = term_to_int(Src, Fail, MMod, MSt1),
    {MSt3, Size} = MMod:call_primitive(MSt2, ?PRIM_BITSTRING_INSERT_UTF16, [
        CreatedBin, Offset, {free, SrcValue}, {free, FlagsValue}
    ]),
    {MSt4, NewOffset} = first_pass_bs_create_bin_insert_value_increment_offset(
        MMod, MSt3, Offset, Size, 8
    ),
    {MSt4, NewOffset, CreatedBin};
first_pass_bs_create_bin_insert_value(
    utf32, Flags, Src, _Size, _SegmentUnit, Fail, CreatedBin, Offset, MMod, MSt0
) ->
    {MSt1, FlagsValue} = decode_flags_list(Flags, MMod, MSt0),
    {MSt2, SrcValue} = term_to_int(Src, Fail, MMod, MSt1),
    {MSt3, BoolResult} = MMod:call_primitive(MSt2, ?PRIM_BITSTRING_INSERT_UTF32, [
        CreatedBin, Offset, {free, SrcValue}, {free, FlagsValue}
    ]),
    MSt4 = cond_raise_badarg_or_jump_to_fail_label(
        {'(bool)', {free, BoolResult}, '==', false}, Fail, MMod, MSt3
    ),
    {MSt5, NewOffset} = first_pass_bs_create_bin_insert_value_increment_offset(
        MMod, MSt4, Offset, 4, 8
    ),
    {MSt5, NewOffset, CreatedBin};
first_pass_bs_create_bin_insert_value(
    integer, Flags, Src, Size, SegmentUnit, Fail, CreatedBin, Offset, MMod, MSt0
) ->
    % term_to_int can raise a badarg and use a temp register for this, start
    % with it.
    {MSt1, SizeValue} = term_to_int(Size, Fail, MMod, MSt0),
    % Because we're calling a function without ctx as an arg, we need to move
    % the value now to a register
    {MSt2, SrcReg} = MMod:move_to_native_register(MSt1, Src),
    {MSt3, FlagsValue} = decode_flags_list(Flags, MMod, MSt2),
    MSt4 = MMod:mul(MSt3, SizeValue, SegmentUnit),
    {MSt5, BoolResult} = MMod:call_primitive(MSt4, ?PRIM_BITSTRING_INSERT_INTEGER, [
        CreatedBin, Offset, {free, SrcReg}, SizeValue, {free, FlagsValue}
    ]),
    MSt6 = cond_raise_badarg_or_jump_to_fail_label(
        {'(bool)', {free, BoolResult}, '==', false}, Fail, MMod, MSt5
    ),
    {MSt7, NewOffset} = first_pass_bs_create_bin_insert_value_increment_offset(
        MMod, MSt6, Offset, SizeValue, 1
    ),
    {MSt7, NewOffset, CreatedBin};
first_pass_bs_create_bin_insert_value(
    string, _Flags, Src, Size, SegmentUnit, Fail, CreatedBin, Offset, MMod, MSt0
) ->
    {MSt1, SrcValue} = term_to_int(Src, Fail, MMod, MSt0),
    {MSt2, SizeValue} = term_to_int(Size, Fail, MMod, MSt1),
    {MSt3, BitSize} =
        if
            is_integer(SizeValue) andalso is_integer(SegmentUnit) ->
                {MSt2, SizeValue * SegmentUnit};
            true ->
                {MMod:mul(MSt2, SizeValue, SegmentUnit), SizeValue}
        end,
    {MSt4, VoidResult} = MMod:call_primitive(MSt3, ?PRIM_BITSTRING_COPY_MODULE_STR, [
        ctx, jit_state, CreatedBin, Offset, {free, SrcValue}, BitSize
    ]),
    MSt5 = MMod:free_native_registers(MSt4, [VoidResult]),
    {MSt6, NewOffset} = first_pass_bs_create_bin_insert_value_increment_offset(
        MMod, MSt5, Offset, BitSize, 1
    ),
    {MSt6, NewOffset, CreatedBin};
first_pass_bs_create_bin_insert_value(
    private_append,
    _Flags,
    Src,
    _Size,
    _SegmentUnit,
    _Fail,
    {private_append, BinaryTotalSizeInBytes},
    Offset,
    MMod,
    MSt0
) ->
    % Special case: first segment is private_append with undefined CreatedBin
    % Get original size before reusing
    {MSt1, OriginalSize} = term_binary_size(Src, MMod, MSt0),
    % Reuse the source binary (content is already there, no need to copy)
    {MSt2, CreatedBin} = MMod:call_primitive(MSt1, ?PRIM_TERM_REUSE_BINARY, [
        ctx, {free, Src}, {free, BinaryTotalSizeInBytes}
    ]),
    MSt3 = MMod:if_block(MSt2, {CreatedBin, '==', ?TERM_INVALID_TERM}, fun(BSt0) ->
        MMod:call_primitive_last(BSt0, ?PRIM_RAISE_ERROR, [
            ctx, jit_state, offset, ?OUT_OF_MEMORY_ATOM
        ])
    end),
    % Convert original size to bits and update offset
    MSt4 = MMod:shift_left(MSt3, OriginalSize, 3),
    {MSt5, NewOffset} = first_pass_bs_create_bin_insert_value_increment_offset(
        MMod, MSt4, Offset, OriginalSize, 1
    ),
    {MSt5, NewOffset, CreatedBin};
first_pass_bs_create_bin_insert_value(
    AtomType, _Flags, Src, Size, _SegmentUnit, _Fail, CreatedBin, Offset, MMod, MSt0
) when AtomType =:= binary orelse AtomType =:= append orelse AtomType =:= private_append ->
    {MSt1, SizeValue} = MMod:call_primitive(MSt0, ?PRIM_BITSTRING_COPY_BINARY, [
        ctx, jit_state, CreatedBin, Offset, Src, Size
    ]),
    MSt2 = MMod:if_block(MSt1, {SizeValue, '<', 0}, fun(BlockSt) ->
        MMod:call_primitive_last(BlockSt, ?PRIM_HANDLE_ERROR, [
            ctx, jit_state, offset
        ])
    end),
    {MSt3, NewOffset} = first_pass_bs_create_bin_insert_value_increment_offset(
        MMod, MSt2, Offset, SizeValue, 1
    ),
    {MSt3, NewOffset, CreatedBin};
first_pass_bs_create_bin_insert_value(
    _OtherType, _Flag, _Src, _Size, _SegmentUnit, _Fail, CreatedBin, Offset, _MMod, MSt0
) ->
    {MSt0, Offset, CreatedBin}.

first_pass_bs_create_bin_insert_value_increment_offset(_MMod, MSt0, Offset, Size, Unit) when
    is_integer(Offset) andalso is_integer(Size) andalso is_integer(Unit)
->
    {MSt0, Offset + (Size * Unit)};
first_pass_bs_create_bin_insert_value_increment_offset(MMod, MSt0, 0, Size, 8) when is_atom(Size) ->
    MSt1 = MMod:shift_left(MSt0, Size, 3),
    {MSt1, Size};
first_pass_bs_create_bin_insert_value_increment_offset(_MMod, MSt0, 0, Size, 1) ->
    {MSt0, Size};
first_pass_bs_create_bin_insert_value_increment_offset(MMod, MSt0, Offset, Size, 8) when
    is_integer(Offset) andalso is_atom(Size)
->
    MSt1 = MMod:shift_left(MSt0, Size, 3),
    MSt2 = MMod:add(MSt1, Size, Offset),
    {MSt2, Size};
first_pass_bs_create_bin_insert_value_increment_offset(MMod, MSt0, Offset, Size, 1) when
    is_integer(Offset)
->
    MSt1 = MMod:add(MSt0, Size, Offset),
    {MSt1, Size};
first_pass_bs_create_bin_insert_value_increment_offset(MMod, MSt0, Offset, Size, Unit) when
    is_integer(Size) andalso is_integer(Unit)
->
    MSt1 = MMod:add(MSt0, Offset, Size * Unit),
    {MSt1, Offset};
first_pass_bs_create_bin_insert_value_increment_offset(MMod, MSt0, Offset, Size, 8) when
    is_atom(Size)
->
    MSt1 = MMod:shift_left(MSt0, Size, 3),
    MSt2 = MMod:add(MSt1, Offset, Size),
    MSt3 = MMod:free_native_registers(MSt2, [Size]),
    {MSt3, Offset};
first_pass_bs_create_bin_insert_value_increment_offset(MMod, MSt0, Offset, Size, 1) ->
    MSt1 = MMod:add(MSt0, Offset, Size),
    MSt2 = MMod:free_native_registers(MSt1, [Size]),
    {MSt2, Offset}.

first_pass_bs_match(_Fail, MatchState, _BSBinaryReg, BSOffsetReg, 0, Rest, _MMod, MSt, _State) ->
    {MSt, Rest, MatchState, BSOffsetReg};
first_pass_bs_match(
    Fail,
    MatchState,
    BSBinaryReg,
    BSOffsetReg,
    J0,
    Rest0,
    MMod,
    MSt0,
    #state{atom_resolver = AtomResolver} = State0
) ->
    {CommandAtomIndex, Rest1} = decode_atom(Rest0),
    Command = AtomResolver(CommandAtomIndex),
    J1 = J0 - 1,
    {J2, Rest2, NewMatchState, NewBSOffsetReg, MSt1} =
        case Command of
            ensure_at_least ->
                first_pass_bs_match_ensure_at_least(
                    Fail, MatchState, BSBinaryReg, BSOffsetReg, J1, Rest1, MMod, MSt0
                );
            ensure_exactly ->
                first_pass_bs_match_ensure_exactly(
                    Fail, MatchState, BSBinaryReg, BSOffsetReg, J1, Rest1, MMod, MSt0
                );
            integer ->
                first_pass_bs_match_integer(
                    Fail, MatchState, BSBinaryReg, BSOffsetReg, J1, Rest1, MMod, MSt0, State0
                );
            binary ->
                first_pass_bs_match_binary(
                    Fail, MatchState, BSBinaryReg, BSOffsetReg, J1, Rest1, MMod, MSt0, State0
                );
            get_tail ->
                first_pass_bs_match_get_tail(
                    MatchState, BSBinaryReg, BSOffsetReg, J1, Rest1, MMod, MSt0
                );
            '=:=' ->
                first_pass_bs_match_equal_colon_equal(
                    Fail, MatchState, BSBinaryReg, BSOffsetReg, J1, Rest1, MMod, MSt0
                );
            skip ->
                first_pass_bs_match_skip(MatchState, BSOffsetReg, J1, Rest1, MMod, MSt0)
        end,
    % offset needs to be updated in the loop
    {MSt2, MatchStateReg1} = MMod:and_(MSt1, NewMatchState, ?TERM_PRIMARY_CLEAR_MASK),
    MSt3 = MMod:move_to_array_element(MSt2, NewBSOffsetReg, MatchStateReg1, 2),
    MSt4 = MMod:free_native_registers(MSt3, [MatchStateReg1]),
    first_pass_bs_match(
        Fail, NewMatchState, BSBinaryReg, NewBSOffsetReg, J2, Rest2, MMod, MSt4, State0
    ).

first_pass_bs_match_ensure_at_least(
    Fail, MatchState, BSBinaryReg, BSOffsetReg, J0, Rest0, MMod, MSt0
) ->
    {Stride, Rest1} = decode_literal(Rest0),
    if
        Stride < 0 ->
            MSt1 = MMod:call_primitive_last(MSt0, ?PRIM_RAISE_ERROR, [
                ctx, jit_state, offset, ?BADARG_ATOM
            ]),
            {J0, Rest0, MatchState, BSOffsetReg, MSt1};
        true ->
            % TODO: check use of unit here (TODO is the same in opcodeswitch.h)
            {_Unit, Rest2} = decode_literal(Rest1),
            ?TRACE("{ensure_at_least,~p,~p},", [Stride, _Unit]),
            {MSt1, Reg} = MMod:get_array_element(MSt0, BSBinaryReg, 1),
            MSt2 = MMod:shift_left(MSt1, Reg, 3),
            % Reg is bs_bin_size * 8 (use unit instead ??)
            MSt3 = MMod:sub(MSt2, Reg, BSOffsetReg),
            % Reg is (bs_bin_size * 8) - bs_offset
            MSt4 = cond_jump_to_label({Reg, '<', Stride}, Fail, MMod, MSt3),
            MSt5 = MMod:free_native_registers(MSt4, [Reg]),
            {J0 - 2, Rest2, MatchState, BSOffsetReg, MSt5}
    end.

first_pass_bs_match_ensure_exactly(
    Fail, MatchState, BSBinaryReg, BSOffsetReg, J0, Rest0, MMod, MSt0
) ->
    {Stride, Rest1} = decode_literal(Rest0),
    if
        Stride < 0 ->
            MSt1 = MMod:call_primitive_last(MSt0, ?PRIM_RAISE_ERROR, [
                ctx, jit_state, offset, ?BADARG_ATOM
            ]),
            {J0, Rest0, MatchState, BSOffsetReg, MSt1};
        true ->
            ?TRACE("{ensure_exactly,~p},", [Stride]),
            {MSt1, Reg} = MMod:get_array_element(MSt0, BSBinaryReg, 1),
            MSt2 = MMod:shift_left(MSt1, Reg, 3),
            % Reg is bs_bin_size * 8 (use unit instead ??)
            MSt3 = MMod:sub(MSt2, Reg, BSOffsetReg),
            % Reg is (bs_bin_size * 8) - bs_offset
            MSt4 = cond_jump_to_label({Reg, '!=', Stride}, Fail, MMod, MSt3),
            MSt5 = MMod:free_native_registers(MSt4, [Reg]),
            {J0 - 1, Rest1, MatchState, BSOffsetReg, MSt5}
    end.

first_pass_bs_match_integer(
    Fail, MatchState, BSBinaryReg, BSOffsetReg, J0, Rest0, MMod, MSt0, State0
) ->
    {_Live, Rest1} = decode_literal(Rest0),
    {Flags, Rest2} = decode_compile_time_literal(Rest1, State0),
    {MSt1, FlagsValue} = decode_flags_list(Flags, MMod, MSt0),
    {MSt2, Size, Rest3} = decode_typed_compact_term(Rest2, MMod, MSt0, State0),
    {Unit, Rest4} = decode_literal(Rest3),
    ?TRACE("{integer,~p,~p,~p, ", [Flags, Size, Unit]),
    {MSt3, SizeReg} = term_to_int(Size, 0, MMod, MSt1),
    {MSt6, NumBits} =
        if
            is_integer(SizeReg) ->
                {MSt2, SizeReg * Unit};
            true ->
                MSt3 = MMod:mul(SizeReg, Unit),
                {MSt3, SizeReg}
        end,
    {MSt7, Result} = MMod:call_primitive(MSt6, ?PRIM_BITSTRING_EXTRACT_INTEGER, [
        ctx, jit_state, BSBinaryReg, BSOffsetReg, NumBits, {free, FlagsValue}
    ]),
    MSt8 = handle_error_if({Result, '==', 0}, MMod, MSt7),
    MSt9 = cond_jump_to_label({Result, '==', ?FALSE_ATOM}, Fail, MMod, MSt8),
    MSt10 =
        case MMod:available_regs(MSt9) of
            [] ->
                MMod:free_native_registers(MSt9, [BSOffsetReg]);
            _ ->
                MSt9
        end,
    {MSt11, Dest, Rest5} = decode_dest(Rest4, MMod, MSt10),
    ?TRACE("~p},", [Dest]),
    MSt12 = MMod:move_to_vm_register(MSt11, Result, Dest),
    MSt13 = MMod:free_native_registers(MSt12, [Result, Dest]),
    case MMod:available_regs(MSt9) of
        [] ->
            {MSt14, MatchState} = MMod:and_(MSt13, {free, MatchState}, ?TERM_PRIMARY_CLEAR_MASK),
            {MSt15, NewBSOffsetReg} = MMod:get_array_element(MSt14, MatchState, 2),
            MSt16 = MMod:or_(MSt15, MatchState, ?TERM_PRIMARY_BOXED),
            MSt17 = MMod:add(MSt16, NewBSOffsetReg, NumBits),
            MSt18 = MMod:free_native_registers(MSt17, [NumBits]),
            {J0 - 5, Rest5, MatchState, NewBSOffsetReg, MSt18};
        _ ->
            MSt14 = MMod:add(MSt13, BSOffsetReg, NumBits),
            MSt15 = MMod:free_native_registers(MSt14, [NumBits]),
            {J0 - 5, Rest5, MatchState, BSOffsetReg, MSt15}
    end.

first_pass_bs_match_binary(
    Fail,
    MatchState,
    BSBinaryReg,
    BSOffsetReg,
    J0,
    Rest0,
    MMod,
    MSt0,
    State0
) ->
    {Live, Rest1} = decode_literal(Rest0),
    {_Flags, Rest2} = decode_compile_time_literal(Rest1, State0),
    %   {_FlagsValue, MSt1} = decode_flags_list(Flags, MMod, MSt0),
    {Size, Rest3} = decode_literal(Rest2),
    {Unit, Rest4} = decode_literal(Rest3),
    ?TRACE("{binary,~p,~p,~p,~p", [Live, _Flags, Size, Unit]),
    MatchedBits = Size * Unit,
    MSt1 =
        if
            MatchedBits rem 8 =:= 0 ->
                cond_raise_badarg({BSOffsetReg, '&', 2#111, '!=', 0}, MMod, MSt0);
            true ->
                MMod:call_primitive_last(MSt0, ?PRIM_RAISE_ERROR, [
                    ctx, jit_state, offset, ?BADARG_ATOM
                ])
        end,
    MatchedBytes = MatchedBits div 8,
    {MSt2, BSOffseBytesReg} = MMod:shift_right(MSt1, BSOffsetReg, 3),
    {MSt3, RemainingBytesReg} = MMod:get_array_element(MSt2, BSBinaryReg, 1),
    MSt4 = MMod:sub(MSt3, RemainingBytesReg, BSOffseBytesReg),
    MSt5 = cond_jump_to_label({RemainingBytesReg, '<', MatchedBytes}, Fail, MMod, MSt4),
    MSt6 = MMod:free_native_registers(MSt5, [RemainingBytesReg]),
    {MSt7, HeapSizeReg} = MMod:call_primitive(MSt6, ?PRIM_TERM_SUB_BINARY_HEAP_SIZE, [
        BSBinaryReg, MatchedBytes
    ]),
    {MSt8, NewMatchState} = memory_ensure_free_with_extra_root(
        MatchState, Live, {free, HeapSizeReg}, MMod, MSt7
    ),
    % Restore BSBinaryReg as it may have been gc'd as well
    {MSt9, MatchStateReg0} = MMod:copy_to_native_register(MSt8, NewMatchState),
    {MSt10, MatchStateReg0} = MMod:and_(MSt9, {free, MatchStateReg0}, ?TERM_PRIMARY_CLEAR_MASK),
    MSt11 = MMod:move_array_element(MSt10, MatchStateReg0, 1, BSBinaryReg),
    MSt12 = MMod:free_native_registers(MSt11, [MatchStateReg0]),
    {MSt13, ResultTerm} = MMod:call_primitive(MSt12, ?PRIM_TERM_MAYBE_CREATE_SUB_BINARY, [
        ctx, BSBinaryReg, {free, BSOffseBytesReg}, MatchedBytes
    ]),
    {MSt14, BSBinaryReg} = MMod:and_(MSt13, {free, BSBinaryReg}, ?TERM_PRIMARY_CLEAR_MASK),
    {MSt15, Dest, Rest5} = decode_dest(Rest4, MMod, MSt14),
    ?TRACE("~p},", [Dest]),
    MSt16 = MMod:move_to_vm_register(MSt15, ResultTerm, Dest),
    MSt17 = MMod:free_native_registers(MSt16, [ResultTerm]),
    MSt18 = MMod:add(MSt17, BSOffsetReg, MatchedBits),
    {J0 - 5, Rest5, NewMatchState, BSOffsetReg, MSt18}.

first_pass_bs_match_get_tail(MatchState, BSBinaryReg, BSOffsetReg, J0, Rest0, MMod, MSt0) ->
    {Live, Rest1} = decode_literal(Rest0),
    {_Unit, Rest2} = decode_literal(Rest1),
    ?TRACE("{get_tail,~p,~p,", [Live, _Unit]),
    {MSt1, ResultTerm, NewMatchState} = do_get_tail(
        MatchState, Live, BSOffsetReg, BSBinaryReg, MMod, MSt0
    ),
    % This is get_tail, we don't need to fix BSBinaryReg by doing an and with ?TERM_PRIMARY_CLEAR_MASK
    {MSt2, Dest, Rest3} = decode_dest(Rest2, MMod, MSt1),
    ?TRACE("~p},", [Dest]),
    MSt3 = MMod:move_to_vm_register(MSt2, ResultTerm, Dest),
    MSt4 = MMod:free_native_registers(MSt3, [ResultTerm, Dest]),
    {J0 - 3, Rest3, NewMatchState, BSOffsetReg, MSt4}.

do_get_tail(
    MatchState, Live, BSOffsetReg, BSBinaryReg, MMod, MSt0
) ->
    MSt1 = cond_raise_badarg({BSOffsetReg, '&', 2#111, '!=', 0}, MMod, MSt0),
    {MSt2, BSOffseBytesReg} = MMod:shift_right(MSt1, BSOffsetReg, 3),
    {MSt3, TailBytesReg0} = MMod:get_array_element(MSt2, BSBinaryReg, 1),
    MSt4 = MMod:sub(MSt3, TailBytesReg0, BSOffseBytesReg),
    {MSt5, HeapSizeReg} = MMod:call_primitive(MSt4, ?PRIM_TERM_SUB_BINARY_HEAP_SIZE, [
        BSBinaryReg, {free, TailBytesReg0}
    ]),
    {MSt6, NewMatchState} = memory_ensure_free_with_extra_root(
        MatchState, Live, {free, HeapSizeReg}, MMod, MSt5
    ),
    % Restore BSBinaryReg as it may have been gc'd as well
    {MSt7, MatchStateReg0} = MMod:copy_to_native_register(MSt6, NewMatchState),
    {MSt8, MatchStateReg0} = MMod:and_(MSt7, {free, MatchStateReg0}, ?TERM_PRIMARY_CLEAR_MASK),
    MSt9 = MMod:move_array_element(MSt8, MatchStateReg0, 1, BSBinaryReg),
    MSt10 = MMod:free_native_registers(MSt9, [MatchStateReg0]),
    {MSt11, BSBinaryReg} = MMod:and_(MSt10, {free, BSBinaryReg}, ?TERM_PRIMARY_CLEAR_MASK),
    {MSt12, TailBytesReg1} = MMod:get_array_element(MSt11, BSBinaryReg, 1),
    MSt13 = MMod:sub(MSt12, TailBytesReg0, BSOffseBytesReg),
    MSt14 = MMod:add(MSt13, BSBinaryReg, ?TERM_PRIMARY_BOXED),
    {MSt15, ResultTerm} = MMod:call_primitive(MSt14, ?PRIM_TERM_MAYBE_CREATE_SUB_BINARY, [
        ctx, BSBinaryReg, {free, BSOffseBytesReg}, TailBytesReg1
    ]),
    MSt16 = MMod:shift_left(MSt15, TailBytesReg1, 3),
    MSt17 = MMod:add(MSt16, BSOffsetReg, TailBytesReg1),
    MSt18 = MMod:free_native_registers(MSt17, [TailBytesReg1]),
    {MSt18, ResultTerm, NewMatchState}.

first_pass_bs_match_equal_colon_equal(
    Fail, MatchState, BSBinaryReg, BSOffsetReg, J0, Rest0, MMod, MSt0
) ->
    % genot.tab says Live, but compiler always put nil
    Rest1 = decode_nil(Rest0),
    {Size, Rest2} = decode_literal(Rest1),
    {PatternValue, Rest3} = decode_literal(Rest2),
    ?TRACE("{'=:=',[],~p,~p},", [Size, PatternValue]),
    {MSt1, Result} = MMod:call_primitive(MSt0, ?PRIM_BITSTRING_EXTRACT_INTEGER, [
        ctx, jit_state, BSBinaryReg, BSOffsetReg, Size, 0
    ]),
    MSt2 = handle_error_if({Result, '==', 0}, MMod, MSt1),
    MSt3 = cond_jump_to_label({Result, '==', ?FALSE_ATOM}, Fail, MMod, MSt2),
    MSt6 =
        case MMod:word_size() of
            4 when PatternValue bsr 28 > 0 ->
                % PatternValue doesn't match on immediate integer, so unbox Result for comparison
                MMod:if_block(
                    MSt3, {Result, '&', ?TERM_PRIMARY_MASK, '!=', ?TERM_PRIMARY_BOXED}, fun(BSt0) ->
                        MMod:jump_to_label(BSt0, Fail)
                    end
                ),
                {MSt4, Result} = MMod:and_(MSt3, {free, Result}, ?TERM_PRIMARY_CLEAR_MASK),
                {MSt5, IntValue} = MMod:get_array_element(MSt4, {free, Result}, 1),
                cond_jump_to_label({{free, IntValue}, '!=', PatternValue}, Fail, MMod, MSt5);
            _ ->
                {MSt4, ResultInt} = MMod:shift_right(MSt3, {free, Result}, 4),
                cond_jump_to_label({{free, ResultInt}, '!=', PatternValue}, Fail, MMod, MSt4)
        end,
    MSt7 = MMod:add(MSt6, BSOffsetReg, Size),
    {J0 - 3, Rest3, MatchState, BSOffsetReg, MSt7}.

first_pass_bs_match_skip(MatchState, BSOffsetReg, J0, Rest0, MMod, MSt0) ->
    {Stride, Rest1} = decode_literal(Rest0),
    MSt1 = MMod:add(MSt0, BSOffsetReg, Stride),
    ?TRACE("{skip,~p},", [Stride]),
    {J0 - 1, Rest1, MatchState, BSOffsetReg, MSt1}.

term_alloc_bin_match_state(Live, Src, Dest, MMod, MSt0) ->
    {MSt1, TrimResultReg} = MMod:call_primitive(MSt0, ?PRIM_TRIM_LIVE_REGS, [ctx, Live]),
    MSt2 = MMod:free_native_registers(MSt1, [TrimResultReg]),
    % Write Src to x_reg to have it as a gc root
    {MSt3, NewSrc} = memory_ensure_free_with_extra_root(
        Src, Live, ?TERM_BOXED_BIN_MATCH_STATE_SIZE, MMod, MSt2
    ),
    {MSt4, AllocMatchStateReg} = MMod:call_primitive(MSt3, ?PRIM_TERM_ALLOC_BIN_MATCH_STATE, [
        ctx, NewSrc, 0
    ]),
    MSt5 = MMod:move_to_vm_register(MSt4, AllocMatchStateReg, Dest),
    MSt6 = MMod:free_native_registers(MSt5, [AllocMatchStateReg]),
    {MSt6, NewSrc}.

term_from_catch_label(Dest, Label, MMod, MSt1) ->
    {MSt2, Reg} = MMod:get_module_index(MSt1),
    MSt3 = MMod:shift_left(MSt2, Reg, 24),
    MSt4 = MMod:or_(MSt3, Reg, (Label bsl ?TERM_IMMED2_TAG_SIZE) bor ?TERM_IMMED2_CATCH),
    MSt5 = MMod:move_to_vm_register(MSt4, Reg, Dest),
    MMod:free_native_registers(MSt5, [Reg, Dest]).

term_is_boxed_with_tag_and_get_ptr(Label, Arg1, BoxedTag, MMod, MSt1) ->
    {MSt2, Reg} = MMod:move_to_native_register(MSt1, Arg1),
    MSt3 = cond_jump_to_label(
        {Reg, '&', ?TERM_PRIMARY_MASK, '!=', ?TERM_PRIMARY_BOXED}, Label, MMod, MSt2
    ),
    {MSt4, Reg} = MMod:and_(MSt3, {free, Reg}, ?TERM_PRIMARY_CLEAR_MASK),
    {MSt5, BoxTagReg} = MMod:get_array_element(MSt4, Reg, 0),
    MSt6 = cond_jump_to_label(
        {{free, BoxTagReg}, '&', ?TERM_BOXED_TAG_MASK, '!=', BoxedTag}, Label, MMod, MSt5
    ),
    {MSt6, Reg}.

%%-----------------------------------------------------------------------------
%% @doc Raise tuple {badfun, Arg} if Arg is not a function
%% @param Arg element to test
%% @param MMod backend module
%% @param MSt0 backend state
%% @return new backend state
%%-----------------------------------------------------------------------------
verify_is_function({typed, Func, t_fun}, MMod, MSt0) ->
    MMod:move_to_native_register(MSt0, Func);
verify_is_function({typed, Func, any}, MMod, MSt0) ->
    verify_is_function(Func, MMod, MSt0);
verify_is_function({typed, Func, _Other}, MMod, MSt0) ->
    {MSt1, Reg} = MMod:move_to_native_register(MSt0, Func),
    MSt2 = MMod:call_primitive_last(MSt1, ?PRIM_RAISE_ERROR_TUPLE, [
        ctx, jit_state, offset, ?BADFUN_ATOM, Reg
    ]),
    {MSt2, Reg};
verify_is_function(Func, MMod, MSt0) ->
    {MSt1, Reg} = MMod:move_to_native_register(MSt0, Func),
    MSt2 = MMod:if_block(MSt1, {Reg, '&', ?TERM_PRIMARY_MASK, '!=', ?TERM_PRIMARY_BOXED}, fun(BSt0) ->
        MMod:call_primitive_last(BSt0, ?PRIM_RAISE_ERROR_TUPLE, [
            ctx, jit_state, offset, ?BADFUN_ATOM, Reg
        ])
    end),
    {MSt3, BoxedPtrReg} = MMod:and_(MSt2, Reg, ?TERM_PRIMARY_CLEAR_MASK),
    MSt4 = MMod:move_array_element(MSt3, BoxedPtrReg, 0, BoxedPtrReg),
    MSt5 = MMod:if_block(
        MSt4, {BoxedPtrReg, '&', ?TERM_BOXED_TAG_MASK, '!=', ?TERM_BOXED_FUN}, fun(BSt0) ->
            MMod:call_primitive_last(BSt0, ?PRIM_RAISE_ERROR_TUPLE, [
                ctx, jit_state, offset, ?BADFUN_ATOM, Reg
            ])
        end
    ),
    MSt6 = MMod:free_native_registers(MSt5, [BoxedPtrReg]),
    {MSt6, Reg}.

verify_is_binary_or_match_state(Label, Src, MMod, MSt0) ->
    {MSt1, Reg} = MMod:copy_to_native_register(MSt0, Src),
    MSt2 = verify_is_boxed(MMod, MSt1, Reg, Label),
    {MSt3, Reg} = MMod:and_(MSt2, {free, Reg}, ?TERM_PRIMARY_CLEAR_MASK),
    MSt4 = MMod:move_array_element(MSt3, Reg, 0, Reg),
    {MSt5, Reg} = MMod:and_(MSt4, {free, Reg}, ?TERM_BOXED_TAG_MASK),
    MSt6 = cond_raise_badarg_or_jump_to_fail_label(
        {'and', [
            {Reg, '!=', ?TERM_BOXED_REFC_BINARY},
            {Reg, '!=', ?TERM_BOXED_HEAP_BINARY},
            {Reg, '!=', ?TERM_BOXED_SUB_BINARY},
            {Reg, '!=', ?TERM_BOXED_BIN_MATCH_STATE}
        ]},
        Label,
        MMod,
        MSt5
    ),
    MMod:free_native_registers(MSt6, [Reg]).

verify_is_boxed_with_tag(Label, Arg1, BoxedTag, MMod, MSt0) ->
    verify_is_boxed_with_tag(Label, Arg1, ?TERM_BOXED_TAG_MASK, BoxedTag, MMod, MSt0).

verify_is_boxed_with_tag(Label, {free, Reg}, BoxedMask, BoxedTag, MMod, MSt0) when is_atom(Reg) ->
    MSt1 = verify_is_boxed(MMod, MSt0, Reg, Label),
    {MSt2, Reg} = MMod:and_(MSt1, {free, Reg}, ?TERM_PRIMARY_CLEAR_MASK),
    MSt3 = MMod:move_array_element(MSt2, Reg, 0, Reg),
    cond_raise_badarg_or_jump_to_fail_label(
        {{free, Reg}, '&', BoxedMask, '!=', BoxedTag}, Label, MMod, MSt3
    );
verify_is_boxed_with_tag(Label, Arg1, BoxedMask, BoxedTag, MMod, MSt1) ->
    {MSt2, Reg} = MMod:copy_to_native_register(MSt1, Arg1),
    MSt3 = verify_is_boxed(MMod, MSt2, Reg, Label),
    {MSt4, Reg} = MMod:and_(MSt3, {free, Reg}, ?TERM_PRIMARY_CLEAR_MASK),
    MSt5 = MMod:move_array_element(MSt4, Reg, 0, Reg),
    cond_raise_badarg_or_jump_to_fail_label(
        {{free, Reg}, '&', BoxedMask, '!=', BoxedTag}, Label, MMod, MSt5
    ).

verify_is_boxed(MMod, MSt0, Reg) ->
    verify_is_boxed(MMod, MSt0, Reg, 0).

verify_is_boxed(MMod, MSt0, Reg, FailLabel) ->
    cond_raise_badarg_or_jump_to_fail_label(
        {Reg, '&', ?TERM_PRIMARY_MASK, '!=', ?TERM_PRIMARY_BOXED}, FailLabel, MMod, MSt0
    ).

%% @doc verify_match_state and return the term_ptr for Reg.
%% Actually, this means Reg isn't restored with OR ?TERM_PRIMARY_BOXED
verify_is_match_state_and_get_ptr(MMod, MSt0, {typed, Src, {t_bs_matchable, _Unit}}) ->
    %% If Src is of type t_bs_matchable, it means it's boxed but we need to check
    %% if it is a bin_match_state (OTP27 type had a bs_context type but it's
    %% gone with OTP28)
    {MSt1, SrcReg} = MMod:move_to_native_register(MSt0, Src),
    verify_is_match_state_and_get_ptr0(MMod, MSt1, SrcReg);
verify_is_match_state_and_get_ptr(MMod, MSt0, {typed, Src, _}) ->
    verify_is_match_state_and_get_ptr(MMod, MSt0, Src);
verify_is_match_state_and_get_ptr(MMod, MSt0, Src) ->
    % Default case is to check it's boxed
    {MSt1, Reg} = MMod:move_to_native_register(MSt0, Src),
    MSt2 = verify_is_boxed(MMod, MSt1, Reg),
    verify_is_match_state_and_get_ptr0(MMod, MSt2, Reg).

verify_is_match_state_and_get_ptr0(MMod, MSt0, Reg) ->
    {MSt1, Reg} = MMod:and_(MSt0, {free, Reg}, ?TERM_PRIMARY_CLEAR_MASK),
    {MSt2, BoxTag} = MMod:get_array_element(MSt1, Reg, 0),
    MSt3 = cond_raise_badarg(
        {{free, BoxTag}, '&', ?TERM_BOXED_TAG_MASK, '!=', ?TERM_BOXED_BIN_MATCH_STATE}, MMod, MSt2
    ),
    {MSt3, Reg}.

verify_is_immediate(Arg1, ImmediateTag, FailLabel, MMod, MSt0) ->
    verify_is_immediate(Arg1, ?TERM_IMMED_TAG_MASK, ImmediateTag, FailLabel, MMod, MSt0).

verify_is_immediate(Arg1, ImmediateMask, ImmediateTag, _FailLabel, _MMod, MSt0) when
    is_integer(Arg1) andalso Arg1 band ImmediateMask =:= ImmediateTag
->
    MSt0;
verify_is_immediate(Arg1, ImmediateMask, ImmediateTag, 0, MMod, MSt0) ->
    {MSt1, Reg} = MMod:copy_to_native_register(MSt0, Arg1),
    cond_raise_badarg(
        {{free, Reg}, '&', ImmediateMask, '!=', ImmediateTag}, MMod, MSt1
    );
verify_is_immediate(Arg1, ImmediateMask, ImmediateTag, FailLabel, MMod, MSt0) ->
    {MSt1, Reg} = MMod:copy_to_native_register(MSt0, Arg1),
    cond_jump_to_label(
        {{free, Reg}, '&', ImmediateMask, '!=', ImmediateTag}, FailLabel, MMod, MSt1
    ).

verify_is_integer(Arg1, Fail, MMod, MSt0) ->
    verify_is_immediate(Arg1, ?TERM_INTEGER_TAG, Fail, MMod, MSt0).

verify_is_atom(Arg1, Fail, MMod, MSt0) ->
    verify_is_immediate(Arg1, ?TERM_IMMED2_TAG_MASK, ?TERM_IMMED2_ATOM, Fail, MMod, MSt0).

verify_is_immediate_or_boxed(Arg1, ImmediateTag, BoxedTag, FailLabel, MMod, MSt0) ->
    verify_is_immediate_or_boxed(
        Arg1, ImmediateTag, ?TERM_BOXED_TAG_MASK, BoxedTag, FailLabel, MMod, MSt0
    ).

verify_is_immediate_or_boxed(
    Arg1, ImmediateTag, _BoxedMask, _BoxedTag, _FailLabel, _MMod, MSt0
) when
    is_integer(Arg1) andalso Arg1 band ?TERM_IMMED_TAG_MASK =:= ImmediateTag
->
    MSt0;
verify_is_immediate_or_boxed(
    {free, Arg1}, ImmediateTag, _BoxedMask, _BoxedTag, _FailLabel, _MMod, MSt0
) when
    is_integer(Arg1) andalso Arg1 band ?TERM_IMMED_TAG_MASK =:= ImmediateTag
->
    MSt0;
verify_is_immediate_or_boxed(
    ArgOrTuple, ImmediateTag, BoxedMask, BoxedTag, Label, MMod, MSt0
) ->
    {MSt1, Reg} =
        case ArgOrTuple of
            {free, Arg} -> MMod:move_to_native_register(MSt0, Arg);
            _ -> MMod:copy_to_native_register(MSt0, ArgOrTuple)
        end,
    MSt2 = MMod:if_block(MSt1, {Reg, '&', ?TERM_IMMED_TAG_MASK, '!=', ImmediateTag}, fun(BSt0) ->
        verify_is_boxed_with_tag(Label, {free, Reg}, BoxedMask, BoxedTag, MMod, BSt0)
    end),
    MMod:free_native_registers(MSt2, [Reg]).

verify_is_any_integer(Arg1, Fail, MMod, MSt0) ->
    verify_is_immediate_or_boxed(
        Arg1,
        ?TERM_INTEGER_TAG,
        ?TERM_BOXED_TAG_MASK_NO_SIGN,
        ?TERM_BOXED_POSITIVE_INTEGER,
        Fail,
        MMod,
        MSt0
    ).

%%-----------------------------------------------------------------------------
%% @doc Test if Arg1 is a binary, jump to FailLabel if it isn't or raise
%% badarg if FailLabel is 0
%% @param Arg1 element to test
%% @param FailLabel label to jump to if Arg1 is not a binary or 0 to raise
%% @param MMod backend module
%% @param MSt0 backend state
%% @return new backend state
%%-----------------------------------------------------------------------------
verify_is_binary(Arg1, FailLabel, MMod, MSt0) ->
    {MSt1, Reg} = MMod:copy_to_native_register(MSt0, Arg1),
    MSt2 = verify_is_boxed(MMod, MSt1, Reg, FailLabel),
    {MSt3, Reg} = MMod:and_(MSt2, {free, Reg}, ?TERM_PRIMARY_CLEAR_MASK),
    MSt4 = MMod:move_array_element(MSt3, Reg, 0, Reg),
    {MSt5, Reg} = MMod:and_(MSt4, {free, Reg}, ?TERM_BOXED_TAG_MASK),
    MSt6 = cond_raise_badarg_or_jump_to_fail_label(
        {'and', [
            {Reg, '!=', ?TERM_BOXED_REFC_BINARY},
            {Reg, '!=', ?TERM_BOXED_HEAP_BINARY},
            {Reg, '!=', ?TERM_BOXED_SUB_BINARY}
        ]},
        FailLabel,
        MMod,
        MSt5
    ),
    MMod:free_native_registers(MSt6, [Reg]).

cond_raise_badarg(Cond, MMod, MSt0) ->
    MMod:if_block(MSt0, Cond, fun(BlockSt) ->
        MMod:call_primitive_last(BlockSt, ?PRIM_RAISE_ERROR, [
            ctx, jit_state, offset, ?BADARG_ATOM
        ])
    end).

cond_raise_badarg_or_jump_to_fail_label(Cond, 0, MMod, MSt0) ->
    cond_raise_badarg(Cond, MMod, MSt0);
cond_raise_badarg_or_jump_to_fail_label(Cond, FailLabel, MMod, MSt0) when FailLabel > 0 ->
    cond_jump_to_label(Cond, FailLabel, MMod, MSt0).

term_to_int(Term, _FailLabel, _MMod, MSt0) when is_integer(Term) ->
    {MSt0, Term bsr 4};
term_to_int({literal, Val}, _FailLabel, _MMod, MSt0) when is_integer(Val) ->
    {MSt0, Val};
% Optimized case: when we have type information showing this is an integer, skip the type check
term_to_int({typed, Term, {t_integer, _Range}}, _FailLabel, MMod, MSt0) ->
    {MSt1, Reg} = MMod:move_to_native_register(MSt0, Term),
    {MSt2, IntReg} = MMod:shift_right(MSt1, {free, Reg}, 4),
    {MSt2, IntReg};
term_to_int({typed, Term, _NonIntegerType}, FailLabel, MMod, MSt0) ->
    % Type information shows it's not an integer, fall back to generic path
    term_to_int(Term, FailLabel, MMod, MSt0);
term_to_int(Term, FailLabel, MMod, MSt0) ->
    {MSt1, Reg} = MMod:move_to_native_register(MSt0, Term),
    MSt2 = cond_raise_badarg_or_jump_to_fail_label(
        {Reg, '&', ?TERM_IMMED_TAG_MASK, '!=', ?TERM_INTEGER_TAG}, FailLabel, MMod, MSt1
    ),
    {MSt3, IntReg} = MMod:shift_right(MSt2, {free, Reg}, 4),
    {MSt3, IntReg}.

first_pass_float3(Primitive, Rest0, MMod, MSt0, State0) ->
    {Label, Rest1} = decode_label(Rest0),
    {{fp_reg, FPRegIndex1}, Rest2} = decode_fp_register(Rest1),
    {{fp_reg, FPRegIndex2}, Rest3} = decode_fp_register(Rest2),
    {{fp_reg, FPRegIndex3}, Rest4} = decode_fp_register(Rest3),
    ?TRACE("OP_F3*~p ~p, ~p, ~p, ~p\n", [
        Primitive, Label, {fp_reg, FPRegIndex1}, {fp_reg, FPRegIndex2}, {fp_reg, FPRegIndex3}
    ]),
    {MSt1, Reg} = MMod:call_primitive(MSt0, Primitive, [
        ctx, FPRegIndex1, FPRegIndex2, FPRegIndex3
    ]),
    if
        Label > 0 ->
            MSt2 = cond_jump_to_label({'(bool)', Reg, '==', false}, Label, MMod, MSt1),
            MSt3 = MMod:free_native_registers(MSt2, [Reg]),
            ?ASSERT_ALL_NATIVE_FREE(MSt3),
            first_pass(Rest4, MMod, MSt3, State0);
        true ->
            MSt2 = MMod:if_block(MSt1, {'(bool)', {free, Reg}, '==', false}, fun(BlockSt) ->
                MMod:call_primitive_last(BlockSt, ?PRIM_RAISE_ERROR, [
                    ctx, jit_state, offset, ?BADARITH_ATOM
                ])
            end),
            ?ASSERT_ALL_NATIVE_FREE(MSt2),
            first_pass(Rest4, MMod, MSt2, State0)
    end.

bif_faillabel_test(FailLabel, MMod, MSt0, {free, ResultReg}, {free, Dest}) when FailLabel > 0 ->
    MSt1 = cond_jump_to_label({ResultReg, '==', 0}, FailLabel, MMod, MSt0),
    MSt2 = MMod:move_to_vm_register(MSt1, ResultReg, Dest),
    MMod:free_native_registers(MSt2, [ResultReg, Dest]);
bif_faillabel_test(0, MMod, MSt0, {free, ResultReg}, {free, Dest}) ->
    MSt1 = handle_error_if({ResultReg, '==', 0}, MMod, MSt0),
    MSt2 = MMod:move_to_vm_register(MSt1, ResultReg, Dest),
    MMod:free_native_registers(MSt2, [ResultReg, Dest]).

memory_ensure_free_with_extra_root({x_reg, N} = ExtraRoot, Live, Size, MMod, MSt0) when N < Live ->
    {MSt1, MemoryEnsureFreeReg} = MMod:call_primitive(MSt0, ?PRIM_MEMORY_ENSURE_FREE_WITH_ROOTS, [
        ctx, jit_state, Size, Live, ?MEMORY_CAN_SHRINK
    ]),
    MSt2 = handle_error_if({'(bool)', {free, MemoryEnsureFreeReg}, '==', false}, MMod, MSt1),
    {MSt2, ExtraRoot};
memory_ensure_free_with_extra_root(ExtraRoot, Live, Size, MMod, MSt0) when is_atom(ExtraRoot) ->
    ExtraRootXReg =
        if
            Live < ?MAX_REG ->
                {x_reg, Live};
            true ->
                {x_reg, extra}
        end,
    MSt1 = MMod:move_to_vm_register(MSt0, ExtraRoot, ExtraRootXReg),
    MSt2 = MMod:free_native_registers(MSt1, [ExtraRoot]),
    {MSt3, MemoryEnsureFreeReg} = MMod:call_primitive(MSt2, ?PRIM_MEMORY_ENSURE_FREE_WITH_ROOTS, [
        ctx, jit_state, Size, Live + 1, ?MEMORY_CAN_SHRINK
    ]),
    MSt4 = handle_error_if({'(bool)', {free, MemoryEnsureFreeReg}, '==', false}, MMod, MSt3),
    MMod:move_to_native_register(MSt4, ExtraRootXReg);
memory_ensure_free_with_extra_root(ExtraRoot, Live, Size, MMod, MSt0) when is_tuple(ExtraRoot) ->
    ExtraRootXReg =
        if
            Live < ?MAX_REG ->
                {x_reg, Live};
            true ->
                {x_reg, extra}
        end,
    MSt1 = MMod:move_to_vm_register(MSt0, ExtraRoot, ExtraRootXReg),
    {MSt2, MemoryEnsureFreeReg} = MMod:call_primitive(MSt1, ?PRIM_MEMORY_ENSURE_FREE_WITH_ROOTS, [
        ctx, jit_state, Size, Live + 1, ?MEMORY_CAN_SHRINK
    ]),
    MSt3 = handle_error_if({'(bool)', {free, MemoryEnsureFreeReg}, '==', false}, MMod, MSt2),
    MSt4 = MMod:move_to_vm_register(MSt3, ExtraRootXReg, ExtraRoot),
    {MSt4, ExtraRoot}.

second_pass(MMod, MSt0, #state{line_offsets = Lines}) ->
    ?TRACE("SECOND PASS -- ~B lines\n", [length(Lines)]),
    % Add extra function that returns labels and line information
    MSt1 = MMod:add_label(MSt0, 0),
    SortedLines = lists:keysort(2, Lines),
    MSt2 = MMod:return_labels_and_lines(MSt1, SortedLines),
    MMod:update_branches(MSt2).

decode_literal(<<_Value:5, ?COMPACT_LITERAL:3, _Rest/binary>> = Binary) ->
    decode_value64(Binary);
decode_literal(<<_:4, ?COMPACT_LARGE_LITERAL:4, _Rest/binary>> = Bin) ->
    decode_value64(Bin).

decode_label(<<_Value:5, ?COMPACT_LABEL:3, _Rest/binary>> = Binary) ->
    decode_value64(Binary).

decode_atom(<<_Value:5, ?COMPACT_ATOM:3, _Rest/binary>> = Binary) ->
    decode_value64(Binary).

decode_atom_or_label(<<_Value:5, ?COMPACT_ATOM:3, _Rest/binary>> = Binary, #state{
    atom_resolver = AtomResolver
}) ->
    {AtomIndex, Rest1} = decode_value64(Binary),
    {AtomResolver(AtomIndex), Rest1};
decode_atom_or_label(Binary, _State0) ->
    decode_label(Binary).

decode_nil(<<0:4, ?COMPACT_ATOM:4, Rest/binary>>) ->
    Rest.

decode_value64(<<Val:4, 0:1, _:3, Rest/binary>>) -> {Val, Rest};
decode_value64(<<Val:3, 1:2, _:3, NextByte, Rest/binary>>) -> {(Val bsl 8) bor NextByte, Rest};
decode_value64(<<Size0:3, 3:2, _:3, Value:(8 * (Size0 + 2)), Rest/binary>>) -> {Value, Rest}.

% @doc Decode a compact term to an integer or to a register tuple, building
% code if it needs to be decoded at runtime.
-spec decode_compact_term(binary(), module(), any(), #state{}) ->
    {
        any(),
        integer()
        | {x_reg, non_neg_integer()}
        | {y_reg, non_neg_integer()}
        | {atom, integer(), atom()}
        | {ptr, any()},
        binary()
    }.
decode_compact_term(<<_:4, ?COMPACT_INTEGER:4, _Rest/binary>> = Bin, _MMod, MSt, _State) ->
    {Value, Rest} = decode_value64(Bin),
    {MSt, term_from_int(Value), Rest};
decode_compact_term(
    <<Val:3, ?COMPACT_LARGE_INTEGER_11BITS:5, NextByte, Rest/binary>>, _MMod, MSt, _State
) ->
    {MSt, term_from_int((Val bsl 8) bor NextByte), Rest};
decode_compact_term(
    <<7:3, ?COMPACT_LARGE_INTEGER_NBITS:5, Rest/binary>>,
    MMod,
    MSt,
    _State
) ->
    {DecodedLen, Rest1} = decode_literal(Rest),
    % 7 actually means 7 + 2, that means an integer that is >= 9 bytes
    IntegerByteLen = DecodedLen + 9,
    <<Value:(IntegerByteLen * 8)/signed-big-integer, Rest2/binary>> = Rest1,
    decode_compact_term_big_integer(Value, MMod, MSt, Rest2);
decode_compact_term(
    <<Size0:3, ?COMPACT_LARGE_INTEGER_NBITS:5, Value:(8 * (Size0 + 2))/signed, Rest/binary>>,
    MMod,
    MSt,
    _State
) ->
    decode_compact_term_integer(Value, MMod, MSt, Rest);
decode_compact_term(<<0:4, ?COMPACT_ATOM:4, Rest/binary>>, _MMod, MSt, _State) ->
    {MSt, ?TERM_NIL, Rest};
decode_compact_term(<<_:4, ?COMPACT_ATOM:4, _Rest/binary>> = Bin, MMod, MSt, State) ->
    {Value, Rest} = decode_value64(Bin),
    decode_compact_term_atom(Value, MMod, MSt, Rest, State);
decode_compact_term(<<_:4, ?COMPACT_LARGE_ATOM:4, _Rest/binary>> = Bin, MMod, MSt, State) ->
    {Value, Rest} = decode_value64(Bin),
    decode_compact_term_atom(Value, MMod, MSt, Rest, State);
decode_compact_term(<<?COMPACT_EXTENDED_LITERAL, Rest0/binary>>, MMod, MSt, _State) ->
    {Value, Rest1} = decode_literal(Rest0),
    decode_compact_term_module_literal(Value, MMod, MSt, Rest1);
decode_compact_term(<<?COMPACT_EXTENDED_TYPED_REGISTER, Rest0/binary>>, MMod, MSt0, _State) ->
    {MSt1, Dest, Rest1} = decode_dest(Rest0, MMod, MSt0),
    {_Type, Rest2} = decode_literal(Rest1),
    {MSt1, Dest, Rest2};
decode_compact_term(<<_Value:5, ?COMPACT_LABEL:3, _Rest/binary>> = Binary, _MMod, MSt0, _State) ->
    {Value, Rest} = decode_label(Binary),
    {MSt0, {label, Value}, Rest};
decode_compact_term(<<_Value:5, ?COMPACT_LITERAL:3, _Rest/binary>> = Binary, _MMod, MSt0, _State) ->
    {Value, Rest} = decode_value64(Binary),
    {MSt0, {literal, Value}, Rest};
decode_compact_term(Other, MMod, MSt, _State) ->
    decode_dest(Other, MMod, MSt).

% Decode compact term with type information awareness
decode_typed_compact_term(<<?COMPACT_EXTENDED_TYPED_REGISTER, Rest0/binary>>, MMod, MSt0, #state{
    type_resolver = TypeResover
}) ->
    {MSt1, Dest, Rest1} = decode_dest(Rest0, MMod, MSt0),
    {TypeIx, Rest2} = decode_literal(Rest1),
    Type = TypeResover(TypeIx),
    {MSt1, {typed, Dest, Type}, Rest2};
decode_typed_compact_term(Other, MMod, MSt, State) ->
    decode_compact_term(Other, MMod, MSt, State).

skip_compact_term(<<_:4, ?COMPACT_INTEGER:4, _Rest/binary>> = Bin) ->
    {_Value, Rest} = decode_value64(Bin),
    Rest;
skip_compact_term(<<_Val:3, ?COMPACT_LARGE_INTEGER_11BITS:5, _NextByte, Rest/binary>>) ->
    Rest;
skip_compact_term(<<7:3, ?COMPACT_LARGE_INTEGER_NBITS:5, Rest/binary>>) ->
    {DecodedLen, Rest0} = decode_literal(Rest),
    % 7 actually means 7 + 2, that means an integer that is >= 9 bytes
    IntegerByteLen = DecodedLen + 9,
    <<_Value:IntegerByteLen/binary, Rest/binary>> = Rest0,
    Rest;
skip_compact_term(
    <<Size0:3, ?COMPACT_LARGE_INTEGER_NBITS:5, _Value:(8 * (Size0 + 2))/signed, Rest/binary>>
) ->
    Rest;
skip_compact_term(<<0:4, ?COMPACT_ATOM:4, Rest/binary>>) ->
    Rest;
skip_compact_term(<<_:4, ?COMPACT_ATOM:4, _Rest/binary>> = Bin) ->
    {_Value, Rest} = decode_value64(Bin),
    Rest;
skip_compact_term(<<_:4, ?COMPACT_LARGE_ATOM:4, _Rest/binary>> = Bin) ->
    {_Value, Rest} = decode_value64(Bin),
    Rest;
skip_compact_term(<<?COMPACT_EXTENDED_LITERAL, Rest0/binary>>) ->
    {_Value, Rest1} = decode_literal(Rest0),
    Rest1;
skip_compact_term(<<?COMPACT_EXTENDED_TYPED_REGISTER, Rest0/binary>>) ->
    Rest1 = skip_compact_term(Rest0),
    Rest2 = decode_literal(Rest1),
    Rest2;
skip_compact_term(<<_ValueH:5, ?COMPACT_LABEL:3, _Rest/binary>> = Binary) ->
    {_Value, Rest} = decode_label(Binary),
    Rest;
skip_compact_term(<<_ValueH:5, ?COMPACT_LITERAL:3, _Rest/binary>> = Binary) ->
    {_Value, Rest} = decode_value64(Binary),
    Rest;
skip_compact_term(<<_RegIndex:4, ?COMPACT_XREG:4, Rest/binary>>) ->
    Rest;
skip_compact_term(<<_RegIndex:4, ?COMPACT_YREG:4, Rest/binary>>) ->
    Rest;
skip_compact_term(<<_RegIndexH:3, 0:1, ?COMPACT_LARGE_XREG:4, _RegIndexL, Rest/binary>>) ->
    Rest;
skip_compact_term(<<_RegIndexH:3, 0:1, ?COMPACT_LARGE_YREG:4, _RegIndexL, Rest/binary>>) ->
    Rest.

decode_compile_time_literal(<<0:4, ?COMPACT_ATOM:4, Rest/binary>>, _State) ->
    {[], Rest};
decode_compile_time_literal(<<?COMPACT_EXTENDED_LITERAL, Rest0/binary>>, #state{
    literal_resolver = Resolver
}) ->
    {LiteralIndex, Rest1} = decode_literal(Rest0),
    LiteralTerm = Resolver(LiteralIndex),
    {LiteralTerm, Rest1}.

decode_flags_list(L, _MMod, MSt) when is_list(L) ->
    % compile time decoding
    Value = decode_flags_list0(L, 0),
    {MSt, Value};
decode_flags_list(L, MMod, MSt0) ->
    % run-time decoding
    {MSt1, FlagsValue} = MMod:call_primitive(MSt0, ?PRIM_DECODE_FLAGS_LIST, [ctx, jit_state, L]),
    MSt2 = MMod:if_block(MSt1, {FlagsValue, '<', 0}, fun(BlockSt) ->
        MMod:call_primitive_last(BlockSt, ?PRIM_HANDLE_ERROR, [
            ctx, jit_state, offset
        ])
    end),
    {MSt2, FlagsValue}.

decode_flags_list0([], Val) ->
    Val;
decode_flags_list0([little | T], Val) ->
    decode_flags_list0(T, Val bor ?BITSTRING_FLAG_LITTLE_ENDIAN);
decode_flags_list0([signed | T], Val) ->
    decode_flags_list0(T, Val bor ?BITSTRING_FLAG_SIGNED);
decode_flags_list0([native | T], Val) ->
    decode_flags_list0(T, Val bor ?BITSTRING_FLAG_NATIVE_ENDIAN).

decode_compact_term_atom(AtomIndex, MMod, MSt0, Rest, #state{atom_resolver = Resolver}) ->
    Atom = Resolver(AtomIndex),
    case maps:find(Atom, ?DEFAULT_ATOMS) of
        error ->
            {MSt1, Reg} = MMod:call_primitive(
                MSt0, ?PRIM_MODULE_GET_ATOM_TERM_BY_ID, [jit_state, AtomIndex]
            ),
            ?TRACE("(get_atom_term_by_id(~p) => ~p)", [AtomIndex, Reg]),
            {MSt1, Reg, Rest};
        {ok, DefaultAtomIndex} ->
            {MSt0, DefaultAtomIndex, Rest}
    end.

decode_compact_term_module_literal(LiteralIndex, MMod, MSt0, Rest) ->
    {MSt1, Reg} = MMod:call_primitive(
        MSt0, ?PRIM_MODULE_LOAD_LITERAL, [ctx, jit_state, LiteralIndex]
    ),
    ?TRACE("(module_load_literal(~p) => ~p)", [LiteralIndex, Reg]),
    {MSt1, Reg, Rest}.

decode_compact_term_integer(Value, _MMod, MSt, Rest) when
    Value >= (?INT32_MIN bsr 4) andalso Value =< (?INT32_MAX bsr 4)
->
    {MSt, term_from_int(Value), Rest};
decode_compact_term_integer(Value, MMod, MSt0, Rest) when
    Value >= (?INT64_MIN bsr 4) andalso Value =< (?INT64_MAX bsr 4)
->
    case MMod:word_size() of
        4 ->
            {MSt1, Reg} = MMod:call_primitive(
                MSt0, ?PRIM_ALLOC_BOXED_INTEGER_FRAGMENT, [ctx, {avm_int64_t, Value}]
            ),
            ?TRACE("(alloc_boxed_integer_fragment(~p) => ~p)", [Value, Reg]),
            {MSt1, Reg, Rest};
        8 ->
            {MSt0, term_from_int(Value), Rest}
    end;
decode_compact_term_integer(Value, MMod, MSt0, Rest) ->
    {MSt1, Reg} = MMod:call_primitive(
        MSt0, ?PRIM_ALLOC_BOXED_INTEGER_FRAGMENT, [ctx, {avm_int64_t, Value}]
    ),
    ?TRACE("(alloc_boxed_integer_fragment(~p) => ~p)", [Value, Reg]),
    {MSt1, Reg, Rest}.

decode_compact_term_big_integer(Value, MMod, MSt0, Rest) ->
    Sign =
        case Value of
            Pos when Pos >= 0 -> ?TERM_POSITIVE_INTEGER;
            _Neg -> ?TERM_NEGATIVE_INTEGER
        end,
    AbsValue = abs(Value),
    % Len is in intn_digit_t units, not words/term unit
    Len = count_big_int_digits(AbsValue, 0),
    {MSt1, Reg} = MMod:call_primitive(
        MSt0, ?PRIM_ALLOC_BIG_INTEGER_FRAGMENT, [ctx, Len, Sign]
    ),
    MSt2 = MMod:and_(MSt1, Reg, ?TERM_PRIMARY_CLEAR_MASK),
    WordSize = MMod:word_size(),
    % Do not write at Index 0, since it contains boxed header, start from 1 instead
    MSt3 = put_digits(AbsValue, 1, MSt2, Reg, WordSize, MMod),
    MSt4 = MMod:or_(MSt3, Reg, ?TERM_PRIMARY_BOXED),
    {MSt4, Reg, Rest}.

% Assuming 32-bit digits, this code has to be kept in sync when changing intn_digit_t size.
count_big_int_digits(0, Acc) ->
    Acc;
count_big_int_digits(N, Acc) ->
    count_big_int_digits(N bsr 32, Acc + 1).

% put_digits puts 32-bit digits (intn_digit_t) inside a boxed big integer.
%
% Big integers are encoded starting from the least significant digit to the most significant digit.
% Each 32-bit digit is a regular native integer internally encoded with native endianess,
% but since digits order is from least to most significant, it means that we can cast a pair of
% digits to uint64 only on little endian platforms.
%
% After the most significant there might be an additional 0 (as padding) on 64-bit platforms.
%
% Value must be an absolute value, sign is kept in boxed header.
%
% This code has to be kept in sync when changing intn_digit_t size.
put_digits(0, _Index, Mst0, _Reg, _WordSize, _MMod) ->
    Mst0;
put_digits(Value, Index, MSt0, Reg, 4, MMod) ->
    Digit = Value band 16#FFFFFFFF,
    MSt1 = MMod:move_to_array_element(MSt0, Digit, Reg, Index),
    put_digits(Value bsr 32, Index + 1, MSt1, Reg, 4, MMod);
put_digits(Value, Index, MSt0, Reg, 8, MMod) ->
    % Assuming little endian, see above for more info about encoding
    Word = Value band 16#FFFFFFFFFFFFFFFF,
    MSt1 = MMod:move_to_array_element(MSt0, Word, Reg, Index),
    put_digits(Value bsr 64, Index + 1, MSt1, Reg, 8, MMod).

decode_dest(<<RegIndex:4, ?COMPACT_XREG:4, Rest/binary>>, _MMod, MSt) ->
    {MSt, {x_reg, RegIndex}, Rest};
decode_dest(<<RegIndex:4, ?COMPACT_YREG:4, Rest/binary>>, _MMod, MSt) ->
    {MSt, {y_reg, RegIndex}, Rest};
decode_dest(<<RegIndexH:3, 0:1, ?COMPACT_LARGE_XREG:4, RegIndexL, Rest/binary>>, MMod, MSt0) ->
    RegIndex = (RegIndexH bsl 8) bor RegIndexL,
    if
        RegIndex < ?MAX_REG ->
            {MSt0, {x_reg, RegIndex}, Rest};
        true ->
            {MSt1, Reg} = MMod:call_primitive(
                MSt0, ?PRIM_EXTENDED_REGISTER_PTR, [ctx, RegIndex]
            ),
            ?TRACE("(extended_register_ptr(~p) => ~p)", [RegIndex, Reg]),
            {MSt1, {ptr, Reg}, Rest}
    end;
decode_dest(<<RegIndexH:3, 0:1, ?COMPACT_LARGE_YREG:4, RegIndexL, Rest/binary>>, _MMod, MSt) ->
    {MSt, {y_reg, (RegIndexH bsl 8) bor RegIndexL}, Rest}.

decode_fp_register(<<?COMPACT_EXTENDED_FP_REGISTER, Rest0/binary>>) ->
    {FPRegIndex, Rest1} = decode_literal(Rest0),
    {{fp_reg, FPRegIndex}, Rest1}.

read_any_xreg(RegIndex, _MMod, MSt0) when RegIndex < ?MAX_REG ->
    {MSt0, {x_reg, RegIndex}};
read_any_xreg(RegIndex, MMod, MSt0) ->
    {MSt1, Reg} = MMod:call_primitive(
        MSt0, ?PRIM_EXTENDED_REGISTER_PTR, [ctx, RegIndex]
    ),
    ?TRACE("extended_register_ptr(~p) => ~p\n", [RegIndex, Reg]),
    {MSt1, {ptr, Reg}}.

decode_extended_list_header(<<?COMPACT_EXTENDED_LIST, Rest0/binary>>) ->
    decode_literal(Rest0).

decode_allocator_list(MMod, <<?COMPACT_EXTENDED_ALLOCATION_LIST, Rest0/binary>>) ->
    {ListSize, Rest1} = decode_literal(Rest0),
    decode_allocator_list0(MMod, 0, ListSize, Rest1);
decode_allocator_list(_MMod, Bin) ->
    decode_literal(Bin).

decode_allocator_list0(_MMod, Need, 0, Rest) ->
    {Need, Rest};
decode_allocator_list0(MMod, AccNeed, Remaining, Rest0) ->
    {AllocatorTag, Rest1} = decode_literal(Rest0),
    {AllocatorSize, Rest2} = decode_literal(Rest1),
    NeedIncrement =
        case AllocatorTag of
            ?COMPACT_EXTENDED_ALLOCATOR_LIST_TAG_FLOATS ->
                case MMod:word_size() of
                    4 ->
                        AllocatorSize * ?FLOAT_SIZE_32;
                    8 ->
                        AllocatorSize * ?FLOAT_SIZE_64
                end;
            ?COMPACT_EXTENDED_ALLOCATOR_LIST_TAG_FUNS ->
                AllocatorSize * ?BOXED_FUN_SIZE;
            _ ->
                AllocatorSize
        end,
    decode_allocator_list0(MMod, AccNeed + NeedIncrement, Remaining - 1, Rest2).

term_from_int(Int) when is_integer(Int) ->
    (Int bsl 4) bor ?TERM_INTEGER_TAG.

term_get_tuple_arity(Tuple, MMod, MSt0) ->
    {MSt1, Reg} =
        case Tuple of
            {free, TupleReg} -> MMod:move_to_native_register(MSt0, TupleReg);
            _ -> MMod:copy_to_native_register(MSt0, Tuple)
        end,
    {MSt2, Reg} = MMod:and_(MSt1, {free, Reg}, ?TERM_PRIMARY_CLEAR_MASK),
    MSt3 = MMod:move_array_element(MSt2, Reg, 0, Reg),
    {MSt4, ArityReg} = MMod:shift_right(MSt3, {free, Reg}, 6),
    {MSt4, ArityReg}.

term_get_map_size(Map, MMod, MSt0) ->
    {MSt1, MapKeys} = term_get_map_keys(Map, MMod, MSt0),
    term_get_tuple_arity({free, MapKeys}, MMod, MSt1).

term_get_map_keys(Map, MMod, MSt0) ->
    {MSt1, Reg} =
        case Map of
            {free, MapReg} -> MMod:move_to_native_register(MSt0, MapReg);
            _ -> MMod:copy_to_native_register(MSt0, Map)
        end,
    {MSt2, Reg} = MMod:and_(MSt1, {free, Reg}, ?TERM_PRIMARY_CLEAR_MASK),
    MSt3 = MMod:move_array_element(MSt2, Reg, 1, Reg),
    {MSt3, Reg}.

handle_error_if(Cond, MMod, MSt0) ->
    MMod:if_block(MSt0, Cond, fun(BSt0) ->
        MMod:call_primitive_last(BSt0, ?PRIM_HANDLE_ERROR, [ctx, jit_state, offset])
    end).

cond_jump_to_label(Cond, Label, MMod, MSt0) ->
    MMod:if_block(MSt0, Cond, fun(BSt0) ->
        MMod:jump_to_label(BSt0, Label)
    end).

term_binary_heap_size(Size, MMod) when is_integer(Size) ->
    case MMod:word_size() of
        4 when Size < ?REFC_BINARY_MIN_32 ->
            ((Size + 3) bsr 2) + 1 + ?BINARY_HEADER_SIZE;
        8 when Size < ?REFC_BINARY_MIN_64 ->
            ((Size + 7) bsr 3) + 1 + ?BINARY_HEADER_SIZE;
        _ ->
            ?TERM_BOXED_REFC_BINARY_SIZE
    end.

term_binary_heap_size({free, Immediate}, MMod, MSt0) when is_integer(Immediate) ->
    {MSt0, term_binary_heap_size(Immediate, MMod)};
term_binary_heap_size({free, Reg}, MMod, MSt0) ->
    MSt1 =
        case MMod:word_size() of
            4 ->
                MMod:if_else_block(
                    MSt0,
                    {Reg, '<', ?REFC_BINARY_MIN_32},
                    fun(BSt0) ->
                        BSt1 = MMod:add(BSt0, Reg, 3),
                        {BSt2, Reg} = MMod:shift_right(BSt1, {free, Reg}, 2),
                        MMod:add(BSt2, Reg, 1 + ?BINARY_HEADER_SIZE)
                    end,
                    fun(BSt0) ->
                        % pretty sure  + ?BINARY_HEADER_SIZE is too much, same issue in opcodeswitch
                        MMod:move_to_native_register(
                            BSt0, ?TERM_BOXED_REFC_BINARY_SIZE + ?BINARY_HEADER_SIZE, Reg
                        )
                    end
                );
            8 ->
                MMod:if_else_block(
                    MSt0,
                    {Reg, '<', ?REFC_BINARY_MIN_64},
                    fun(BSt0) ->
                        BSt1 = MMod:add(BSt0, Reg, 7),
                        {BSt2, Reg} = MMod:shift_right(BSt1, {free, Reg}, 3),
                        MMod:add(BSt2, Reg, 1 + ?BINARY_HEADER_SIZE)
                    end,
                    fun(BSt0) ->
                        MMod:move_to_native_register(
                            BSt0, ?TERM_BOXED_REFC_BINARY_SIZE + ?BINARY_HEADER_SIZE, Reg
                        )
                    end
                )
        end,
    {MSt1, Reg}.

term_binary_size({free, BinReg}, MMod, MSt0) ->
    {MSt1, BinReg} = MMod:and_(MSt0, {free, BinReg}, ?TERM_PRIMARY_CLEAR_MASK),
    MSt2 = MMod:move_array_element(MSt1, BinReg, 1, BinReg),
    {MSt2, BinReg};
term_binary_size(Src, MMod, MSt0) ->
    {MSt1, SrcReg} = MMod:move_to_native_register(MSt0, Src),
    {MSt2, SrcReg} = MMod:and_(MSt1, {free, SrcReg}, ?TERM_PRIMARY_CLEAR_MASK),
    MSt3 = MMod:move_array_element(MSt2, SrcReg, 1, SrcReg),
    {MSt3, SrcReg}.

term_set_map_assoc(MapPtrReg, {free, PosReg}, {free, Key}, {free, Value}, MMod, MSt0) ->
    {MSt1, MapKeysReg} = MMod:get_array_element(MSt0, MapPtrReg, 1),
    MSt2 = term_put_tuple_element({free, MapKeysReg}, PosReg, {free, Key}, MMod, MSt1),
    MSt3 = MMod:move_to_array_element(MSt2, Value, MapPtrReg, PosReg, 2),
    MMod:free_native_registers(MSt3, [PosReg, Value]).

term_put_tuple_element({free, TupleReg}, PosReg, {free, Value}, MMod, MSt0) ->
    {MSt1, TupleReg} = MMod:and_(MSt0, {free, TupleReg}, ?TERM_PRIMARY_CLEAR_MASK),
    MSt2 = MMod:move_to_array_element(MSt1, Value, TupleReg, PosReg, 1),
    MMod:free_native_registers(MSt2, [TupleReg, Value]).

%% @doc Get the stream module
%% @return The stream module for jit on this platform
-spec stream_module() -> module().
stream_module() ->
    erlang:nif_error(undefined).

%% @doc Return a new stream for this platform
%% @param MaxSize estimation of the maximum size of the stream
%% @return A tuple with the stream module and the stream resource for this platform
-spec stream(MaxSize :: pos_integer()) -> {module(), stream()}.
stream(MaxSize) ->
    StreamModule = ?MODULE:stream_module(),
    {StreamModule, StreamModule:new(MaxSize)}.

%% @doc Get the backend module
%% @return The backend module for jit on this platform
-spec backend_module() -> module().
backend_module() ->
    erlang:nif_error(undefined).

%% @doc Get the JIT variant suitable for runtime compilation
%% @return The JIT variant for this platform and float precision
-spec variant() -> non_neg_integer().
variant() ->
    erlang:nif_error(undefined).

%% @doc Instantiate backend for this platform
%% @return A tuple with the backend module and the backend state for this platform
backend(StreamModule, Stream) ->
    BackendModule = ?MODULE:backend_module(),
    Variant = ?MODULE:variant(),
    BackendState = BackendModule:new(Variant, StreamModule, Stream),
    {BackendModule, BackendState}.<|MERGE_RESOLUTION|>--- conflicted
+++ resolved
@@ -676,35 +676,6 @@
     {Label, Rest1} = decode_label(Rest0),
     {MSt1, Arg1, Rest2} = decode_compact_term(Rest1, MMod, MSt0, State0),
     ?TRACE("OP_IS_NUMBER ~p, ~p\n", [Label, Arg1]),
-<<<<<<< HEAD
-    % test term_is_integer
-    {MSt2, Reg} = MMod:move_to_native_register(MSt1, Arg1),
-    MSt3 = MMod:if_block(MSt2, {Reg, '&', ?TERM_IMMED_TAG_MASK, '!=', ?TERM_INTEGER_TAG}, fun(BSt0) ->
-        % test term_is_boxed
-        BSt1 = cond_jump_to_label(
-            {Reg, '&', ?TERM_PRIMARY_MASK, '!=', ?TERM_PRIMARY_BOXED}, Label, MMod, BSt0
-        ),
-        {BSt2, Reg} = MMod:and_(BSt1, {free, Reg}, ?TERM_PRIMARY_CLEAR_MASK),
-        BSt3 = MMod:move_array_element(BSt2, Reg, 0, Reg),
-        % Optimization : ((Reg & 0x3F) != 0x8) && ((Reg & 0x3F) != 0x18)
-        % is equivalent to (Reg & 0x2F) != 0x8
-        cond_jump_to_label(
-            {
-                {free, Reg},
-                '&',
-                ?TERM_BOXED_TAG_MASK_POSITIVE_INTEGER_OR_FLOAT,
-                '!=',
-                ?TERM_BOXED_TAG_POSITIVE_INTEGER_OR_FLOAT
-            },
-            Label,
-            MMod,
-            BSt3
-        )
-    end),
-    MSt4 = MMod:free_native_registers(MSt3, [Reg]),
-    ?ASSERT_ALL_NATIVE_FREE(MSt4),
-    first_pass(Rest2, MMod, MSt4, State0);
-=======
     MSt2 = verify_is_immediate_or_boxed(
         {free, Arg1},
         ?TERM_INTEGER_TAG,
@@ -716,7 +687,6 @@
     ),
     ?ASSERT_ALL_NATIVE_FREE(MSt2),
     first_pass(Rest2, MMod, MSt2, State0);
->>>>>>> 99e48e69
 % 48
 first_pass(<<?OP_IS_ATOM, Rest0/binary>>, MMod, MSt0, State0) ->
     ?ASSERT_ALL_NATIVE_FREE(MSt0),
@@ -3714,7 +3684,7 @@
     {MSt1, Reg} = MMod:call_primitive(
         MSt0, ?PRIM_ALLOC_BIG_INTEGER_FRAGMENT, [ctx, Len, Sign]
     ),
-    MSt2 = MMod:and_(MSt1, Reg, ?TERM_PRIMARY_CLEAR_MASK),
+    {MSt2, Reg} = MMod:and_(MSt1, {free, Reg}, ?TERM_PRIMARY_CLEAR_MASK),
     WordSize = MMod:word_size(),
     % Do not write at Index 0, since it contains boxed header, start from 1 instead
     MSt3 = put_digits(AbsValue, 1, MSt2, Reg, WordSize, MMod),
