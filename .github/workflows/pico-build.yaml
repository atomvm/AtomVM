--- conflicted
+++ resolved
@@ -46,15 +46,11 @@
       run: sudo apt update
 
     - name: "Install deps"
-<<<<<<< HEAD
       run: |
         sudo apt install -y \
-            cmake gperf ninja-build gcc-arm-none-eabi \
+            cmake doxygen gperf ninja-build gcc-arm-none-eabi \
             libnewlib-arm-none-eabi libstdc++-arm-none-eabi-newlib \
             erlang-base erlang-dev erlang-dialyzer erlang-eunit rebar3
-=======
-      run: sudo apt install -y cmake doxygen gperf ninja-build gcc-arm-none-eabi libnewlib-arm-none-eabi libstdc++-arm-none-eabi-newlib erlang-base erlang-dialyzer
->>>>>>> fd8a7212
 
     - name: Build
       shell: bash
