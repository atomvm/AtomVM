--- conflicted
+++ resolved
@@ -544,6 +544,8 @@
 compile_erlang(test_raw_raise)
 
 compile_erlang(test_ets)
+compile_erlang(bigint)
+
 compile_erlang(test_node)
 
 compile_erlang(test_op_bs_start_match)
@@ -566,8 +568,6 @@
 else()
     set(OTP25_OR_GREATER_TESTS)
 endif()
-
-compile_erlang(bigint)
 
 add_custom_target(erlang_test_modules DEPENDS
     code_load_files
@@ -1070,9 +1070,8 @@
     test_raw_raise.beam
 
     test_ets.beam
-<<<<<<< HEAD
     bigint.beam
-=======
+
     test_node.beam
 
     test_op_bs_start_match.beam
@@ -1080,5 +1079,4 @@
 
     ${OTP23_OR_GREATER_TESTS}
     ${OTP25_OR_GREATER_TESTS}
->>>>>>> f59734eb
 )