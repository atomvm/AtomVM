#
# This file is part of AtomVM.
#
# Copyright 2017-2021 Davide Bettio <davide@uninstall.it>
#
# Licensed under the Apache License, Version 2.0 (the "License");
# you may not use this file except in compliance with the License.
# You may obtain a copy of the License at
#
#    http://www.apache.org/licenses/LICENSE-2.0
#
# Unless required by applicable law or agreed to in writing, software
# distributed under the License is distributed on an "AS IS" BASIS,
# WITHOUT WARRANTIES OR CONDITIONS OF ANY KIND, either express or implied.
# See the License for the specific language governing permissions and
# limitations under the License.
#
# SPDX-License-Identifier: Apache-2.0 OR LGPL-2.1-or-later
#

cmake_minimum_required (VERSION 3.13)
project (erlang_tests)

function(compile_erlang module_name)
    add_custom_command(
        OUTPUT ${module_name}.beam
        COMMAND erlc ${CMAKE_CURRENT_SOURCE_DIR}/${module_name}.erl
        DEPENDS ${CMAKE_CURRENT_SOURCE_DIR}/${module_name}.erl
        COMMENT "Compiling ${module_name}.erl"
    )
endfunction()

set(TO_HRL_PATH ${CMAKE_CURRENT_LIST_DIR})

function(generate_hrl out_file def_name in_file)
    add_custom_command(
        OUTPUT ${out_file}
        COMMAND escript ${TO_HRL_PATH}/to_hrl.erl ${in_file} ${def_name} ${out_file}
        DEPENDS ${in_file}
        COMMENT "Generating ${out_file}"
    )
endfunction()

add_subdirectory(code_load)

compile_erlang(add)
compile_erlang(fact)
compile_erlang(mutrec)
compile_erlang(morelabels)
compile_erlang(biggerintegers)
compile_erlang(biggerdifference)
compile_erlang(moreintegertests)
compile_erlang(send_receive)
compile_erlang(send_to_dead_process)
compile_erlang(selval)
compile_erlang(byte_size_test)
compile_erlang(tuple)
compile_erlang(count_char)
compile_erlang(len_test)
compile_erlang(makelist_test)
compile_erlang(test_echo_driver)
compile_erlang(test_close_console_driver)
compile_erlang(test_close_echo_driver)
compile_erlang(test_regecho_driver)
compile_erlang(test_send_nif_and_echo)
compile_erlang(state_test)
compile_erlang(booleans_test)
compile_erlang(booleans2_test)
compile_erlang(rem_and_comp_test)
compile_erlang(lowercase)
compile_erlang(huge)
compile_erlang(patternmatchfunc)
compile_erlang(moda)
compile_erlang(modb)
compile_erlang(modc)
compile_erlang(state_test2)
compile_erlang(state_test2_sender)
compile_erlang(state_test3)
compile_erlang(state_test3_server)
compile_erlang(guards1)
compile_erlang(guards2)
compile_erlang(guards3)
compile_erlang(guards4)
compile_erlang(guards5)
compile_erlang(test_guards_do_not_raise)
compile_erlang(test_min_max_guard)
compile_erlang(prime)
compile_erlang(match)
compile_erlang(if_test)
compile_erlang(sleep)
compile_erlang(hello_world)
compile_erlang(whereis_dead_process)
compile_erlang(whereis_fail)
compile_erlang(register_unregister)
compile_erlang(try_noerror)
compile_erlang(catch_badmatch)
compile_erlang(catch_nocasematch)
compile_erlang(catch_noifmatch)
compile_erlang(try_catch_test)
compile_erlang(list_concat)
compile_erlang(make_ref_test)
compile_erlang(is_ref_test)
compile_erlang(tagged_tuple_test)
compile_erlang(call_with_ref_test)
compile_erlang(just_receive_test)
compile_erlang(gen_server_like_test)
compile_erlang(external_proplist_test)
compile_erlang(compact15bitsinteger)
compile_erlang(negatives)
compile_erlang(compact23bitsinteger)
compile_erlang(compact27bitsinteger)
compile_erlang(compact23bitsneginteger)
compile_erlang(negatives2)
compile_erlang(datetime)
compile_erlang(test_system_time)
compile_erlang(is_type)
compile_erlang(is_record)
compile_erlang(test_bitshift)
compile_erlang(test_bitwise)
compile_erlang(test_bitwise2)
compile_erlang(test_boolean)
compile_erlang(test_gt_and_le)
compile_erlang(test_tuple_size)
compile_erlang(test_size)
compile_erlang(test_element)
compile_erlang(test_setelement)
compile_erlang(test_insert_element)
compile_erlang(test_delete_element)
compile_erlang(test_tuple_to_list)
compile_erlang(test_make_tuple)
compile_erlang(test_make_list)
compile_erlang(test_list_gc)
compile_erlang(test_list_processes)
compile_erlang(test_tl)
compile_erlang(test_list_to_atom)
compile_erlang(test_list_to_existing_atom)
compile_erlang(test_lists_reverse)
compile_erlang(test_binary_to_atom)
compile_erlang(test_binary_to_existing_atom)
compile_erlang(test_atom_to_list)
compile_erlang(test_display)
compile_erlang(test_integer_to_list)
compile_erlang(test_list_to_integer)
compile_erlang(test_abs)
compile_erlang(test_is_process_alive)
compile_erlang(test_is_not_type)
compile_erlang(test_is_bitstring_is_binary)
compile_erlang(test_badarith)
compile_erlang(test_badarith2)
compile_erlang(test_badarith3)
compile_erlang(test_badarith4)
compile_erlang(test_bif_badargument)
compile_erlang(test_bif_badargument2)
compile_erlang(test_bif_badargument3)
compile_erlang(test_tuple_nifs_badargs)
compile_erlang(test_apply)
compile_erlang(test_apply_last)
compile_erlang(test_monitor)
compile_erlang(test_set_tuple_element)
compile_erlang(test_timestamp)
compile_erlang(long_atoms)
compile_erlang(test_concat_badarg)
compile_erlang(register_and_whereis_badarg)
compile_erlang(test_send)
compile_erlang(test_open_port_badargs)
compile_erlang(test_port_to_list)
compile_erlang(echo)
compile_erlang(pingpong)
compile_erlang(prime_ext)
compile_erlang(prime_smp)
compile_erlang(test_try_case_end)
compile_erlang(test_exception_classes)
compile_erlang(test_recursion_and_try_catch)
compile_erlang(test_fun_info)
compile_erlang(test_func_info)
compile_erlang(test_func_info2)
compile_erlang(test_func_info3)
compile_erlang(test_process_info)
compile_erlang(test_min_heap_size)
compile_erlang(test_heap_growth)
compile_erlang(test_system_flag)
compile_erlang(test_system_info)
compile_erlang(test_binary_to_term)
compile_erlang(test_selective_receive)
compile_erlang(test_timeout_not_integer)
compile_erlang(test_undef)

compile_erlang(test_funs0)
compile_erlang(test_funs1)
compile_erlang(test_funs2)
compile_erlang(test_funs3)
compile_erlang(test_funs4)
compile_erlang(test_funs5)
compile_erlang(test_funs6)
compile_erlang(test_funs7)
compile_erlang(test_funs8)
compile_erlang(test_funs9)
compile_erlang(test_funs10)
compile_erlang(test_funs11)
compile_erlang(test_funs12)

compile_erlang(test_make_fun3)

compile_erlang(fun_call_bif)

compile_erlang(complex_struct_size0)
compile_erlang(complex_struct_size1)
compile_erlang(complex_struct_size2)
compile_erlang(complex_struct_size3)
compile_erlang(complex_struct_size4)

compile_erlang(nested_list_size0)
compile_erlang(nested_list_size1)
compile_erlang(nested_list_size2)
compile_erlang(nested_list_size3)
compile_erlang(nested_list_size4)
compile_erlang(nested_tuple_size0)
compile_erlang(nested_tuple_size1)
compile_erlang(nested_tuple_size2)
compile_erlang(nested_tuple_size3)
compile_erlang(nested_tuple_size4)

compile_erlang(simple_list_size0)
compile_erlang(simple_list_size1)

compile_erlang(tuple_size0)
compile_erlang(tuple_size1)
compile_erlang(tuple_size2)
compile_erlang(tuple_size3)
compile_erlang(tuple_size4)
compile_erlang(tuple_size5)
compile_erlang(tuple_size6)

compile_erlang(tuples_and_list_size0)
compile_erlang(tuples_and_list_size1)
compile_erlang(tuples_and_list_size2)

compile_erlang(make_garbage0)
compile_erlang(make_garbage1)
compile_erlang(make_garbage2)
compile_erlang(make_garbage3)
compile_erlang(make_garbage4)
compile_erlang(make_garbage5)
compile_erlang(make_garbage6)
compile_erlang(make_garbage7)

compile_erlang(copy_terms0)
compile_erlang(copy_terms1)
compile_erlang(copy_terms2)
compile_erlang(copy_terms3)
compile_erlang(copy_terms4)
compile_erlang(copy_terms5)
compile_erlang(copy_terms6)
compile_erlang(copy_terms7)
compile_erlang(copy_terms8)
compile_erlang(copy_terms9)
compile_erlang(copy_terms10)
compile_erlang(copy_terms11)
compile_erlang(copy_terms12)
compile_erlang(copy_terms13)
compile_erlang(copy_terms14)
compile_erlang(copy_terms15)
compile_erlang(copy_terms16)
compile_erlang(copy_terms17)
compile_erlang(copy_terms18)

compile_erlang(memlimit)

compile_erlang(spawn_fun1)
compile_erlang(spawn_fun2)
compile_erlang(spawn_fun3)

compile_erlang(binary_at_test)
compile_erlang(binary_first_test)
compile_erlang(binary_last_test)
compile_erlang(test_binary_copy)

compile_erlang(test_integer_to_binary)
compile_erlang(test_list_to_binary)
compile_erlang(test_binary_to_list)
compile_erlang(test_atom_to_binary)
compile_erlang(test_unicode)

compile_erlang(test_binary_part)
compile_erlang(test_binary_split)
compile_erlang(test_split_binary)
compile_erlang(test_binary_replace)
compile_erlang(test_binary_match)

compile_erlang(test_zlib_compress)

compile_erlang(plusone)
compile_erlang(plusone2)
compile_erlang(minusone)
compile_erlang(minusone2)
compile_erlang(int28mul)
compile_erlang(int28mulneg)
compile_erlang(int28mulneg2)
compile_erlang(int28mulneg2)
compile_erlang(negdiv)
compile_erlang(absovf)
compile_erlang(negovf)
compile_erlang(unary_plus)

compile_erlang(plusone3)
compile_erlang(plusone4)
compile_erlang(bigfact)
compile_erlang(bigfact2)
compile_erlang(bigfact3)
compile_erlang(boxedabs)
compile_erlang(boxedneg)
compile_erlang(boxedmul)
compile_erlang(boxedlit)
compile_erlang(pow32)
compile_erlang(pow64)
compile_erlang(pow32_is_integer)
compile_erlang(pow64_is_integer)
compile_erlang(addovf32)
compile_erlang(subovf32)
compile_erlang(negovf32)
compile_erlang(addovf64)
compile_erlang(subovf64)
compile_erlang(negovf64)
compile_erlang(powsquare)
compile_erlang(minuspow31minusone)
compile_erlang(pow31plusone)
compile_erlang(minuspow31divminusone)
compile_erlang(pow31abs)
compile_erlang(minuspow31abs)
compile_erlang(pow31minusoneabs)
compile_erlang(minuspow31plusoneabs)
compile_erlang(minuspow31plustwoabs)
compile_erlang(minuspow63plusoneabs)
compile_erlang(minuspow63plustwoabs)
compile_erlang(literal_test0)
compile_erlang(literal_test1)
compile_erlang(literal_test2)
compile_erlang(test_extended_literal_large)

compile_erlang(test_list_eq)
compile_erlang(test_tuple_eq)
compile_erlang(test_tuple_list_eq)
compile_erlang(test_list_tuple_eq)
compile_erlang(test_ref_eq)
compile_erlang(test_binary_eq)
compile_erlang(test_bigint_eq)

compile_erlang(test_binaries_ordering)
compile_erlang(test_lists_ordering)
compile_erlang(test_tuples_ordering)
compile_erlang(test_types_ordering)
compile_erlang(test_bigintegers_ordering)
compile_erlang(test_refs_ordering)
compile_erlang(test_atom_ordering)
compile_erlang(test_pids_ordering)
compile_erlang(test_list_match)
compile_erlang(test_match)
compile_erlang(test_ordering_0)
compile_erlang(test_ordering_1)
compile_erlang(test_bs)
compile_erlang(test_bs_int)
compile_erlang(test_bs_int_unaligned)
compile_erlang(test_bs_utf)
compile_erlang(test_catch)
compile_erlang(test_gc)
compile_erlang(test_raise)
compile_erlang(test_map)

compile_erlang(ceilint)
compile_erlang(ceilbadarg)
compile_erlang(floorint)
compile_erlang(floorbadarg)
compile_erlang(roundint)
compile_erlang(roundbadarg)
compile_erlang(truncint)
compile_erlang(truncbadarg)
compile_erlang(ceilfloat)
compile_erlang(ceilfloatovf)
compile_erlang(floorfloat)
compile_erlang(floorfloatovf)
compile_erlang(roundfloat)
compile_erlang(roundfloatovf)
compile_erlang(truncfloat)
compile_erlang(truncfloatovf)
compile_erlang(floatadd)
compile_erlang(floataddovf)
compile_erlang(floatsub)
compile_erlang(floatsubovf)
compile_erlang(floatmul)
compile_erlang(floatmulovf)
compile_erlang(floatneg)
compile_erlang(floatabs)
compile_erlang(floatdiv)
compile_erlang(floatmath)
compile_erlang(floatext)
compile_erlang(bif_bin_arith_ops)

compile_erlang(boxed_is_not_float)
compile_erlang(float_is_float)
compile_erlang(float_is_number)
compile_erlang(fconv_fail_invalid)

compile_erlang(float2list)
compile_erlang(float2bin)
compile_erlang(float2bin2decimals)
compile_erlang(float2bin2scientific)
compile_erlang(float2bin2)
compile_erlang(float2list2decimals)
compile_erlang(float2list2scientific)
compile_erlang(float_bif)
compile_erlang(float2list2)
compile_erlang(bin2float)
compile_erlang(list2float)

compile_erlang(test_fp_allocate_heap_zero)
compile_erlang(test_bs_init2_heap_allocation)

compile_erlang(improper_concat)
compile_erlang(improper_cmp)
compile_erlang(improper_literal)
compile_erlang(improper_length)

compile_erlang(jsonish_encode)
compile_erlang(iolist_concat_bin)
compile_erlang(binary_is_iolist)

compile_erlang(raise_badmatch)
compile_erlang(raise_case_end)
compile_erlang(raise_if_end)
compile_erlang(catch_from_other_module)
compile_erlang(throwtest)

compile_erlang(test_tuple_is_not_map)

compile_erlang(try_error_nif)
compile_erlang(try_error2_nif)

compile_erlang(is_fun_2_with_frozen)
compile_erlang(is_fun_2_with_frozen2)

compile_erlang(function_reference_decode)
compile_erlang(makefunref)
compile_erlang(fail_apply)
compile_erlang(fail_apply_last)

compile_erlang(pid_to_list_test)
compile_erlang(ref_to_list_test)
compile_erlang(test_binary_to_integer)
compile_erlang(test_binary_to_integer_2)

compile_erlang(count_char_bs)
compile_erlang(count_char2_bs)
compile_erlang(count_char3_bs)
compile_erlang(count_pairs)
compile_erlang(decode_mqtt)
compile_erlang(decode_int24)
compile_erlang(decode_int32)
compile_erlang(decode_int48)

compile_erlang(large_int_literal)

compile_erlang(test_base64)
compile_erlang(test_dict)

compile_erlang(alisp)
compile_erlang(sexp_parser)
compile_erlang(sexp_lexer)
compile_erlang(test_function_exported)
compile_erlang(test_list_to_tuple)

compile_erlang(bs_context_byte_size)
compile_erlang(bs_context_to_binary_with_offset)
compile_erlang(bs_restore2_start_offset)
compile_erlang(test_refc_binaries)
compile_erlang(test_sub_binaries)
compile_erlang(test_throw_call_ext_last)
compile_erlang(bs_append_extra_words)

compile_erlang(test_monotonic_time)

compile_erlang(exactly_eq)
compile_erlang(map_comparisons)
compile_erlang(tuple_comparisons)

compile_erlang(spawn_opt_monitor_normal)
compile_erlang(spawn_opt_monitor_throw)
compile_erlang(spawn_opt_demonitor_normal)
compile_erlang(spawn_opt_link_normal)
compile_erlang(spawn_opt_link_throw)
compile_erlang(spawn_opt_monitor_error)
compile_erlang(link_kill_parent)
compile_erlang(link_throw)
compile_erlang(unlink_error)
compile_erlang(trap_exit_flag)
compile_erlang(test_exit1)
compile_erlang(test_exit2)

compile_erlang(test_stacktrace)
compile_erlang(small_big_ext)
compile_erlang(test_crypto)

compile_erlang(test_code_all_available_loaded)
compile_erlang(test_code_load_binary)
compile_erlang(test_code_load_abs)
compile_erlang(test_code_ensure_loaded)
compile_erlang(test_add_avm_pack_binary)
compile_erlang(test_add_avm_pack_file)
compile_erlang(test_close_avm_pack)

compile_erlang(test_module_info)
compile_erlang(erlang_module_loaded)

compile_erlang(int64_build_binary)

compile_erlang(test_link_port)

compile_erlang(test_crypto_strong_rand_bytes)
compile_erlang(test_atomvm_random)

compile_erlang(float_decode)
compile_erlang(test_utf8_atoms)

compile_erlang(twentyone_param_function)
compile_erlang(unique)
compile_erlang(complex_list_match_xregs)
compile_erlang(twentyone_param_fun)
compile_erlang(gc_safe_x_reg_write)

compile_erlang(test_fun_to_list)

compile_erlang(maps_nifs)

compile_erlang(test_raw_raise)

compile_erlang(test_ets)
compile_erlang(test_node)

compile_erlang(bigint)

add_custom_target(erlang_test_modules DEPENDS
    code_load_files

    add.beam
    fact.beam
    mutrec.beam
    morelabels.beam
    biggerintegers.beam
    biggerdifference.beam
    moreintegertests.beam
    send_receive.beam
    send_to_dead_process.beam
    selval.beam
    byte_size_test.beam
    tuple.beam
    count_char.beam
    len_test.beam
    makelist_test.beam
    test_echo_driver.beam
    test_close_console_driver.beam
    test_close_echo_driver.beam
    test_regecho_driver.beam
    test_send_nif_and_echo.beam
    state_test.beam
    booleans_test.beam
    booleans2_test.beam
    rem_and_comp_test.beam
    lowercase.beam
    huge.beam
    patternmatchfunc.beam
    moda.beam
    modb.beam
    modc.beam
    state_test2.beam
    state_test2_sender.beam
    state_test3.beam
    state_test3_server.beam
    guards1.beam
    guards2.beam
    guards3.beam
    guards4.beam
    guards5.beam
    test_guards_do_not_raise.beam
    test_min_max_guard.beam
    prime.beam
    match.beam
    if_test.beam
    sleep.beam
    hello_world.beam
    whereis_dead_process.beam
    whereis_fail.beam
    register_unregister.beam
    try_noerror.beam
    catch_badmatch.beam
    catch_nocasematch.beam
    catch_noifmatch.beam
    try_catch_test.beam
    list_concat.beam
    make_ref_test.beam
    is_ref_test.beam
    tagged_tuple_test.beam
    call_with_ref_test.beam
    just_receive_test.beam
    gen_server_like_test.beam
    external_proplist_test.beam
    compact15bitsinteger.beam
    negatives.beam
    compact23bitsinteger.beam
    compact27bitsinteger.beam
    compact23bitsneginteger.beam
    negatives2.beam
    datetime.beam
    test_system_time.beam
    is_type.beam
    test_bitshift.beam
    test_bitwise.beam
    test_bitwise2.beam
    test_boolean.beam
    test_gt_and_le.beam
    test_tuple_size.beam
    test_size.beam
    test_element.beam
    test_setelement.beam
    test_insert_element.beam
    test_delete_element.beam
    test_tuple_to_list.beam
    test_make_tuple.beam
    test_make_list.beam
    test_list_gc.beam
    test_list_processes.beam
    test_tl.beam
    test_list_to_atom.beam
    test_list_to_existing_atom.beam
    test_lists_reverse.beam
    test_binary_to_atom.beam
    test_binary_to_existing_atom.beam
    test_atom_to_list.beam
    test_display.beam
    test_integer_to_list.beam
    test_list_to_integer.beam
    test_abs.beam
    test_is_process_alive.beam
    test_is_not_type.beam
    test_is_bitstring_is_binary.beam
    test_badarith.beam
    test_badarith2.beam
    test_badarith3.beam
    test_badarith4.beam
    test_bif_badargument.beam
    test_bif_badargument2.beam
    test_bif_badargument3.beam
    test_tuple_nifs_badargs.beam
    test_apply.beam
    test_apply_last.beam
    test_monitor.beam
    test_set_tuple_element.beam
    test_timestamp.beam
    long_atoms.beam
    test_concat_badarg.beam
    register_and_whereis_badarg.beam
    test_send.beam
    test_open_port_badargs.beam
    test_port_to_list.beam
    echo.beam
    pingpong.beam
    prime_ext.beam
    prime_smp.beam
    test_try_case_end.beam
    test_exception_classes.beam
    test_recursion_and_try_catch.beam
    test_fun_info.beam
    test_func_info.beam
    test_func_info2.beam
    test_func_info3.beam
    test_process_info.beam
    test_min_heap_size.beam
    test_heap_growth.beam
    test_system_flag.beam
    test_system_info.beam
    test_binary_to_term.beam
    test_selective_receive.beam
    test_timeout_not_integer.beam
    test_undef.beam

    test_funs0.beam
    test_funs1.beam
    test_funs2.beam
    test_funs3.beam
    test_funs4.beam
    test_funs5.beam
    test_funs6.beam
    test_funs7.beam
    test_funs8.beam
    test_funs9.beam
    test_funs10.beam
    test_funs11.beam
    test_funs12.beam

    test_make_fun3.beam

    fun_call_bif.beam

    complex_struct_size0.beam
    complex_struct_size1.beam
    complex_struct_size2.beam
    complex_struct_size3.beam
    complex_struct_size4.beam

    nested_list_size0.beam
    nested_list_size1.beam
    nested_list_size2.beam
    nested_list_size3.beam
    nested_list_size4.beam

    nested_tuple_size0.beam
    nested_tuple_size1.beam
    nested_tuple_size2.beam
    nested_tuple_size3.beam
    nested_tuple_size4.beam

    simple_list_size0.beam
    simple_list_size1.beam

    tuple_size0.beam
    tuple_size1.beam
    tuple_size2.beam
    tuple_size3.beam
    tuple_size4.beam
    tuple_size5.beam
    tuple_size6.beam

    tuples_and_list_size0.beam
    tuples_and_list_size1.beam
    tuples_and_list_size2.beam

    make_garbage0.beam
    make_garbage1.beam
    make_garbage2.beam
    make_garbage3.beam
    make_garbage4.beam
    make_garbage5.beam
    make_garbage6.beam
    make_garbage7.beam

    copy_terms0.beam
    copy_terms1.beam
    copy_terms2.beam
    copy_terms3.beam
    copy_terms4.beam
    copy_terms5.beam
    copy_terms6.beam
    copy_terms7.beam
    copy_terms8.beam
    copy_terms9.beam
    copy_terms10.beam
    copy_terms11.beam
    copy_terms12.beam
    copy_terms13.beam
    copy_terms14.beam
    copy_terms15.beam
    copy_terms16.beam
    copy_terms17.beam
    copy_terms18.beam

    memlimit.beam

    spawn_fun1.beam
    spawn_fun2.beam
    spawn_fun3.beam

    binary_at_test.beam
    binary_first_test.beam
    binary_last_test.beam
    test_binary_copy.beam

    test_integer_to_binary.beam
    test_list_to_binary.beam
    test_binary_to_list.beam
    test_atom_to_binary.beam
    test_unicode.beam

    test_binary_part.beam
    test_binary_split.beam
    test_split_binary.beam
    test_binary_replace.beam
    test_binary_match.beam

    test_zlib_compress.beam

    plusone.beam
    plusone2.beam
    minusone.beam
    minusone2.beam
    int28mul.beam
    int28mulneg.beam
    int28mulneg2.beam
    negdiv.beam
    absovf.beam
    negovf.beam
    unary_plus.beam

    plusone3.beam
    plusone4.beam
    bigfact.beam
    bigfact2.beam
    bigfact3.beam
    boxedabs.beam
    boxedneg.beam
    boxedmul.beam
    boxedlit.beam
    pow32.beam
    pow64.beam

    pow32_is_integer.beam
    pow64_is_integer.beam
    addovf32.beam
    subovf32.beam
    negovf32.beam
    addovf64.beam
    subovf64.beam
    negovf64.beam
    powsquare.beam
    minuspow31minusone.beam
    pow31plusone.beam
    minuspow31divminusone.beam
    pow31abs.beam
    minuspow31abs.beam
    pow31minusoneabs.beam
    minuspow31plusoneabs.beam
    minuspow31plustwoabs.beam
    minuspow63plusoneabs.beam
    minuspow63plustwoabs.beam

    literal_test0.beam
    literal_test1.beam
    literal_test2.beam
    test_extended_literal_large.beam

    test_list_eq.beam
    test_tuple_eq.beam
    test_tuple_list_eq.beam
    test_list_tuple_eq.beam
    test_ref_eq.beam
    test_binary_eq.beam
    test_bigint_eq.beam

    test_binaries_ordering.beam
    test_lists_ordering.beam
    test_tuples_ordering.beam
    test_types_ordering.beam
    test_bigintegers_ordering.beam
    test_refs_ordering.beam
    test_atom_ordering.beam
    test_pids_ordering.beam
    test_list_match.beam
    test_match.beam
    test_ordering_0.beam
    test_ordering_1.beam
    test_bs.beam
    test_bs_int.beam
    test_bs_int_unaligned.beam
    test_bs_utf.beam
    test_catch.beam
    test_gc.beam
    test_raise.beam
    test_map.beam

    ceilint.beam
    ceilbadarg.beam
    floorint.beam
    floorbadarg.beam
    roundint.beam
    roundbadarg.beam
    truncint.beam
    truncbadarg.beam
    ceilfloat.beam
    ceilfloatovf.beam
    floorfloat.beam
    floorfloatovf.beam
    roundfloat.beam
    roundfloatovf.beam
    truncfloat.beam
    truncfloatovf.beam
    floatadd.beam
    floataddovf.beam
    floatsub.beam
    floatsubovf.beam
    floatmul.beam
    floatmulovf.beam
    floatneg.beam
    floatabs.beam
    floatdiv.beam
    floatmath.beam
    floatext.beam
    bif_bin_arith_ops.beam

    boxed_is_not_float.beam
    float_is_float.beam
    float_is_number.beam
    fconv_fail_invalid.beam

    float2list.beam
    float2bin.beam
    float2bin2decimals.beam
    float2bin2scientific.beam
    float2bin2.beam
    float2list2decimals.beam
    float2list2scientific.beam
    float_bif.beam
    float2list2.beam
    bin2float.beam
    list2float.beam

    test_fp_allocate_heap_zero.beam
    test_bs_init2_heap_allocation.beam

    improper_concat.beam
    improper_cmp.beam
    improper_literal.beam
    improper_length.beam

    jsonish_encode.beam
    iolist_concat_bin.beam
    binary_is_iolist.beam

    raise_badmatch.beam
    raise_case_end.beam
    raise_if_end.beam
    catch_from_other_module.beam
    throwtest.beam

    test_tuple_is_not_map.beam

    try_error_nif.beam
    try_error2_nif.beam

    is_fun_2_with_frozen.beam
    is_fun_2_with_frozen2.beam
    is_record.beam

    function_reference_decode.beam
    makefunref.beam
    fail_apply.beam
    fail_apply_last.beam

    pid_to_list_test.beam
    ref_to_list_test.beam
    test_binary_to_integer.beam
    test_binary_to_integer_2.beam

    count_char_bs.beam
    count_char2_bs.beam
    count_char3_bs.beam
    count_pairs.beam
    decode_mqtt.beam
    decode_int24.beam
    decode_int32.beam
    decode_int48.beam

    large_int_literal.beam

    test_base64.beam
    test_dict.beam

    alisp.beam
    sexp_parser.beam
    sexp_lexer.beam

    test_refc_binaries.beam
    test_sub_binaries.beam
    test_throw_call_ext_last.beam
    test_function_exported.beam
    test_list_to_tuple.beam

    bs_context_byte_size.beam
    bs_context_to_binary_with_offset.beam
    bs_restore2_start_offset.beam
    bs_append_extra_words.beam

    test_monotonic_time.beam

    exactly_eq.beam
    map_comparisons.beam
    tuple_comparisons.beam

    spawn_opt_monitor_normal.beam
    spawn_opt_monitor_throw.beam
    spawn_opt_demonitor_normal.beam
    spawn_opt_link_normal.beam
    spawn_opt_link_throw.beam
    spawn_opt_monitor_error.beam
    link_kill_parent.beam
    link_throw.beam
    unlink_error.beam
    trap_exit_flag.beam
    test_exit1.beam
    test_exit2.beam

    test_stacktrace.beam

    small_big_ext.beam
    test_crypto.beam

    test_code_all_available_loaded.beam
    test_code_load_binary.beam
    test_code_load_abs.beam
    test_code_ensure_loaded.beam
    test_add_avm_pack_binary.beam
    test_add_avm_pack_file.beam
    test_close_avm_pack.beam

    test_module_info.beam
    erlang_module_loaded.beam

    int64_build_binary.beam

    test_link_port.beam

    test_crypto_strong_rand_bytes.beam
    test_atomvm_random.beam

    float_decode.beam

    test_utf8_atoms.beam

    twentyone_param_function.beam
    unique.beam
    complex_list_match_xregs.beam
    twentyone_param_fun.beam
    gc_safe_x_reg_write.beam

    test_fun_to_list.beam

    maps_nifs.beam

    test_raw_raise.beam

    test_ets.beam
<<<<<<< HEAD
    bigint.beam
=======
    test_node.beam
>>>>>>> 599ed7b0
)<|MERGE_RESOLUTION|>--- conflicted
+++ resolved
@@ -1035,9 +1035,7 @@
     test_raw_raise.beam
 
     test_ets.beam
-<<<<<<< HEAD
+    test_node.beam
+
     bigint.beam
-=======
-    test_node.beam
->>>>>>> 599ed7b0
 )