--- conflicted
+++ resolved
@@ -542,10 +542,9 @@
 
 compile_erlang(test_raw_raise)
 
-<<<<<<< HEAD
 compile_erlang(test_ets)
 compile_erlang(test_node)
-=======
+
 compile_erlang(test_op_bs_start_match)
 compile_assembler(test_op_bs_start_match_asm)
 compile_erlang(test_op_bs_create_bin)
@@ -566,7 +565,6 @@
 else()
     set(OTP25_OR_GREATER_TESTS)
 endif()
->>>>>>> 6425d022
 
 add_custom_target(erlang_test_modules DEPENDS
     code_load_files
@@ -1066,14 +1064,12 @@
 
     test_raw_raise.beam
 
-<<<<<<< HEAD
     test_ets.beam
     test_node.beam
-=======
+
     test_op_bs_start_match.beam
     test_op_bs_create_bin.beam
 
     ${OTP23_OR_GREATER_TESTS}
     ${OTP25_OR_GREATER_TESTS}
->>>>>>> 6425d022
 )