#
# This file is part of AtomVM.
#
# Copyright 2017-2021 Davide Bettio <davide@uninstall.it>
#
# Licensed under the Apache License, Version 2.0 (the "License");
# you may not use this file except in compliance with the License.
# You may obtain a copy of the License at
#
#    http://www.apache.org/licenses/LICENSE-2.0
#
# Unless required by applicable law or agreed to in writing, software
# distributed under the License is distributed on an "AS IS" BASIS,
# WITHOUT WARRANTIES OR CONDITIONS OF ANY KIND, either express or implied.
# See the License for the specific language governing permissions and
# limitations under the License.
#
# SPDX-License-Identifier: Apache-2.0 OR LGPL-2.1-or-later
#

cmake_minimum_required (VERSION 3.13)
project (erlang_tests)

function(compile_erlang module_name)
    add_custom_command(
        OUTPUT ${module_name}.beam
        COMMAND erlc ${CMAKE_CURRENT_SOURCE_DIR}/${module_name}.erl
        DEPENDS ${CMAKE_CURRENT_SOURCE_DIR}/${module_name}.erl
        COMMENT "Compiling ${module_name}.erl"
    )
endfunction()

compile_erlang(add)
compile_erlang(fact)
compile_erlang(mutrec)
compile_erlang(morelabels)
compile_erlang(biggerintegers)
compile_erlang(biggerdifference)
compile_erlang(moreintegertests)
compile_erlang(send_receive)
compile_erlang(send_to_dead_process)
compile_erlang(selval)
compile_erlang(byte_size_test)
compile_erlang(tuple)
compile_erlang(count_char)
compile_erlang(len_test)
compile_erlang(makelist_test)
compile_erlang(test_echo_driver)
compile_erlang(test_regecho_driver)
compile_erlang(test_send_nif_and_echo)
compile_erlang(state_test)
compile_erlang(booleans_test)
compile_erlang(booleans2_test)
compile_erlang(rem_and_comp_test)
compile_erlang(lowercase)
compile_erlang(huge)
compile_erlang(patternmatchfunc)
compile_erlang(moda)
compile_erlang(modb)
compile_erlang(modc)
compile_erlang(state_test2)
compile_erlang(state_test2_sender)
compile_erlang(state_test3)
compile_erlang(state_test3_server)
compile_erlang(guards1)
compile_erlang(guards2)
compile_erlang(guards3)
compile_erlang(guards4)
compile_erlang(guards5)
compile_erlang(prime)
compile_erlang(match)
compile_erlang(if_test)
compile_erlang(sleep)
compile_erlang(hello_world)
compile_erlang(whereis_fail)
compile_erlang(register_unregister)
compile_erlang(try_noerror)
compile_erlang(catch_badmatch)
compile_erlang(catch_nocasematch)
compile_erlang(catch_noifmatch)
compile_erlang(try_catch_test)
compile_erlang(list_concat)
compile_erlang(make_ref_test)
compile_erlang(is_ref_test)
compile_erlang(tagged_tuple_test)
compile_erlang(call_with_ref_test)
compile_erlang(just_receive_test)
compile_erlang(gen_server_like_test)
compile_erlang(external_proplist_test)
compile_erlang(compact15bitsinteger)
compile_erlang(negatives)
compile_erlang(compact23bitsinteger)
compile_erlang(compact27bitsinteger)
compile_erlang(compact23bitsneginteger)
compile_erlang(negatives2)
compile_erlang(datetime)
compile_erlang(timestamp)
compile_erlang(is_type)
compile_erlang(test_bitshift)
compile_erlang(test_bitwise)
compile_erlang(test_bitwise2)
compile_erlang(test_boolean)
compile_erlang(test_gt_and_le)
compile_erlang(test_tuple_size)
compile_erlang(test_element)
compile_erlang(test_setelement)
compile_erlang(test_insert_element)
compile_erlang(test_delete_element)
compile_erlang(test_tuple_to_list)
compile_erlang(test_make_tuple)
compile_erlang(test_make_list)
compile_erlang(test_list_gc)
compile_erlang(test_list_processes)
compile_erlang(test_tl)
compile_erlang(test_list_to_atom)
compile_erlang(test_list_to_existing_atom)
compile_erlang(test_binary_to_atom)
compile_erlang(test_binary_to_existing_atom)
compile_erlang(test_atom_to_list)
compile_erlang(test_display)
compile_erlang(test_integer_to_list)
compile_erlang(test_list_to_integer)
compile_erlang(test_abs)
compile_erlang(test_is_process_alive)
compile_erlang(test_is_not_type)
compile_erlang(test_badarith)
compile_erlang(test_badarith2)
compile_erlang(test_badarith3)
compile_erlang(test_badarith4)
compile_erlang(test_bif_badargument)
compile_erlang(test_bif_badargument2)
compile_erlang(test_bif_badargument3)
compile_erlang(test_tuple_nifs_badargs)
compile_erlang(test_apply)
compile_erlang(test_apply_last)
compile_erlang(test_monitor)
compile_erlang(test_set_tuple_element)
compile_erlang(test_timestamp)
compile_erlang(long_atoms)
compile_erlang(test_concat_badarg)
compile_erlang(register_and_whereis_badarg)
compile_erlang(test_send)
compile_erlang(test_open_port_badargs)
compile_erlang(echo)
compile_erlang(pingpong)
compile_erlang(prime_ext)
compile_erlang(test_try_case_end)
compile_erlang(test_recursion_and_try_catch)
compile_erlang(test_func_info)
compile_erlang(test_func_info2)
compile_erlang(test_func_info3)
compile_erlang(test_process_info)
compile_erlang(test_min_heap_size)
compile_erlang(test_system_info)
compile_erlang(test_binary_to_term)
compile_erlang(test_selective_receive)
compile_erlang(test_timeout_not_integer)

compile_erlang(test_funs0)
compile_erlang(test_funs1)
compile_erlang(test_funs2)
compile_erlang(test_funs3)
compile_erlang(test_funs4)
compile_erlang(test_funs5)
compile_erlang(test_funs6)
compile_erlang(test_funs7)
compile_erlang(test_funs8)
compile_erlang(test_funs9)
compile_erlang(test_funs10)
compile_erlang(test_funs11)

compile_erlang(test_make_fun3)

compile_erlang(complex_struct_size0)
compile_erlang(complex_struct_size1)
compile_erlang(complex_struct_size2)
compile_erlang(complex_struct_size3)
compile_erlang(complex_struct_size4)

compile_erlang(nested_list_size0)
compile_erlang(nested_list_size1)
compile_erlang(nested_list_size2)
compile_erlang(nested_list_size3)
compile_erlang(nested_list_size4)
compile_erlang(nested_tuple_size0)
compile_erlang(nested_tuple_size1)
compile_erlang(nested_tuple_size2)
compile_erlang(nested_tuple_size3)
compile_erlang(nested_tuple_size4)

compile_erlang(simple_list_size0)
compile_erlang(simple_list_size1)

compile_erlang(tuple_size0)
compile_erlang(tuple_size1)
compile_erlang(tuple_size2)
compile_erlang(tuple_size3)
compile_erlang(tuple_size4)
compile_erlang(tuple_size5)
compile_erlang(tuple_size6)

compile_erlang(tuples_and_list_size0)
compile_erlang(tuples_and_list_size1)
compile_erlang(tuples_and_list_size2)

compile_erlang(make_garbage0)
compile_erlang(make_garbage1)
compile_erlang(make_garbage2)
compile_erlang(make_garbage3)
compile_erlang(make_garbage4)
compile_erlang(make_garbage5)
compile_erlang(make_garbage6)
compile_erlang(make_garbage7)

compile_erlang(copy_terms0)
compile_erlang(copy_terms1)
compile_erlang(copy_terms2)
compile_erlang(copy_terms3)
compile_erlang(copy_terms4)
compile_erlang(copy_terms5)
compile_erlang(copy_terms6)
compile_erlang(copy_terms7)
compile_erlang(copy_terms8)
compile_erlang(copy_terms9)
compile_erlang(copy_terms10)
compile_erlang(copy_terms11)
compile_erlang(copy_terms12)
compile_erlang(copy_terms13)
compile_erlang(copy_terms14)
compile_erlang(copy_terms15)
compile_erlang(copy_terms16)
compile_erlang(copy_terms17)
compile_erlang(copy_terms18)

compile_erlang(memlimit)

compile_erlang(spawn_fun1)
compile_erlang(spawn_fun2)
compile_erlang(spawn_fun3)

compile_erlang(binary_at_test)
compile_erlang(binary_first_test)
compile_erlang(binary_last_test)

compile_erlang(test_integer_to_binary)
compile_erlang(test_list_to_binary)
compile_erlang(test_binary_to_list)
compile_erlang(test_atom_to_binary)

compile_erlang(test_binary_part)
compile_erlang(test_binary_split)

compile_erlang(plusone)
compile_erlang(plusone2)
compile_erlang(minusone)
compile_erlang(minusone2)
compile_erlang(int28mul)
compile_erlang(int28mulneg)
compile_erlang(int28mulneg2)
compile_erlang(int28mulneg2)
compile_erlang(negdiv)
compile_erlang(absovf)
compile_erlang(negovf)

compile_erlang(plusone3)
compile_erlang(plusone4)
compile_erlang(bigfact)
compile_erlang(bigfact2)
compile_erlang(bigfact3)
compile_erlang(boxedabs)
compile_erlang(boxedneg)
compile_erlang(boxedmul)
compile_erlang(boxedlit)
compile_erlang(pow32)
compile_erlang(pow64)
compile_erlang(pow32_is_integer)
compile_erlang(pow64_is_integer)
compile_erlang(addovf32)
compile_erlang(subovf32)
compile_erlang(negovf32)
compile_erlang(addovf64)
compile_erlang(subovf64)
compile_erlang(negovf64)
compile_erlang(powsquare)
compile_erlang(minuspow31minusone)
compile_erlang(pow31plusone)
compile_erlang(minuspow31divminusone)
compile_erlang(pow31abs)
compile_erlang(minuspow31abs)
compile_erlang(pow31minusoneabs)
compile_erlang(minuspow31plusoneabs)
compile_erlang(minuspow31plustwoabs)
compile_erlang(minuspow63plusoneabs)
compile_erlang(minuspow63plustwoabs)
compile_erlang(literal_test0)
compile_erlang(literal_test1)

compile_erlang(test_list_eq)
compile_erlang(test_tuple_eq)
compile_erlang(test_tuple_list_eq)
compile_erlang(test_list_tuple_eq)
compile_erlang(test_ref_eq)
compile_erlang(test_binary_eq)
compile_erlang(test_bigint_eq)

compile_erlang(test_binaries_ordering)
compile_erlang(test_lists_ordering)
compile_erlang(test_tuples_ordering)
compile_erlang(test_types_ordering)
compile_erlang(test_bigintegers_ordering)
compile_erlang(test_refs_ordering)
compile_erlang(test_atom_ordering)
compile_erlang(test_pids_ordering)
compile_erlang(test_list_match)
compile_erlang(test_match)
compile_erlang(test_ordering_0)
compile_erlang(test_ordering_1)
compile_erlang(test_bs)
compile_erlang(test_bs_int)
compile_erlang(test_bs_int_unaligned)
compile_erlang(test_bs_utf)
compile_erlang(test_catch)
compile_erlang(test_gc)
compile_erlang(test_raise)
compile_erlang(test_map)

compile_erlang(ceilint)
compile_erlang(ceilbadarg)
compile_erlang(floorint)
compile_erlang(floorbadarg)
compile_erlang(roundint)
compile_erlang(roundbadarg)
compile_erlang(truncint)
compile_erlang(truncbadarg)
compile_erlang(ceilfloat)
compile_erlang(ceilfloatovf)
compile_erlang(floorfloat)
compile_erlang(floorfloatovf)
compile_erlang(roundfloat)
compile_erlang(roundfloatovf)
compile_erlang(truncfloat)
compile_erlang(truncfloatovf)
compile_erlang(floatadd)
compile_erlang(floataddovf)
compile_erlang(floatsub)
compile_erlang(floatsubovf)
compile_erlang(floatmul)
compile_erlang(floatmulovf)
compile_erlang(floatneg)
compile_erlang(floatabs)
compile_erlang(floatdiv)
compile_erlang(floatmath)
compile_erlang(floatext)

compile_erlang(boxed_is_not_float)
compile_erlang(float_is_float)
compile_erlang(float_is_number)

compile_erlang(float2list)
compile_erlang(float2bin)
compile_erlang(float2bin2decimals)
compile_erlang(float2bin2scientific)
compile_erlang(float2bin2)
compile_erlang(float2list2decimals)
compile_erlang(float2list2scientific)
compile_erlang(float2list2)
compile_erlang(bin2float)
compile_erlang(list2float)

compile_erlang(test_fp_allocate_heap_zero)

compile_erlang(improper_concat)
compile_erlang(improper_cmp)
compile_erlang(improper_literal)
compile_erlang(improper_length)

compile_erlang(jsonish_encode)
compile_erlang(iolist_concat_bin)
compile_erlang(binary_is_iolist)

compile_erlang(raise_badmatch)
compile_erlang(raise_case_end)
compile_erlang(raise_if_end)
compile_erlang(catch_from_other_module)
compile_erlang(throwtest)

compile_erlang(test_tuple_is_not_map)

compile_erlang(try_error_nif)
compile_erlang(try_error2_nif)

compile_erlang(is_fun_2_with_frozen)
compile_erlang(is_fun_2_with_frozen2)

compile_erlang(function_reference_decode)
compile_erlang(makefunref)
compile_erlang(fail_apply)
compile_erlang(fail_apply_last)

compile_erlang(pid_to_list_test)
compile_erlang(ref_to_list_test)
compile_erlang(test_binary_to_integer)

compile_erlang(count_char_bs)
compile_erlang(count_char2_bs)
compile_erlang(count_char3_bs)
compile_erlang(count_pairs)
compile_erlang(decode_mqtt)
compile_erlang(decode_int24)
compile_erlang(decode_int32)
compile_erlang(decode_int48)

compile_erlang(large_int_literal)

compile_erlang(test_base64)
compile_erlang(test_dict)

compile_erlang(alisp)
compile_erlang(sexp_parser)
compile_erlang(sexp_lexer)
compile_erlang(test_function_exported)
compile_erlang(test_list_to_tuple)

compile_erlang(bs_context_to_binary_with_offset)
compile_erlang(bs_restore2_start_offset)
compile_erlang(test_refc_binaries)
compile_erlang(test_sub_binaries)
compile_erlang(test_throw_call_ext_last)
compile_erlang(bs_append_extra_words)

compile_erlang(test_monotonic_time)

compile_erlang(exactly_eq)
<<<<<<< HEAD
compile_erlang(map_comparisons)
=======
compile_erlang(tuple_comparisons)
>>>>>>> 7e9d629c

compile_erlang(spawn_opt_monitor_normal)
compile_erlang(spawn_opt_monitor_throw)
compile_erlang(spawn_opt_demonitor_normal)
compile_erlang(spawn_opt_link_normal)
compile_erlang(spawn_opt_link_throw)
compile_erlang(spawn_opt_monitor_error)
compile_erlang(link_kill_parent)
compile_erlang(link_throw)
compile_erlang(unlink_error)
compile_erlang(trap_exit_flag)

compile_erlang(test_stacktrace)
compile_erlang(small_big_ext)

add_custom_target(erlang_test_modules DEPENDS
    add.beam
    fact.beam
    mutrec.beam
    morelabels.beam
    biggerintegers.beam
    biggerdifference.beam
    moreintegertests.beam
    send_receive.beam
    send_to_dead_process.beam
    selval.beam
    byte_size_test.beam
    tuple.beam
    count_char.beam
    len_test.beam
    makelist_test.beam
    test_echo_driver.beam
    test_regecho_driver.beam
    test_send_nif_and_echo.beam
    state_test.beam
    booleans_test.beam
    booleans2_test.beam
    rem_and_comp_test.beam
    lowercase.beam
    huge.beam
    patternmatchfunc.beam
    moda.beam
    modb.beam
    modc.beam
    state_test2.beam
    state_test2_sender.beam
    state_test3.beam
    state_test3_server.beam
    guards1.beam
    guards2.beam
    guards3.beam
    guards4.beam
    guards5.beam
    prime.beam
    match.beam
    if_test.beam
    sleep.beam
    hello_world.beam
    whereis_fail.beam
    register_unregister.beam
    try_noerror.beam
    catch_badmatch.beam
    catch_nocasematch.beam
    catch_noifmatch.beam
    try_catch_test.beam
    list_concat.beam
    make_ref_test.beam
    is_ref_test.beam
    tagged_tuple_test.beam
    call_with_ref_test.beam
    just_receive_test.beam
    gen_server_like_test.beam
    external_proplist_test.beam
    compact15bitsinteger.beam
    negatives.beam
    compact23bitsinteger.beam
    compact27bitsinteger.beam
    compact23bitsneginteger.beam
    negatives2.beam
    datetime.beam
    timestamp.beam
    is_type.beam
    test_bitshift.beam
    test_bitwise.beam
    test_bitwise2.beam
    test_boolean.beam
    test_gt_and_le.beam
    test_tuple_size.beam
    test_element.beam
    test_setelement.beam
    test_insert_element.beam
    test_delete_element.beam
    test_tuple_to_list.beam
    test_make_tuple.beam
    test_make_list.beam
    test_list_gc.beam
    test_list_processes.beam
    test_tl.beam
    test_list_to_atom.beam
    test_list_to_existing_atom.beam
    test_binary_to_atom.beam
    test_binary_to_existing_atom.beam
    test_atom_to_list.beam
    test_display.beam
    test_integer_to_list.beam
    test_list_to_integer.beam
    test_abs.beam
    test_is_process_alive.beam
    test_is_not_type.beam
    test_badarith.beam
    test_badarith2.beam
    test_badarith3.beam
    test_badarith4.beam
    test_bif_badargument.beam
    test_bif_badargument2.beam
    test_bif_badargument3.beam
    test_tuple_nifs_badargs.beam
    test_apply.beam
    test_apply_last.beam
    test_monitor.beam
    test_set_tuple_element.beam
    test_timestamp.beam
    long_atoms.beam
    test_concat_badarg.beam
    register_and_whereis_badarg.beam
    test_send.beam
    test_open_port_badargs.beam
    echo.beam
    pingpong.beam
    prime_ext.beam
    test_try_case_end.beam
    test_recursion_and_try_catch.beam
    test_func_info.beam
    test_func_info2.beam
    test_func_info3.beam
    test_process_info.beam
    test_min_heap_size.beam
    test_system_info.beam
    test_binary_to_term.beam
    test_selective_receive.beam
    test_timeout_not_integer.beam

    test_funs0.beam
    test_funs1.beam
    test_funs2.beam
    test_funs3.beam
    test_funs4.beam
    test_funs5.beam
    test_funs6.beam
    test_funs7.beam
    test_funs8.beam
    test_funs9.beam
    test_funs10.beam
    test_funs11.beam

    test_make_fun3.beam

    complex_struct_size0.beam
    complex_struct_size1.beam
    complex_struct_size2.beam
    complex_struct_size3.beam
    complex_struct_size4.beam

    nested_list_size0.beam
    nested_list_size1.beam
    nested_list_size2.beam
    nested_list_size3.beam
    nested_list_size4.beam

    nested_tuple_size0.beam
    nested_tuple_size1.beam
    nested_tuple_size2.beam
    nested_tuple_size3.beam
    nested_tuple_size4.beam

    simple_list_size0.beam
    simple_list_size1.beam

    tuple_size0.beam
    tuple_size1.beam
    tuple_size2.beam
    tuple_size3.beam
    tuple_size4.beam
    tuple_size5.beam
    tuple_size6.beam

    tuples_and_list_size0.beam
    tuples_and_list_size1.beam
    tuples_and_list_size2.beam

    make_garbage0.beam
    make_garbage1.beam
    make_garbage2.beam
    make_garbage3.beam
    make_garbage4.beam
    make_garbage5.beam
    make_garbage6.beam
    make_garbage7.beam

    copy_terms0.beam
    copy_terms1.beam
    copy_terms2.beam
    copy_terms3.beam
    copy_terms4.beam
    copy_terms5.beam
    copy_terms6.beam
    copy_terms7.beam
    copy_terms8.beam
    copy_terms9.beam
    copy_terms10.beam
    copy_terms11.beam
    copy_terms12.beam
    copy_terms13.beam
    copy_terms14.beam
    copy_terms15.beam
    copy_terms16.beam
    copy_terms17.beam
    copy_terms18.beam

    memlimit.beam

    spawn_fun1.beam
    spawn_fun2.beam
    spawn_fun3.beam

    binary_at_test.beam
    binary_first_test.beam
    binary_last_test.beam

    test_integer_to_binary.beam
    test_list_to_binary.beam
    test_binary_to_list.beam
    test_atom_to_binary.beam

    test_binary_part.beam
    test_binary_split.beam

    plusone.beam
    plusone2.beam
    minusone.beam
    minusone2.beam
    int28mul.beam
    int28mulneg.beam
    int28mulneg2.beam
    negdiv.beam
    absovf.beam
    negovf.beam

    plusone3.beam
    plusone4.beam
    bigfact.beam
    bigfact2.beam
    bigfact3.beam
    boxedabs.beam
    boxedneg.beam
    boxedmul.beam
    boxedlit.beam
    pow32.beam
    pow64.beam

    pow32_is_integer.beam
    pow64_is_integer.beam
    addovf32.beam
    subovf32.beam
    negovf32.beam
    addovf64.beam
    subovf64.beam
    negovf64.beam
    powsquare.beam
    minuspow31minusone.beam
    pow31plusone.beam
    minuspow31divminusone.beam
    pow31abs.beam
    minuspow31abs.beam
    pow31minusoneabs.beam
    minuspow31plusoneabs.beam
    minuspow31plustwoabs.beam
    minuspow63plusoneabs.beam
    minuspow63plustwoabs.beam

    literal_test0.beam
    literal_test1.beam

    test_list_eq.beam
    test_tuple_eq.beam
    test_tuple_list_eq.beam
    test_list_tuple_eq.beam
    test_ref_eq.beam
    test_binary_eq.beam
    test_bigint_eq.beam

    test_binaries_ordering.beam
    test_lists_ordering.beam
    test_tuples_ordering.beam
    test_types_ordering.beam
    test_bigintegers_ordering.beam
    test_refs_ordering.beam
    test_atom_ordering.beam
    test_pids_ordering.beam
    test_list_match.beam
    test_match.beam
    test_ordering_0.beam
    test_ordering_1.beam
    test_bs.beam
    test_bs_int.beam
    test_bs_int_unaligned.beam
    test_bs_utf.beam
    test_catch.beam
    test_gc.beam
    test_raise.beam
    test_map.beam

    ceilint.beam
    ceilbadarg.beam
    floorint.beam
    floorbadarg.beam
    roundint.beam
    roundbadarg.beam
    truncint.beam
    truncbadarg.beam
    ceilfloat.beam
    ceilfloatovf.beam
    floorfloat.beam
    floorfloatovf.beam
    roundfloat.beam
    roundfloatovf.beam
    truncfloat.beam
    truncfloatovf.beam
    floatadd.beam
    floataddovf.beam
    floatsub.beam
    floatsubovf.beam
    floatmul.beam
    floatmulovf.beam
    floatneg.beam
    floatabs.beam
    floatdiv.beam
    floatmath.beam
    floatext.beam

    boxed_is_not_float.beam
    float_is_float.beam
    float_is_number.beam

    float2list.beam
    float2bin.beam
    float2bin2decimals.beam
    float2bin2scientific.beam
    float2bin2.beam
    float2list2decimals.beam
    float2list2scientific.beam
    float2list2.beam
    bin2float.beam
    list2float.beam

    test_fp_allocate_heap_zero.beam

    improper_concat.beam
    improper_cmp.beam
    improper_literal.beam
    improper_length.beam

    jsonish_encode.beam
    iolist_concat_bin.beam
    binary_is_iolist.beam

    raise_badmatch.beam
    raise_case_end.beam
    raise_if_end.beam
    catch_from_other_module.beam
    throwtest.beam

    test_tuple_is_not_map.beam

    try_error_nif.beam
    try_error2_nif.beam

    is_fun_2_with_frozen.beam
    is_fun_2_with_frozen2.beam

    function_reference_decode.beam
    makefunref.beam
    fail_apply.beam
    fail_apply_last.beam

    pid_to_list_test.beam
    ref_to_list_test.beam
    test_binary_to_integer.beam

    count_char_bs.beam
    count_char2_bs.beam
    count_char3_bs.beam
    count_pairs.beam
    decode_mqtt.beam
    decode_int24.beam
    decode_int32.beam
    decode_int48.beam

    large_int_literal.beam

    test_base64.beam
    test_dict.beam

    alisp.beam
    sexp_parser.beam
    sexp_lexer.beam

    test_refc_binaries.beam
    test_sub_binaries.beam
    test_throw_call_ext_last.beam
    test_function_exported.beam
    test_list_to_tuple.beam

    bs_context_to_binary_with_offset.beam
    bs_restore2_start_offset.beam
    bs_append_extra_words.beam

    test_monotonic_time.beam

    exactly_eq.beam
<<<<<<< HEAD
    map_comparisons.beam
=======
    tuple_comparisons.beam
>>>>>>> 7e9d629c

    spawn_opt_monitor_normal.beam
    spawn_opt_monitor_throw.beam
    spawn_opt_demonitor_normal.beam
    spawn_opt_link_normal.beam
    spawn_opt_link_throw.beam
    spawn_opt_monitor_error.beam
    link_kill_parent.beam
    link_throw.beam
    unlink_error.beam
    trap_exit_flag.beam

    test_stacktrace.beam
    small_big_ext.beam
)<|MERGE_RESOLUTION|>--- conflicted
+++ resolved
@@ -431,11 +431,8 @@
 compile_erlang(test_monotonic_time)
 
 compile_erlang(exactly_eq)
-<<<<<<< HEAD
 compile_erlang(map_comparisons)
-=======
 compile_erlang(tuple_comparisons)
->>>>>>> 7e9d629c
 
 compile_erlang(spawn_opt_monitor_normal)
 compile_erlang(spawn_opt_monitor_throw)
@@ -856,11 +853,8 @@
     test_monotonic_time.beam
 
     exactly_eq.beam
-<<<<<<< HEAD
     map_comparisons.beam
-=======
     tuple_comparisons.beam
->>>>>>> 7e9d629c
 
     spawn_opt_monitor_normal.beam
     spawn_opt_monitor_throw.beam
