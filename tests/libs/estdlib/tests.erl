%
% This file is part of AtomVM.
%
% Copyright 2019-2021 Fred Dushin <fred@dushin.net>
%
% Licensed under the Apache License, Version 2.0 (the "License");
% you may not use this file except in compliance with the License.
% You may obtain a copy of the License at
%
%    http://www.apache.org/licenses/LICENSE-2.0
%
% Unless required by applicable law or agreed to in writing, software
% distributed under the License is distributed on an "AS IS" BASIS,
% WITHOUT WARRANTIES OR CONDITIONS OF ANY KIND, either express or implied.
% See the License for the specific language governing permissions and
% limitations under the License.
%
% SPDX-License-Identifier: Apache-2.0 OR LGPL-2.1-or-later
%

-module(tests).

-export([start/0]).

start() ->
    OTPVersion = get_otp_version(),
    NonNetworkingTests = get_non_networking_tests(OTPVersion),
    Networking =
        case OTPVersion of
            atomvm ->
                case atomvm:platform() of
                    emscripten ->
                        false;
                    _ ->
                        true
                end;
            _ ->
                true
        end,
    NetworkingTests =
        if
            Networking -> get_networking_tests(OTPVersion);
            true -> []
        end,
    ok = etest:test(NonNetworkingTests ++ NetworkingTests).

get_otp_version() ->
    case erlang:system_info(machine) of
        "BEAM" ->
            list_to_integer(erlang:system_info(otp_release));
        _ ->
            atomvm
    end.

% test_sets heavily relies on is_equal that is from OTP-27
get_non_networking_tests(OTPVersion) when
    (is_integer(OTPVersion) andalso OTPVersion >= 27) orelse OTPVersion =:= atomvm
->
    [test_sets | get_non_networking_tests(undefined)];
get_non_networking_tests(_OTPVersion) ->
    [
        test_apply,
        test_lists,
        test_calendar,
        test_epmd,
        test_gen_event,
        test_gen_server,
        test_gen_statem,
<<<<<<< HEAD
        test_gen_udp,
        test_gen_tcp,
        test_inet,
=======
>>>>>>> 3044560c
        test_io_lib,
        test_logger,
        test_maps,
        test_net_kernel,
        test_proplists,
        test_queue,
        test_timer,
        test_spawn,
        test_supervisor,
        test_lists_subtraction
    ].

get_networking_tests(OTPVersion) when
    (is_integer(OTPVersion) andalso OTPVersion >= 24) orelse OTPVersion =:= atomvm
->
    [test_tcp_socket, test_udp_socket, test_net, test_ssl | get_networking_tests(undefined)];
get_networking_tests(_OTPVersion) ->
    [test_gen_udp, test_gen_tcp].<|MERGE_RESOLUTION|>--- conflicted
+++ resolved
@@ -62,20 +62,12 @@
         test_apply,
         test_lists,
         test_calendar,
-        test_epmd,
         test_gen_event,
         test_gen_server,
         test_gen_statem,
-<<<<<<< HEAD
-        test_gen_udp,
-        test_gen_tcp,
-        test_inet,
-=======
->>>>>>> 3044560c
         test_io_lib,
         test_logger,
         test_maps,
-        test_net_kernel,
         test_proplists,
         test_queue,
         test_timer,
@@ -87,6 +79,13 @@
 get_networking_tests(OTPVersion) when
     (is_integer(OTPVersion) andalso OTPVersion >= 24) orelse OTPVersion =:= atomvm
 ->
-    [test_tcp_socket, test_udp_socket, test_net, test_ssl | get_networking_tests(undefined)];
+    [
+        test_tcp_socket,
+        test_udp_socket,
+        test_epmd,
+        test_net,
+        test_ssl
+        | get_networking_tests(undefined)
+    ];
 get_networking_tests(_OTPVersion) ->
-    [test_gen_udp, test_gen_tcp].+    [test_gen_udp, test_gen_tcp, test_inet, test_net_kernel].