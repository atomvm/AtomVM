--- conflicted
+++ resolved
@@ -325,11 +325,8 @@
     TEST_CASE(test_binary_part),
     TEST_CASE(test_binary_split),
     TEST_CASE(test_split_binary),
-<<<<<<< HEAD
     TEST_CASE(test_binary_replace),
-=======
     TEST_CASE(test_binary_match),
->>>>>>> 846fa180
 
     TEST_CASE_COND(plusone, 134217728, LONG_MAX != 9223372036854775807),
 
