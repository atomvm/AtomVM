--- conflicted
+++ resolved
@@ -565,11 +565,8 @@
     TEST_CASE(twentyone_param_function),
     TEST_CASE(complex_list_match_xregs),
     TEST_CASE(twentyone_param_fun),
-<<<<<<< HEAD
-=======
     TEST_CASE(gc_safe_x_reg_write),
 
->>>>>>> af0f64d3
     TEST_CASE(test_fun_to_list),
     TEST_CASE(maps_nifs),
 
