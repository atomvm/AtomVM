<!--
 Copyright 2023 AtomVM <atomvm.net>

 SPDX-License-Identifier: Apache-2.0 OR LGPL-2.1-or-later
-->

# Release Notes

Welcome to AtomVM `@ATOMVM_VERSION@`

These release notes provide version information about the current release of AtomVM.

```{seealso}
For a detailed list of changes since the last release consult the [Changelog](./CHANGELOG.md).
```

## Required Software

The following software is required to develop Erlang or Elixir applications on AtomVM:

* An [Erlang/OTP](https://erlang.org) compiler (`erlc`)
* The [Elixir](https://elixir-lang.org) runtime, if developing Elixir applications.
* (recommended) For Erlang programs, [`rebar3`](https://rebar3.org)
* (recommended) For Elixir programs, [`mix`](https://elixir-lang.org/getting-started/mix-otp/introduction-to-mix.html), which ships with the Elixir runtime.

AtomVM will run BEAM files that have been compiled using the following Erlang and Elixir versions:

| Erlang Version | Elixir Version |
|----------------|----------------|
| ✅ OTP 21 | ✅ 1.7 |
| ✅ OTP 22 | ✅ 1.8 |
| ✅ OTP 23 | ✅ 1.11 |
| ✅ OTP 24 | ✅ 1.14 |
| ✅ OTP 25 | ✅ 1.14 |
| ✅ OTP 26 | ✅ 1.15 |
<<<<<<< HEAD
| ✅ OTP 28 | ✅ 1.17 |
=======
| ✅ OTP 27 | ✅ 1.17 |
>>>>>>> 18f961b7

```{note}
Versions of Elixir that are compatible with a particular OTP version may work.  This table reflects the versions that are tested.
```

Not all BEAM instructions are supported for every Erlang and Elixir compiler.  For details about which instructions are supported, see the `src/libAtomVM/opcodes.h` header file in the  [AtomVM](https://github.com/atomvm/AtomVM/) github repository corresponding to the current release.

For detailed information about features and bug fixes in the current release, see the AtomVM [Change Log](CHANGELOG.md).  For information about how to update from previous versions of AtomVM, see the AtomVM [Updating](UPDATING.md) page.

### ESP32 Support

AtomVM supports deployment on the [Espressif ESP32](https://www.espressif.com/en/products/socs) family of architectures.

To run applications built for AtomVM on the ESP32 platform you will need:

* The [`esptool`](https://github.com/espressif/esptool) program, for flashing the AtomVM image and AtomVM programs to ESP32 MCUs.
* A serial console program, such as `minicom` or `screen`, so that you can view console output from your AtomVM application.

AtomVM currently supports the following [Espressif ESP SoCs](https://www.espressif.com/en/products/socs):

| Espressif SoCs | AtomVM support |
|------------------------------|----------------|
| [ESP32](https://www.espressif.com/sites/default/files/documentation/esp32_datasheet_en.pdf) | ✅ |
| [ESP32c2](https://www.espressif.com/sites/default/files/documentation/esp32-c2_datasheet_en.pdf) | ✅ |
| [ESP32c3](https://www.espressif.com/sites/default/files/documentation/esp32-c3_datasheet_en.pdf) | ✅ |
| [ESP32c6](https://www.espressif.com/sites/default/files/documentation/esp32-c6_datasheet_en.pdf) | ✅ |
| [ESP32h2](https://www.espressif.com/sites/default/files/documentation/esp32-h2_datasheet_en.pdf) | ✅ |
| [ESP32s2](https://www.espressif.com/sites/default/files/documentation/esp32-s2_datasheet_en.pdf) | ✅ |
| [ESP32s3](https://www.espressif.com/sites/default/files/documentation/esp32-s3_datasheet_en.pdf) | ✅ |
| [ESP32p4](https://www.espressif.com/sites/default/files/documentation/esp32-p4_datasheet_en.pdf) Datasheet Pending | ✅ |

AtomVM currently supports the following versions of ESP-IDF:

| IDF SDK supported versions | AtomVM support |
|------------------------------|----------------|
| ESP-IDF [v5.0](https://docs.espressif.com/projects/esp-idf/en/v5.0.7/esp32/get-started/index.html) | ✅ |
| ESP-IDF [v5.1](https://docs.espressif.com/projects/esp-idf/en/v5.1.5/esp32/get-started/index.html) | ✅ |
| ESP-IDF [v5.2](https://docs.espressif.com/projects/esp-idf/en/v5.2.3/esp32/get-started/index.html) | ✅ |
| ESP-IDF [v5.3](https://docs.espressif.com/projects/esp-idf/en/v5.3.2/esp32/get-started/index.html) | ✅ |
| ESP-IDF [v5.4](https://docs.espressif.com/projects/esp-idf/en/v5.4/esp32/get-started/index.html) | ✅ |

Building the AtomVM virtual machine for ESP32 is optional.  In most cases, you can simply download a release image from the AtomVM [release](https://github.com/atomvm/AtomVM/releases) repository.  If you wish to work on development of the VM or use one on the additional drivers that are available in the [AtomVM repositories](https://github.com/atomvm) you will to build AtomVM from source.  See the [Build Instructions](build-instructions.md) for information about how to build AtomVM from source code.  We recommend you to use the latest subminor (patch) versions for source builds. You can check the current version used for testing in the [esp32-build.yaml](https://github.com/atomvm/AtomVM/actions/workflows/esp32-build.yaml) workflow.

### STM32 Support

AtomVM supports deployment on the [STMicroelectronics](https://www.st.com) [STM32](https://www.st.com/en/microcontrollers-microprocessors/stm32-32-bit-arm-cortex-mcus.html) architecture.


AtomVM has been tested on the following development boards:

| STM32 Development Boards | AtomVM support |
|------------------------------|----------------|
| [Nucleo-F429ZI](https://www.st.com/en/evaluation-tools/nucleo-f429zi.html) | ✅ |
| [STM32F4Discovery](https://www.st.com/en/evaluation-tools/stm32f4discovery.html) | ✅ |
| [BlackPill V2.0](https://stm32-base.org/boards/STM32F411CEU6-WeAct-Black-Pill-V2.0) | ✅ |

Due to the proliferation of boards for the [STMicroelectronics](https://www.st.com) [STM32](https://www.st.com/en/microcontrollers-microprocessors/stm32-32-bit-arm-cortex-mcus.html) platform, AtomVM does not currently support pre-build binaries for STM32.  In order to deploy AtomVM to the STM32 platform, you will need to build AtomVM for STM32 from source.  See the [Build Instructions](build-instructions.md) for information about how to build AtomVM from source code.

```{note}
AtomVM tests this build on the latest Ubuntu github runner.
```

### Raspberry Pi Pico Support

AtomVM supports deployment on the [Raspberry Pico RP2040](https://www.raspberrypi.com/documentation/microcontrollers/pico-series.html#pico-1-family) architecture.

AtomVM currently supports the following Raspberry Pico development boards:

| Development Board | AtomVM support |
|------------------------------|----------------|
| [Raspberry Pico and Pico H](https://www.raspberrypi.com/documentation/microcontrollers/pico-series.html#pico-1-technical-specification) | ✅ |
| [Raspberry Pico W and Pico WH](https://www.raspberrypi.com/documentation/microcontrollers/pico-series.html#picow-technical-specification) | ✅ |

Building the AtomVM virtual machine for Raspberry Pico is optional.  In most cases, you can simply download a release image from the AtomVM [release](https://github.com/atomvm/AtomVM/releases) repository.  If you wish to work on development of the VM or use one on the additional drivers that are available in the [AtomVM repositories](https://github.com/atomvm) you will to build AtomVM from source.  See the [Build Instructions](build-instructions.md) for information about how to build AtomVM from source code.<|MERGE_RESOLUTION|>--- conflicted
+++ resolved
@@ -33,11 +33,8 @@
 | ✅ OTP 24 | ✅ 1.14 |
 | ✅ OTP 25 | ✅ 1.14 |
 | ✅ OTP 26 | ✅ 1.15 |
-<<<<<<< HEAD
+| ✅ OTP 27 | ✅ 1.17 |
 | ✅ OTP 28 | ✅ 1.17 |
-=======
-| ✅ OTP 27 | ✅ 1.17 |
->>>>>>> 18f961b7
 
 ```{note}
 Versions of Elixir that are compatible with a particular OTP version may work.  This table reflects the versions that are tested.
