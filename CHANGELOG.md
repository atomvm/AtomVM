# Changelog
All notable changes to this project will be documented in this file.

The format is based on [Keep a Changelog](https://keepachangelog.com/en/1.0.0/),
and this project adheres to [Semantic Versioning](https://semver.org/spec/v2.0.0.html).

## [0.6.5] - Unreleased

### Added

- ESP32: add a new Elixir release "flavor" with a bigger boot.avm partition that has room for
Elixir standard library modules
- ESP32: `--boot` option to mkimage.sh tool
- Add `erlang:atom_to_binary/1` that is equivalent to `erlang:atom_to_binary(Atom, utf8)`
- Support for Elixir `String.Chars` protocol, now functions such as `Enum.join` are able to take
also non string parameters (e.g. `Enum.join([1, 2], ",")`
- Support for Elixir `Enum.at/3`
- Add support for `is_bitstring/1` construct which is used in Elixir protocols runtime.
- Add support to Elixir `Enumerable` protocol also for `Enum.all?`, `Enum.any?`, `Enum.each`,
`Enum.filter`, `Enum.flat_map`, `Enum.reject`, `Enum.chunk_by` and `Enum.chunk_while`
- Support for `maps:merge_with/3`
- Support for `lists:last/1` and `lists:mapfoldl/3`
- Add support to Elixir for `Process.send/2` `Process.send_after/3/4` and `Process.cancel_timer/1`
- Add support for `handle_continue` callback in `gen_server`
- Support for Elixir `List.Chars` protocol
- Support for `gen_server:start_monitor/3,4`
- Support for `code:ensure_loaded/1`
- Support for `io_lib:latin1_char_list/1`
- Add support to Elixir for `Keyword.split/2`
- Support for `binary:split/3` and `string:find/2,3`
- Support for large tuples (more than 255 elements) in external terms.
- Support for `io:put_chars/2`
- Support for `lists:nthtail/2`
- Support for Elixir `IO.chardata_to_string/1`
- Support for Elixir `List.duplicate/2`
- Support for `binary:copy/1,2`
- Support for directory listing using POSIX APIs: (`atomvm:posix_opendir/1`,
`atomvm:posix_readdir/1`, `atomvm:posix_closedir/1`).
- ESP32: add support for `esp_adc` ADC driver, with Erlang and Elixir examples
- Add handler for ESP32 network driver STA mode `beacon_timeout` (event: 21), see issue
[#1100](https://github.com/atomvm/AtomVM/issues/1100)
- Support for mounting/unmounting storage on ESP32 (such as SD or internal flash) using
`esp:mount/4` and `esp:umount/1`
<<<<<<< HEAD
- Support for `binary_to_integer/2`
- Support for `binary:decode_hex/1` and `binary:encode_hex/1,2`
- Support for Elixir `Base.decode16/2` and `Base.encode16/2`
=======
- Make external term serialize functions available without using `externalterm_to_binary` so terms
can be written directly to a buffer.
>>>>>>> d53fab56

### Changed

- ESP32: Elixir library is not shipped anymore with `esp32boot.avm`. Use `elixir_esp32boot.avm`
instead
- `Enum.find_index` and `Enum.find_value` support Enumerable and not just lists
- Install AtomVM libraries source code and binaries for better dialyzer integration
- Made the `device_config` properties list in `spi:open/1` optional (defaults to `[]`), so you can use the function with only a `bus_config`

### Fixed

- ESP32: content of `boot.avm` partition is not truncated anymore
- ESP32: `Fixed gpio:set_int` to accept any pin, not only pin 2
- Fix memory corruption in `unicode:characters_to_binary`
- Fix handling of large literal indexes and large extended literal indexes
- `unicode:characters_to_list`: fixed bogus out_of_memory error on some platforms such as ESP32
- Fix crash in Elixir library when doing `inspect(:atom)`
- General inspect() compliance with Elixir behavior (but there are still some minor differences)
- Fix several uses of free on prevously released memory on ESP32, under certain error condition using
`network:start/1`, that would lead to a hard crash of the VM.
- Fix a bug in ESP32 network driver where the low level driver was not being stopped and resoureces were not freed
when `network:stop/0` was used, see issue [#643](https://github.com/atomvm/AtomVM/issues/643)
- `uart:open/1,2` now works with uppercase peripheral names

## [0.6.4] - 2024-08-18

### Added

- Implement `gpio:init/1` on esp32 to initialize pins for GPIO usage, which some pins
require depending on default function and bootloader code
- Implement missing opcode 161 (raw_raise), that looks more likely to be generated with Elixir code
- Support for Elixir `Map.replace/3` and `Map.replace!/3`
- Support for Elixir `Kernel.struct` and `Kernel.struct!`
- Support for Elixir `IO.iodata_to_binary/1`
- Support for Elixir exceptions: `Exception` module and the other error related modules such as
`ArgumentError`, `UndefinedFunctionError`, etc...
- Support for Elixir `Enumerable` and `Collectable` protocol
- Support for Elixir `Enum` functions: `split_with`, `join`, `map_join`, `into`, `reverse`,
`slice` and `to_list`
- Support for Elixir `MapSet` module
- Support for Elixir `Range` module
- Support for Elixir `Kernel.min` and `Kernel.max`
- Support (as stub) for `erlang:error/3` (that is required from Elixir code)

## [0.6.3] - 2024-07-20

### Added

- Simple http client, that can be used for different use case such as downloading OTA updates
- Elixir support for `Keyword.merge` `Keyword.take` `Keyword.pop(!)` `Keyword.keyword?` `Keyword.has_key?` functions.
- Support for ESP32-H2
- lists:keytake/3 implemented.
- Support for setting channel used by network driver wifi access point.
- Support for `maps:iterator/2` and `~kp` with `io_lib:format/2` that were introduced with OTP26.
- Support for `erlang:apply/2`
- Support for `lists:keystore/4`
- Support for `erlang:size/1` bif
- Support for USB serial output on ESP32 (needs to be manually enabled)
- Support for `lists:filtermap/2`
- Support for standard library `queue` module
- Support for `maps:from_keys/2` NIF
- Support for standard library `sets` module

### Changed

- ESP32 network driver messages for event 40 (home channel change events) are now suppressed, but the
details for the channel changes can be observed in the console log if "debug" level logging is enabled
in ESP-IDF Kconfig options.
- Default size of ESP32 RTC slow memory from 4086 to 4096, except on ESP32-H2 where it's 3072
- Update `byte_size/1` and `bit_size/1` to implement OTP27 match context reuse optimization OTP-18987.

### Fixed

- Fix bug (with code compiled with OTP-21) with binary pattern matching: the fix introduced with
`02411048` was not completely right, and it was converting match context to bogus binaries.
- Fix creation of multiple links for the same process and not removing link at trapped exits.
See issue [#1193](https://github.com/atomvm/AtomVM/issues/1193).
- Fix error that is raised when a function is undefined
- Fix a bug that could yield crashes when functions are sent in messages
- Fix bug where failing guards would corrupt x0 and x1
- Fix a memory leak when raising out of memory error while executing PUT_MAP_ASSOC instruction

## [0.6.2] - 25-05-2024

### Added

- Support for DragonFly BSD (generic\_unix platform).
- Added guards `is_even` and `is_odd` to the `Integer` module
- Add a number of functions to proplists module, such as `delete/2`, `from/to_map/1`, etc...
- Add `esp:deep_sleep_enable_gpio_wakeup/2` to allow wakeup from deep sleep for ESP32C3 and ESP32C6.
- Obtain RSSI of the current connection with `network:sta_rssi/0` on ESP32.
- Pico-W support for `network:sta_rssi/0`.
- Add support to ESP32C2

### Fixed

- Fix invalid read after free in ssl code, see also issue
[#1115](https://github.com/atomvm/AtomVM/issues/1115).
- Fix semantic of `ssl:recv(Socket, 0)` to return all available bytes, matching what OTP does.
- Fix `binary` option handling in `ssl:connect/3` so `binary` can be used instead of
`{binary, true}`.
- Fix scheduling of trapped process that were wrongly immediately rescheduled before being signaled.
- Fix `gen_tcp` and `ssl` types.
- Fix documentation and specification of `esp:sleep_enable_ext0_wakeup/2` and `esp:sleep_enable_ext1_wakeup/2`.

### Changed
- Stacktraces are included by default on Pico devices.
- Changed ssl default from `{active, false}` to `{active, true}` in order to have same behavior as
OTP. Since active mode is not supported right now, `active` must be explicitly set to false:
`ssl:connect(..., ..., [{active, false}, ...])`, otherwise it will crash.

## [0.6.1] - 2024-04-17

### Added

- Added experimental optimized GC mode that makes use of C realloc instead of copying data around,
it can be enabled with `-DENABLE_REALLOC_GC=On`.

### Fixed

- Fix bug in `erlang:ref_to_list/1` and `erlang:display/1`: the unique integer was truncated on some
32-bit architectures
- Stop hardcoding `erl_eval` as module name in both display and fun_to_list
- Correctly display and convert to list funs such as `fun m:f/a`
- Fixed bug in STM32 cmake that could cause builds with multiple jobs to fail due to incorrect artifact dependency
- Fix crash on macOS due to missing call to `psa_crypto_init` for TLS 1.3
- Fix crypto test on rp2040

## [0.6.0] - 2024-03-05

### Fixed

- Fix a bug that broke sockets on ESP32-C3 and other single core ESP32 devices, that may also
cause other issues. The bug has been introduced with messages from tasks change between beta.1
and rc.0
- Fixed several issues related to Esp32 socket_driver that made it unreliable, especially with
single core MCUs

## [0.6.0-rc.0] - 2024-03-03

### Added

- `BOOTLOADER_OFFSET` for all current Esp32 models.
- Added API to send messages from FreeRTOS tasks or pthreads, typically to
easily support integration with Esp32 callbacks

### Fixed

- `BOOTLOADER_OFFSET` was incorrect for Esp32-C6 and Esp32-S2.
- Fixed a bug that would fail to set DHCP hostname in STA+AP mode on all ESP32 platforms.
- ESP32-S3: crash in network driver caused by a smaller stack size for scheduler threads, when
calling `esp_wifi_init()`. See also issue [#1059](https://github.com/atomvm/AtomVM/issues/1059).
- Fixed Esp32 network driver on non-SMP builds
- ESP32: fixed bug in `gpio:stop/0` and `gpio:close/1` that would cause the VM to crash.

## [0.6.0-beta.1] - 2024-02-28

### Added

- Support for utf8 encoding to `*_to_atom` and `atom_to_*` functions
- `binary_to_atom/1` and `atom_to_binary/1` that default to utf8 (they were introduced with OTP23)
- Added Pico cmake option `AVM_WAIT_BOOTSEL_ON_EXIT` (default `ON`) to allow tools to use automated `BOOTSEL` mode after main application exits
- Use UTF-8 encoding for atoms when using `erlang:term_to_binary/1`, in conformance with OTP-26
- Pico: Wait for USB serial connection `cmake` configuration option `AVM_USB_WAIT_SECONDS` added with 20 second default.
- Support for code that makes use of more than 16 live registers, such as functions with > 16
parameters and complex pattern matchings.

### Fixed

- ESP32: fix i2c_driver_acquire and i2c_driver_release functions, that were working only once.
- Sending messages to registered processes using the `!` operator now works.
- Fixed bug in `OP_SEND` that would accept sending a message to any integer or term without raising an error.
- `binary_to_term` checks atom encoding validity, and fix latin1 support (when non-ASCII chars are
used)
- ESP32: fixed bug in `gpio:set_pin_mode/2` and `gpio:set_direction/3` that would accept any atom for the mode parameter without an error.
- ESP32: GPIO driver fix bug that would accept invalid `pull` direction, and silently set `pull` direction to `floating` without issuing an error.
- ESP32: fixed bug in gpio driver that would accept invalid pin numbers (either negative, or too large)
- RP2040: fixed bug in `gpio:set_pin_pull/2` that would accept any parameter as a valid `pull` mode.
- Support to function with 10 or more parameters
- Very unlikely but possible corruption caused by generated code that uses 16 live registers

### Changed

- `binary_to_atom/2` validates utf8 strings
- `*_to_atom` and `atom_to_*` properly convert latin1 (not just ASCII) to utf8 and viceversa
- ESP32: use esp-idf v5.1.3 for building release binaries

## [0.6.0-beta.0] - 2024-02-08

### Added
- Added `esp:get_default_mac/0` for retrieving the default MAC address on ESP32.
- Added support for `pico` and `poci` as an alternative to `mosi` and `miso` for SPI
- ESP32: Added support to SPI peripherals other than hspi and vspi
- Added `gpio:set_int/4`, with the 4th parameter being the pid() or registered name of the process to receive interrupt messages
- Added support for `lists:split/2`
- Added ESP32 API for allowing coexistence of native and Erlang I2C drivers

### Changed

- Shorten SPI config options, such as `sclk_io_num` -> `sclk`
- Shorten I2C config options, such as `scl_io_num` -> `scl`
- Shorten UART config options, such as `tx_pin` -> `tx`
- Introduced support to non-integer peripheral names, `"i2c0"`, `"uart1"` (instead of just `0` and
- `1`, which now they are deprecated)
- New atom table, which uses less memory, has improved performances and better code.
- SPI: when gpio number is not provided for `miso` or `mosi` default to disabled
- Change port call tuple format to the same format as gen_server, so casts can be supported too

### Fixed

- Fix several missing memory allocation checks in libAtomVM.
- Fixed a possible memory leak in libAtomVM/module.c `module_destroy`.
- Fix possibile bug in random number generator on ESP32 and RPi2040
- Fixed interpretation of live for opcodes, thus altering GC semantics for nifs. See also [UPDATING](UPDATING.md).

## [0.6.0-alpha.2] - 2023-12-10

### Fixed

- Fixed a bug where guards would raise exceptions instead of just being false
- Fixed support for big endian CPUs (such as some MIPS CPUs).
- Fixed STM32 not aborting when `AVM_ABORT()` is used
- Fixed a bug that would leave the STM32 trapped in a loop on hard faults, rather than aborting
- Fixed a bug that would make the VM to loop and failing to process selected fds on Linux
- Fixed classes of exceptions in estdlib.
- Fixed STM32 code that was hard coded to the default target device, now configured based on the `cmake -DDEVICE=` parameter
- Fixed hard fault on STM32 durung malloc on boards with more than one bank of sram
- Fixed invalid src_clk error on ESP-IDF >= 5.0
- Fixed changed default to `AVM_USE_32BIT_FLOAT=on` for STM32 platform to enable use of single precision hardware FPU on F4/F7 devices.
- Fixed a bug where emscripten `register_*_callback/1` functions would use x[1] as second argument
- Fixed precision of integers used with timers which could yield to halts and wait times smaller than expected
- Add support for ESP32-C6

### Changed

- Crypto functions on generic_unix platform now rely on MbedTLS instead of OpenSSL
- Platform function providing time used by timers was changed from `sys_monotonic_millis` to `sys_monotonic_time_u64`, `sys_monotonic_time_u64_to_ms` and `sys_monotonic_time_ms_to_u64`.
- Implement `atomvm:random/0` and `atomvm:rand_bytes/1` on top of `crypto:strong_rand_bytes/1` on
  generic_unix, ESP32 and RP2040 platforms.
- Performance improvements

### Added

- Added support for the OTP `socket` interface.
- Enhancd performance of STM32 by enabling flash cache and i-cache with branch prediction.
- Added cmake configuration option `AVM_CONFIG_REBOOT_ON_NOT_OK` for STM32
- New gpio driver for STM32 with nif and port support for read and write functions.
- Added support for interrupts to STM32 GPIO port driver.
- Added suppoprt for PicoW extra gpio pins (led) to the gpio driver.
- Added support for `net:getaddrinfo/1,2`
- Added minimal support for the OTP `ssl` interface.
- Added support for `crypto:one_time/4,5` on Unix and Pico as well as for `crypto:hash/2` on Pico
- Added ability to configure STM32 Nucleo boards onboard UART->USB-COM using the `-DBOARD=nucleo` cmake option
- Added STM32 cmake option `-DAVM_CFG_CONSOLE=` to select a different uart peripheral for the system console
- Added `crypto:strong_rand_bytes/1` using Mbed-TLS (only on generic_unix, ESP32 and RP2040
  platforms)
- Added support for setting the default receive buffer size for sockets via `socket:setopt/3`
- Added support for pattern matching binaries containing 32 and 64 bit floating point values, but
  only when aligned to byte boundaries (e.g. `<<0:4, F:32/float>> = Bin` is not supported).
- Added experimental backend to `get_tcp` and `get_udp` based on the new `socket` interface
- Added API for managing ESP32 watchdog (only on `esp-idf` >= v5.x)

### Removed

- OpenSSL support, Mbed-TLS is required instead.

## [0.6.0-alpha.1] - 2023-10-09

### Added

- Added erlang:spawn_link/1,3
- Added erlang:exit/2
- Added links to process_info/2
- Added lists:usort/1,2
- Added missing documentation and specifications for available nifs
- Added configurable logging macros to stm32 platform
- Added support for ULP wakeup on ESP32
- Added heap growth strategies as a fine-tuning option to `spawn_opt/2,4`
- Added `crypto:crypto_one_time/4,5` on ESP32
- Improved nif and port support on STM32
- Added support for `atomvm:posix_clock_settime/2`
- Added support for creations of binaries with unaligned strings
- Added `-h` and `-v` flags to generic_unix AtomVM command
- Removed support to ESP32 NVS from network module in order to make it generic. See also [UPDATING](UPDATING.md).
- Added initial support for Pico-W: on-board LED, Wifi (STA and AP modes).

### Changed

- Changed offset of atomvmlib and of program on Pico. See also [UPDATING](UPDATING.md).

### Fixed

- Fixed incorrect exit reason for exceptions of class exit
- Fixed several incorrect type specifications
- Fixed `esp:nvs_set_binary` functions.
- Fixed `monotonic_time/1` and `system_time/1` functions for Raspberry Pi Pico
- Fixed race conditions in atoms table.
- Fixed a bug in the STM32 port that caused the final result to never be returned.
- Fix bug when building a binary using a 64-bit integer on a 32-bit CPU.
- Fix (using 'auto' option)  SPI on ESP32 models other than ESP32, such as ESP32S2, ESP32C3, ...

## [0.6.0-alpha.0] - 2023-08-13

### Added

- Added the ability to specify the HSPI or VSPI ESP32 hardware interfaces when initializing the
  SPI Bus.
- Added support for the `spi:close/1` function.
- Added `AVM_VERBOSE_ABORT` CMake define, which when set to on, will print the C module and line
  number when a VM abort occurs.  This define is off by default.
- Added `spi:write/3` and `spi:write_read/3` functions to support generalized SPI transactions
  and arbitrary-length reads and writes from SPI devices.
- Added support for building ESP32 port with all currently supported versions of Espressif ESP-IDF,
  version 4.1.x through 4.4.x.
- Added support for `controlling_process/2` in `gen_udp` and `gen_tcp` modules.
- Added ability to get the atomvm version via `erlang:system_info`.
- Added `erlang:is_boolean/1` Bif.
- Added support for `esp:partition_erase_range/2`
- Added support for `i2c:close/1`
- Added support for `erlang:unregister/1`
- Added Elixir ESP32 LEDC driver and example
- Added support for `uart:close/1`
- Added Bitwise support for Elixir
- Added support for esp32-s2, esp32-s3, and esp32-c3 chips.
- Added Elixir I2C driver and example
- Added the ability to specify the I2C port
- Added support for the OTP `math` module
- Added support for `erlang:integer_to_list/2` and `erlang:integer_to_binary/2`
- Added functions `esp:sleep_enable_ext0_wakeup/2` and `esp:sleep_enable_ext1_wakeup/2.`
- Added support for FP opcodes 94-102 thus removing the need for `AVM_DISABLE_FP=On` with OTP-22+
- Added support for stacktraces
- Added support for `utf-8`, `utf-16`, and `utf-32` bit syntax modifiers (put and match)
- Added support for Erlang `gpio:close/1` and Elixir `GPIO.close/1` for ESP32
- Added support for the Erlang `gen_event` module
- Added `start_link` support for the `network` module
- Added support for `erlang:monotonic_time/1`
- Added `start_link` support for the `gen_statem` module
- Added support for serializing floats in erlang external term encoding
- Added support for the `SMALL_BIG_EXT` erlang external term encoding
- Added support for `erlang:memory(binary)`
- Added support for callbacks on SNTP updates
- Multithreading support (SMP)
- Added support for code:load_abs/1, code:load_binary/3
- Added support for loading / closing AVMPacks at runtime
- Added support for ESP-IDF v5.x
- Added support for `calendar:system_time_to_universal_time/2`
- Added support for `calendar:datetime_to_gregorian_seconds/1`
- Added support for Raspberry Pi Pico
- Added support for nodejs with Wasm
- Added support for a subset of the OTP logger interface
- Added `esp:partition_list/0` function
- Added `esp:nvs_fetch_binary/2` and `nvs_put_binary/3` functions (`esp:nvs_set_binary` and
functions that default to `?ATOMVM_NVS_NS` are deprecated now).
- Added most format possibilities to `io:format/2` and `io_lib:format/2`
- Added `unicode` module with `characters_to_list/1,2` and `characters_to_binary/1,2,3` functions
- Added support for `crypto:hash/2` (ESP32 and generic_unix with openssl)

### Fixed
- Fixed issue with formatting integers with io:format() on STM32 platform
- Fixed a bug in the order of child initialization in the `supervisor` module
- Fixed a bug in the evaluation of `receive ... after infinity -> ...` expressions
- Fixed a bug in when putting integers in bit syntax with integer field sizes
- Fixed numerous bugs in memory allocations that could crash the VM
- Fixed SNTP support that had been broken in IDF 4.x builds
- Fixed `erlang:send/2` not sending to registered name

### Breaking Changes

> IMPORTANT: These changes are incompatible with previous releases of AtomVM.

- Changed the configuration model of the SPI driver, in order to allow for multiple "follower"
  devices to be attached to the same SPI Bus.
- Changed the return value from `erlang:system_info(esp32_chip_info)` from a tuple to a map, with
additional information.
- Changed the return type of the `network:start` function to return the tuple `{ok, Pid}` on a
successful call, instead of the bare atom `ok`.  Applications that use `network:start` and
check the return value will need to be modified.
- The return type of `i2c:read_bytes` has changed from returning just a binary to
returning the tuple `{ok, Binary}` when successful.
- The return type of many `i2c` operations under error conditions has changed from
`error` to `{error, Reason}`, for improved diagnostics.
- The eavmlib logger interface has been removed

### Removed
- ESP-IDF v3.x support.

## [0.5.1] - Unreleased
### Added
- New function for atom comparison, useful when writing 3rd party components.
- New function for translating an atom term to an int value, according to a given translation table.
  This function can be used for translating an atom term to an enum const before doing a switch.
- New no-op `ATOM_STR(...)` macro for avoiding issues with clang-format.
- [ESP32] `REGISTER_PORT_DRIVER` for registering additional port drivers without editing any
  source file. This allows adding new components by just copying them to the components directory.
- [ESP32] `REGISTER_NIF_COLLECTION` for registering additional NIFs sets without editing any
  source file. This allows adding new NIFs by just copying them to the components directory.
- New function for getting a map or proplist value using an atom string without poluting the atom
  table.

### Fixed
- Fix `gen_statem`: Cancel outstanding timers during state transitions in
  order to prevent spurious timeout messages from being sent to `gen_statem`
  process.
- Fix missing Elixir libraries: examvlib was not packed into atomvmlib.avm
- Fix `bs_context_to_binary`: match offset wasn't used, leading in certain situations to infinite loops
  while matching binaries.
- Fix how `start` option was handled from `bs_restore2` instruction: last saved match offset was
  used instead of match starting offset, causing some bytes being skipped.
- Fix another potential bug when doing pattern matching using code compiled with OTP 21.
- [ESP32] [UART]: Allow using different pins for rx, tx, cts and rts.
- [ESP32] [UART]: Replace custom UART handling with esp-idf UART event queues, hence other UARTs
  than UART0 are supported, with better performances and stability.
- Fix binaries concat (`bs_append` instruction) that was adding some extra zeroes at the end of
  built binaries.
- Fixed a bug in `gen_tcp` that prevents an accepting socket from inheriting settings on the listening socket.
- Fixed a bug in packing and unpacking integers into and from binaries when the
  bit length is not a multiple of 8.
- Fixed `esp:deep_sleep/1` that did not accept values above 31 minutes.
- Fixed a bug that could cause processes to hang indefinitely when calling ports that have terminated.
- Fixed potential VM crash when parsing external terms.
- Fixed the enforcement of `min_free_space` process option.

## [0.5.0] - 2022-03-22<|MERGE_RESOLUTION|>--- conflicted
+++ resolved
@@ -41,14 +41,11 @@
 [#1100](https://github.com/atomvm/AtomVM/issues/1100)
 - Support for mounting/unmounting storage on ESP32 (such as SD or internal flash) using
 `esp:mount/4` and `esp:umount/1`
-<<<<<<< HEAD
 - Support for `binary_to_integer/2`
 - Support for `binary:decode_hex/1` and `binary:encode_hex/1,2`
 - Support for Elixir `Base.decode16/2` and `Base.encode16/2`
-=======
 - Make external term serialize functions available without using `externalterm_to_binary` so terms
 can be written directly to a buffer.
->>>>>>> d53fab56
 
 ### Changed
 
