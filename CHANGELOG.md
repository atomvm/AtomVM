# Changelog
All notable changes to this project will be documented in this file.

The format is based on [Keep a Changelog](https://keepachangelog.com/en/1.0.0/),
and this project adheres to [Semantic Versioning](https://semver.org/spec/v2.0.0.html).

## Unreleased

### Added
- Added a limited implementation of the OTP `ets` interface
- Added `code:all_loaded/0` and `code:all_available/0`
- Added `erlang:split_binary/2`
- Added `inet:getaddr/2`
- Added support for external pids and encoded pids in external terms
- Added support for external refs and encoded refs in external terms
- Introduce ports to represent native processes and added support for external ports and encoded ports in external terms
- Added `atomvm:get_creation/0`, equivalent to `erts_internal:get_creation/0`
- Added menuconfig option for enabling USE_USB_SERIAL, eg. serial over USB for certain ESP32-S2 boards etc.
- Partial support for `erlang:fun_info/2`
- Added support for `registered_name` in `erlang:process_info/2` and `Process.info/2`
- Added `net:gethostname/0` on platforms with gethostname(3).
- Added `socket:getopt/2`
- Added `supervisor:terminate_child/2`, `supervisor:restart_child/2` and `supervisor:delete_child/2`
- Added support for 'erlang:--/2'.
- Added `esp:partition_read/3`, and documentation for `esp:partition_erase_range/2/3` and `esp:partition_write/3`
- Added support for list insertion in 'ets:insert/2'.
- Support to OTP-28
<<<<<<< HEAD
- Added `atomvm:subprocess/4` to perform pipe/fork/execve on POSIX platforms
- Added `externalterm_to_term_with_roots` to efficiently preserve roots when allocating memory for external terms.
- Added `erl_epmd` client implementation to epmd using `socket` module
- Added support for socket asynchronous API for `recv`, `recvfrom` and `accept`.
- Added support for UDP multicast with socket API.

### Changed

- Removed `externalterm_to_term_copy` added in [0.6.5] and introduced flags to `externalterm_to_term` to perform copy.
=======
- Added support for `ets:update_counter/3` and `ets:update_counter/4`.
- Added `erlang:+/1`
- Added `lists:append/1` and `lists:append/2`
- Added `erlang:spawn_monitor/1`, `erlang:spawn_monitor/3`
- Added `lists:dropwhile/2`.
- Support for `float/1` BIF.
- Added `erlang:get/0` and `erlang:erase/0`.
- Added `erlang:unique_integer/0` and `erlang:unique_integer/1`
- Added support for 'ets:delete/1'.
>>>>>>> 3044560c

### Fixed

- ESP32: improved sntp sync speed from a cold boot.
- Fixed `gen_server` internal messages to match OTP so it works across erlang distribution
- Utilize reserved `phy_init` partition on ESP32 to store wifi calibration for faster connections.
- Support for zero count in `lists:duplicate/2`.

## [0.6.6] - Unreleased

### Added

- Added the ability to run beams from the CLI for Generic Unix platform (it was already possible
with nodejs and emscripten)
- Added preliminary support for ESP32P4 (no networking support yet).
- Added memory info in `out_of_memory` crash logs to help developers fix memory issues.
- Added documentation and function specs for uart driver
- Added `uart:read/2` with a timeout parameter.
- Missing `erlang:is_function/2` BIF
- Added `erlang:is_record/2`

### Fixed

- Fixed specifications of nifs from `esp_adc` module
- ESP32: fix `gpio:init/1` on GPIO >= 32
- Adding missing check, passing a non numeric argument to a function expecting a floating point
might lead to a crash in certain situations.
- Fixed several bugs in `http_server` (#1366)
- Fixed generic\_unix `socket_driver` to return `{gen_tcp, closed}` when socket is closed on Linux
instead of `{gen_tcp, {recv, 104}}`
- Fixed a memory leak where modules were not properly destroyed when the global context is destroyd
- alisp: fix support to variables that are not binaries or integers.
- Fixed destruction of ssl-related resources
- Fixed corruption when dealing with specific situations that involve more than 16 x registers when
certain VM instructions are used.
- Fixed ESP32 GPIO interrupt trigger `none`
- Fixed an issue where a timeout would occur immediately in a race condition
- Fixed SPI close command
- Added missing lock on socket structure
- Fixed a race condition affecting multi-core MCUs where a timeout would not be properly cleared
- Fixed a double free when esp32 uart driver was closed, yielding an assert abort
- Fixed compilation with latest debian gcc-arm-none-eabi
- Fixed `network:stop/0` on ESP32 so the network can be started again
- Fixed a memory corruption caused by `binary:split/2,3`
- Fixed deadlock in socket code
- Fixed bug in opcode implementation (`select_val`): when selecting a value among many others a
shallow comparison was performed, so it was working just for plain values such as atoms and small
integers
- Fixed support for setting esp32 boot_path in NVS.
- Fixed race conditions in network:start/stop.
- Fixed crash calling network:sta_rssi(), when network not up.
- Fixed error handling when calling `min` and `max` with code compiled before OTP-26: there was a
bug when handling errors from BIFs used as NIFs (when called with `CALL_EXT` and similar opcodes)
- Fixed matching of binaries on unaligned boundaries for code compiled with older versions of OTP
- Added missing out of memory handling in binary_to_atom
- Fixed call to funs such as fun erlang:'not'/1, that make use of BIFs
- Fixed potential crashes or memory leaks caused by a mistake in calculation of reference counts
and a race condition in otp_socket code
- Fixed an out of memory issue by forcing GC to copy data from message fragments
- Fixed a bug where calling repeatedly `process_info` on a stopped process could cause an out of
memory error
- Fixed possible concurrency problems in ESP32 UART driver
- Fixed concurrency and memory leak related to links and monitors
- Fixed issues with parsing of line references for stack traces
- Fixed memory corruption issue with `erlang:make_tuple/2`
- Fix potential use after free with code generated from OTP <= 24
- Fix `is_function/2` guard
- Fixed segfault when calling `lists:reverse/1` (#1600)
- Fixed nif_atomvm_posix_read GC bug

### Changed

- ESP32 UART driver no longer aborts because of badargs in configuration, instead raising an error

## [0.6.5] - 2024-10-15

### Added

- ESP32: add a new Elixir release "flavor" with a bigger boot.avm partition that has room for
Elixir standard library modules
- ESP32: `--boot` option to mkimage.sh tool
- Add `erlang:atom_to_binary/1` that is equivalent to `erlang:atom_to_binary(Atom, utf8)`
- Support for Elixir `String.Chars` protocol, now functions such as `Enum.join` are able to take
also non string parameters (e.g. `Enum.join([1, 2], ",")`
- Support for Elixir `Enum.at/3`
- Add support for `is_bitstring/1` construct which is used in Elixir protocols runtime.
- Add support to Elixir `Enumerable` protocol also for `Enum.all?`, `Enum.any?`, `Enum.each`,
`Enum.filter`, `Enum.flat_map`, `Enum.reject`, `Enum.chunk_by` and `Enum.chunk_while`
- Support for `maps:merge_with/3`
- Support for `lists:last/1` and `lists:mapfoldl/3`
- Add support to Elixir for `Process.send/2` `Process.send_after/3/4` and `Process.cancel_timer/1`
- Add support for `handle_continue` callback in `gen_server`
- Support for Elixir `List.Chars` protocol
- Support for `gen_server:start_monitor/3,4`
- Support for `code:ensure_loaded/1`
- Support for `io_lib:latin1_char_list/1`
- Add support to Elixir for `Keyword.split/2`
- Support for `binary:split/3` and `string:find/2,3`
- Support for large tuples (more than 255 elements) in external terms.
- Support for `io:put_chars/2`
- Support for `lists:nthtail/2`
- Support for Elixir `IO.chardata_to_string/1`
- Support for Elixir `List.duplicate/2`
- Support for `binary:copy/1,2`
- Support for directory listing using POSIX APIs: (`atomvm:posix_opendir/1`,
`atomvm:posix_readdir/1`, `atomvm:posix_closedir/1`).
- ESP32: add support for `esp_adc` ADC driver, with Erlang and Elixir examples
- Add handler for ESP32 network driver STA mode `beacon_timeout` (event: 21), see issue
[#1100](https://github.com/atomvm/AtomVM/issues/1100)
- Support for mounting/unmounting storage on ESP32 (such as SD or internal flash) using
`esp:mount/4` and `esp:umount/1`
- Support for `binary_to_integer/2`
- Support for `binary:decode_hex/1` and `binary:encode_hex/1,2`
- Support for Elixir `Base.decode16/2` and `Base.encode16/2`
- Make external term serialize functions available without using `externalterm_to_binary` so terms
can be written directly to a buffer.
- Support for `erlang:list_to_integer/2`
- Add `externalterm_to_term_copy` that can be safely used from NIFs taking temporary buffers

### Changed

- ESP32: Elixir library is not shipped anymore with `esp32boot.avm`. Use `elixir_esp32boot.avm`
instead
- `Enum.find_index` and `Enum.find_value` support Enumerable and not just lists
- Install AtomVM libraries source code and binaries for better dialyzer integration
- Made the `device_config` properties list in `spi:open/1` optional (defaults to `[]`), so you can use the function with only a `bus_config`

### Fixed

- ESP32: content of `boot.avm` partition is not truncated anymore
- ESP32: `Fixed gpio:set_int` to accept any pin, not only pin 2
- Fix memory corruption in `unicode:characters_to_binary`
- Fix handling of large literal indexes and large extended literal indexes
- `unicode:characters_to_list`: fixed bogus out_of_memory error on some platforms such as ESP32
- Fix crash in Elixir library when doing `inspect(:atom)`
- General inspect() compliance with Elixir behavior (but there are still some minor differences)
- Fix several uses of free on prevously released memory on ESP32, under certain error condition using
`network:start/1`, that would lead to a hard crash of the VM.
- Fix a bug in ESP32 network driver where the low level driver was not being stopped and resoureces were not freed
when `network:stop/0` was used, see issue [#643](https://github.com/atomvm/AtomVM/issues/643)
- `uart:open/1,2` now works with uppercase peripheral names

## [0.6.4] - 2024-08-18

### Added

- Implement `gpio:init/1` on esp32 to initialize pins for GPIO usage, which some pins
require depending on default function and bootloader code
- Implement missing opcode 161 (raw_raise), that looks more likely to be generated with Elixir code
- Support for Elixir `Map.replace/3` and `Map.replace!/3`
- Support for Elixir `Kernel.struct` and `Kernel.struct!`
- Support for Elixir `IO.iodata_to_binary/1`
- Support for Elixir exceptions: `Exception` module and the other error related modules such as
`ArgumentError`, `UndefinedFunctionError`, etc...
- Support for Elixir `Enumerable` and `Collectable` protocol
- Support for Elixir `Enum` functions: `split_with`, `join`, `map_join`, `into`, `reverse`,
`slice` and `to_list`
- Support for Elixir `MapSet` module
- Support for Elixir `Range` module
- Support for Elixir `Kernel.min` and `Kernel.max`
- Support (as stub) for `erlang:error/3` (that is required from Elixir code)

## [0.6.3] - 2024-07-20

### Added

- Simple http client, that can be used for different use case such as downloading OTA updates
- Elixir support for `Keyword.merge` `Keyword.take` `Keyword.pop(!)` `Keyword.keyword?` `Keyword.has_key?` functions.
- Support for ESP32-H2
- lists:keytake/3 implemented.
- Support for setting channel used by network driver wifi access point.
- Support for `maps:iterator/2` and `~kp` with `io_lib:format/2` that were introduced with OTP26.
- Support for `erlang:apply/2`
- Support for `lists:keystore/4`
- Support for `erlang:size/1` bif
- Support for USB serial output on ESP32 (needs to be manually enabled)
- Support for `lists:filtermap/2`
- Support for standard library `queue` module
- Support for `maps:from_keys/2` NIF
- Support for standard library `sets` module

### Changed

- ESP32 network driver messages for event 40 (home channel change events) are now suppressed, but the
details for the channel changes can be observed in the console log if "debug" level logging is enabled
in ESP-IDF Kconfig options.
- Default size of ESP32 RTC slow memory from 4086 to 4096, except on ESP32-H2 where it's 3072
- Update `byte_size/1` and `bit_size/1` to implement OTP27 match context reuse optimization OTP-18987.

### Fixed

- Fix bug (with code compiled with OTP-21) with binary pattern matching: the fix introduced with
`02411048` was not completely right, and it was converting match context to bogus binaries.
- Fix creation of multiple links for the same process and not removing link at trapped exits.
See issue [#1193](https://github.com/atomvm/AtomVM/issues/1193).
- Fix error that is raised when a function is undefined
- Fix a bug that could yield crashes when functions are sent in messages
- Fix bug where failing guards would corrupt x0 and x1
- Fix a memory leak when raising out of memory error while executing PUT_MAP_ASSOC instruction

## [0.6.2] - 25-05-2024

### Added

- Support for DragonFly BSD (generic\_unix platform).
- Added guards `is_even` and `is_odd` to the `Integer` module
- Add a number of functions to proplists module, such as `delete/2`, `from/to_map/1`, etc...
- Add `esp:deep_sleep_enable_gpio_wakeup/2` to allow wakeup from deep sleep for ESP32C3 and ESP32C6.
- Obtain RSSI of the current connection with `network:sta_rssi/0` on ESP32.
- Pico-W support for `network:sta_rssi/0`.
- Add support to ESP32C2

### Fixed

- Fix invalid read after free in ssl code, see also issue
[#1115](https://github.com/atomvm/AtomVM/issues/1115).
- Fix semantic of `ssl:recv(Socket, 0)` to return all available bytes, matching what OTP does.
- Fix `binary` option handling in `ssl:connect/3` so `binary` can be used instead of
`{binary, true}`.
- Fix scheduling of trapped process that were wrongly immediately rescheduled before being signaled.
- Fix `gen_tcp` and `ssl` types.
- Fix documentation and specification of `esp:sleep_enable_ext0_wakeup/2` and `esp:sleep_enable_ext1_wakeup/2`.

### Changed
- Stacktraces are included by default on Pico devices.
- Changed ssl default from `{active, false}` to `{active, true}` in order to have same behavior as
OTP. Since active mode is not supported right now, `active` must be explicitly set to false:
`ssl:connect(..., ..., [{active, false}, ...])`, otherwise it will crash.

## [0.6.1] - 2024-04-17

### Added

- Added experimental optimized GC mode that makes use of C realloc instead of copying data around,
it can be enabled with `-DENABLE_REALLOC_GC=On`.

### Fixed

- Fix bug in `erlang:ref_to_list/1` and `erlang:display/1`: the unique integer was truncated on some
32-bit architectures
- Stop hardcoding `erl_eval` as module name in both display and fun_to_list
- Correctly display and convert to list funs such as `fun m:f/a`
- Fixed bug in STM32 cmake that could cause builds with multiple jobs to fail due to incorrect artifact dependency
- Fix crash on macOS due to missing call to `psa_crypto_init` for TLS 1.3
- Fix crypto test on rp2040

## [0.6.0] - 2024-03-05

### Fixed

- Fix a bug that broke sockets on ESP32-C3 and other single core ESP32 devices, that may also
cause other issues. The bug has been introduced with messages from tasks change between beta.1
and rc.0
- Fixed several issues related to Esp32 socket_driver that made it unreliable, especially with
single core MCUs

## [0.6.0-rc.0] - 2024-03-03

### Added

- `BOOTLOADER_OFFSET` for all current Esp32 models.
- Added API to send messages from FreeRTOS tasks or pthreads, typically to
easily support integration with Esp32 callbacks

### Fixed

- `BOOTLOADER_OFFSET` was incorrect for Esp32-C6 and Esp32-S2.
- Fixed a bug that would fail to set DHCP hostname in STA+AP mode on all ESP32 platforms.
- ESP32-S3: crash in network driver caused by a smaller stack size for scheduler threads, when
calling `esp_wifi_init()`. See also issue [#1059](https://github.com/atomvm/AtomVM/issues/1059).
- Fixed Esp32 network driver on non-SMP builds
- ESP32: fixed bug in `gpio:stop/0` and `gpio:close/1` that would cause the VM to crash.

## [0.6.0-beta.1] - 2024-02-28

### Added

- Support for utf8 encoding to `*_to_atom` and `atom_to_*` functions
- `binary_to_atom/1` and `atom_to_binary/1` that default to utf8 (they were introduced with OTP23)
- Added Pico cmake option `AVM_WAIT_BOOTSEL_ON_EXIT` (default `ON`) to allow tools to use automated `BOOTSEL` mode after main application exits
- Use UTF-8 encoding for atoms when using `erlang:term_to_binary/1`, in conformance with OTP-26
- Pico: Wait for USB serial connection `cmake` configuration option `AVM_USB_WAIT_SECONDS` added with 20 second default.
- Support for code that makes use of more than 16 live registers, such as functions with > 16
parameters and complex pattern matchings.

### Fixed

- ESP32: fix i2c_driver_acquire and i2c_driver_release functions, that were working only once.
- Sending messages to registered processes using the `!` operator now works.
- Fixed bug in `OP_SEND` that would accept sending a message to any integer or term without raising an error.
- `binary_to_term` checks atom encoding validity, and fix latin1 support (when non-ASCII chars are
used)
- ESP32: fixed bug in `gpio:set_pin_mode/2` and `gpio:set_direction/3` that would accept any atom for the mode parameter without an error.
- ESP32: GPIO driver fix bug that would accept invalid `pull` direction, and silently set `pull` direction to `floating` without issuing an error.
- ESP32: fixed bug in gpio driver that would accept invalid pin numbers (either negative, or too large)
- RP2040: fixed bug in `gpio:set_pin_pull/2` that would accept any parameter as a valid `pull` mode.
- Support to function with 10 or more parameters
- Very unlikely but possible corruption caused by generated code that uses 16 live registers

### Changed

- `binary_to_atom/2` validates utf8 strings
- `*_to_atom` and `atom_to_*` properly convert latin1 (not just ASCII) to utf8 and viceversa
- ESP32: use esp-idf v5.1.3 for building release binaries

## [0.6.0-beta.0] - 2024-02-08

### Added
- Added `esp:get_default_mac/0` for retrieving the default MAC address on ESP32.
- Added support for `pico` and `poci` as an alternative to `mosi` and `miso` for SPI
- ESP32: Added support to SPI peripherals other than hspi and vspi
- Added `gpio:set_int/4`, with the 4th parameter being the pid() or registered name of the process to receive interrupt messages
- Added support for `lists:split/2`
- Added ESP32 API for allowing coexistence of native and Erlang I2C drivers

### Changed

- Shorten SPI config options, such as `sclk_io_num` -> `sclk`
- Shorten I2C config options, such as `scl_io_num` -> `scl`
- Shorten UART config options, such as `tx_pin` -> `tx`
- Introduced support to non-integer peripheral names, `"i2c0"`, `"uart1"` (instead of just `0` and
- `1`, which now they are deprecated)
- New atom table, which uses less memory, has improved performances and better code.
- SPI: when gpio number is not provided for `miso` or `mosi` default to disabled
- Change port call tuple format to the same format as gen_server, so casts can be supported too

### Fixed

- Fix several missing memory allocation checks in libAtomVM.
- Fixed a possible memory leak in libAtomVM/module.c `module_destroy`.
- Fix possibile bug in random number generator on ESP32 and RPi2040
- Fixed interpretation of live for opcodes, thus altering GC semantics for nifs. See also [UPDATING](UPDATING.md).

## [0.6.0-alpha.2] - 2023-12-10

### Fixed

- Fixed a bug where guards would raise exceptions instead of just being false
- Fixed support for big endian CPUs (such as some MIPS CPUs).
- Fixed STM32 not aborting when `AVM_ABORT()` is used
- Fixed a bug that would leave the STM32 trapped in a loop on hard faults, rather than aborting
- Fixed a bug that would make the VM to loop and failing to process selected fds on Linux
- Fixed classes of exceptions in estdlib.
- Fixed STM32 code that was hard coded to the default target device, now configured based on the `cmake -DDEVICE=` parameter
- Fixed hard fault on STM32 durung malloc on boards with more than one bank of sram
- Fixed invalid src_clk error on ESP-IDF >= 5.0
- Fixed changed default to `AVM_USE_32BIT_FLOAT=on` for STM32 platform to enable use of single precision hardware FPU on F4/F7 devices.
- Fixed a bug where emscripten `register_*_callback/1` functions would use x[1] as second argument
- Fixed precision of integers used with timers which could yield to halts and wait times smaller than expected
- Add support for ESP32-C6

### Changed

- Crypto functions on generic_unix platform now rely on MbedTLS instead of OpenSSL
- Platform function providing time used by timers was changed from `sys_monotonic_millis` to `sys_monotonic_time_u64`, `sys_monotonic_time_u64_to_ms` and `sys_monotonic_time_ms_to_u64`.
- Implement `atomvm:random/0` and `atomvm:rand_bytes/1` on top of `crypto:strong_rand_bytes/1` on
  generic_unix, ESP32 and RP2040 platforms.
- Performance improvements

### Added

- Added support for the OTP `socket` interface.
- Enhancd performance of STM32 by enabling flash cache and i-cache with branch prediction.
- Added cmake configuration option `AVM_CONFIG_REBOOT_ON_NOT_OK` for STM32
- New gpio driver for STM32 with nif and port support for read and write functions.
- Added support for interrupts to STM32 GPIO port driver.
- Added suppoprt for PicoW extra gpio pins (led) to the gpio driver.
- Added support for `net:getaddrinfo/1,2`
- Added minimal support for the OTP `ssl` interface.
- Added support for `crypto:one_time/4,5` on Unix and Pico as well as for `crypto:hash/2` on Pico
- Added ability to configure STM32 Nucleo boards onboard UART->USB-COM using the `-DBOARD=nucleo` cmake option
- Added STM32 cmake option `-DAVM_CFG_CONSOLE=` to select a different uart peripheral for the system console
- Added `crypto:strong_rand_bytes/1` using Mbed-TLS (only on generic_unix, ESP32 and RP2040
  platforms)
- Added support for setting the default receive buffer size for sockets via `socket:setopt/3`
- Added support for pattern matching binaries containing 32 and 64 bit floating point values, but
  only when aligned to byte boundaries (e.g. `<<0:4, F:32/float>> = Bin` is not supported).
- Added experimental backend to `get_tcp` and `get_udp` based on the new `socket` interface
- Added API for managing ESP32 watchdog (only on `esp-idf` >= v5.x)

### Removed

- OpenSSL support, Mbed-TLS is required instead.

## [0.6.0-alpha.1] - 2023-10-09

### Added

- Added erlang:spawn_link/1,3
- Added erlang:exit/2
- Added links to process_info/2
- Added lists:usort/1,2
- Added missing documentation and specifications for available nifs
- Added configurable logging macros to stm32 platform
- Added support for ULP wakeup on ESP32
- Added heap growth strategies as a fine-tuning option to `spawn_opt/2,4`
- Added `crypto:crypto_one_time/4,5` on ESP32
- Improved nif and port support on STM32
- Added support for `atomvm:posix_clock_settime/2`
- Added support for creations of binaries with unaligned strings
- Added `-h` and `-v` flags to generic_unix AtomVM command
- Removed support to ESP32 NVS from network module in order to make it generic. See also [UPDATING](UPDATING.md).
- Added initial support for Pico-W: on-board LED, Wifi (STA and AP modes).

### Changed

- Changed offset of atomvmlib and of program on Pico. See also [UPDATING](UPDATING.md).

### Fixed

- Fixed incorrect exit reason for exceptions of class exit
- Fixed several incorrect type specifications
- Fixed `esp:nvs_set_binary` functions.
- Fixed `monotonic_time/1` and `system_time/1` functions for Raspberry Pi Pico
- Fixed race conditions in atoms table.
- Fixed a bug in the STM32 port that caused the final result to never be returned.
- Fix bug when building a binary using a 64-bit integer on a 32-bit CPU.
- Fix (using 'auto' option)  SPI on ESP32 models other than ESP32, such as ESP32S2, ESP32C3, ...

## [0.6.0-alpha.0] - 2023-08-13

### Added

- Added the ability to specify the HSPI or VSPI ESP32 hardware interfaces when initializing the
  SPI Bus.
- Added support for the `spi:close/1` function.
- Added `AVM_VERBOSE_ABORT` CMake define, which when set to on, will print the C module and line
  number when a VM abort occurs.  This define is off by default.
- Added `spi:write/3` and `spi:write_read/3` functions to support generalized SPI transactions
  and arbitrary-length reads and writes from SPI devices.
- Added support for building ESP32 port with all currently supported versions of Espressif ESP-IDF,
  version 4.1.x through 4.4.x.
- Added support for `controlling_process/2` in `gen_udp` and `gen_tcp` modules.
- Added ability to get the atomvm version via `erlang:system_info`.
- Added `erlang:is_boolean/1` Bif.
- Added support for `esp:partition_erase_range/2`
- Added support for `i2c:close/1`
- Added support for `erlang:unregister/1`
- Added Elixir ESP32 LEDC driver and example
- Added support for `uart:close/1`
- Added Bitwise support for Elixir
- Added support for esp32-s2, esp32-s3, and esp32-c3 chips.
- Added Elixir I2C driver and example
- Added the ability to specify the I2C port
- Added support for the OTP `math` module
- Added support for `erlang:integer_to_list/2` and `erlang:integer_to_binary/2`
- Added functions `esp:sleep_enable_ext0_wakeup/2` and `esp:sleep_enable_ext1_wakeup/2.`
- Added support for FP opcodes 94-102 thus removing the need for `AVM_DISABLE_FP=On` with OTP-22+
- Added support for stacktraces
- Added support for `utf-8`, `utf-16`, and `utf-32` bit syntax modifiers (put and match)
- Added support for Erlang `gpio:close/1` and Elixir `GPIO.close/1` for ESP32
- Added support for the Erlang `gen_event` module
- Added `start_link` support for the `network` module
- Added support for `erlang:monotonic_time/1`
- Added `start_link` support for the `gen_statem` module
- Added support for serializing floats in erlang external term encoding
- Added support for the `SMALL_BIG_EXT` erlang external term encoding
- Added support for `erlang:memory(binary)`
- Added support for callbacks on SNTP updates
- Multithreading support (SMP)
- Added support for code:load_abs/1, code:load_binary/3
- Added support for loading / closing AVMPacks at runtime
- Added support for ESP-IDF v5.x
- Added support for `calendar:system_time_to_universal_time/2`
- Added support for `calendar:datetime_to_gregorian_seconds/1`
- Added support for Raspberry Pi Pico
- Added support for nodejs with Wasm
- Added support for a subset of the OTP logger interface
- Added `esp:partition_list/0` function
- Added `esp:nvs_fetch_binary/2` and `nvs_put_binary/3` functions (`esp:nvs_set_binary` and
functions that default to `?ATOMVM_NVS_NS` are deprecated now).
- Added most format possibilities to `io:format/2` and `io_lib:format/2`
- Added `unicode` module with `characters_to_list/1,2` and `characters_to_binary/1,2,3` functions
- Added support for `crypto:hash/2` (ESP32 and generic_unix with openssl)

### Fixed
- Fixed issue with formatting integers with io:format() on STM32 platform
- Fixed a bug in the order of child initialization in the `supervisor` module
- Fixed a bug in the evaluation of `receive ... after infinity -> ...` expressions
- Fixed a bug in when putting integers in bit syntax with integer field sizes
- Fixed numerous bugs in memory allocations that could crash the VM
- Fixed SNTP support that had been broken in IDF 4.x builds
- Fixed `erlang:send/2` not sending to registered name

### Breaking Changes

> IMPORTANT: These changes are incompatible with previous releases of AtomVM.

- Changed the configuration model of the SPI driver, in order to allow for multiple "follower"
  devices to be attached to the same SPI Bus.
- Changed the return value from `erlang:system_info(esp32_chip_info)` from a tuple to a map, with
additional information.
- Changed the return type of the `network:start` function to return the tuple `{ok, Pid}` on a
successful call, instead of the bare atom `ok`.  Applications that use `network:start` and
check the return value will need to be modified.
- The return type of `i2c:read_bytes` has changed from returning just a binary to
returning the tuple `{ok, Binary}` when successful.
- The return type of many `i2c` operations under error conditions has changed from
`error` to `{error, Reason}`, for improved diagnostics.
- The eavmlib logger interface has been removed

### Removed
- ESP-IDF v3.x support.

## [0.5.1] - Unreleased
### Added
- New function for atom comparison, useful when writing 3rd party components.
- New function for translating an atom term to an int value, according to a given translation table.
  This function can be used for translating an atom term to an enum const before doing a switch.
- New no-op `ATOM_STR(...)` macro for avoiding issues with clang-format.
- [ESP32] `REGISTER_PORT_DRIVER` for registering additional port drivers without editing any
  source file. This allows adding new components by just copying them to the components directory.
- [ESP32] `REGISTER_NIF_COLLECTION` for registering additional NIFs sets without editing any
  source file. This allows adding new NIFs by just copying them to the components directory.
- New function for getting a map or proplist value using an atom string without poluting the atom
  table.

### Fixed
- Fix `gen_statem`: Cancel outstanding timers during state transitions in
  order to prevent spurious timeout messages from being sent to `gen_statem`
  process.
- Fix missing Elixir libraries: examvlib was not packed into atomvmlib.avm
- Fix `bs_context_to_binary`: match offset wasn't used, leading in certain situations to infinite loops
  while matching binaries.
- Fix how `start` option was handled from `bs_restore2` instruction: last saved match offset was
  used instead of match starting offset, causing some bytes being skipped.
- Fix another potential bug when doing pattern matching using code compiled with OTP 21.
- [ESP32] [UART]: Allow using different pins for rx, tx, cts and rts.
- [ESP32] [UART]: Replace custom UART handling with esp-idf UART event queues, hence other UARTs
  than UART0 are supported, with better performances and stability.
- Fix binaries concat (`bs_append` instruction) that was adding some extra zeroes at the end of
  built binaries.
- Fixed a bug in `gen_tcp` that prevents an accepting socket from inheriting settings on the listening socket.
- Fixed a bug in packing and unpacking integers into and from binaries when the
  bit length is not a multiple of 8.
- Fixed `esp:deep_sleep/1` that did not accept values above 31 minutes.
- Fixed a bug that could cause processes to hang indefinitely when calling ports that have terminated.
- Fixed potential VM crash when parsing external terms.
- Fixed the enforcement of `min_free_space` process option.

## [0.5.0] - 2022-03-22<|MERGE_RESOLUTION|>--- conflicted
+++ resolved
@@ -25,17 +25,11 @@
 - Added `esp:partition_read/3`, and documentation for `esp:partition_erase_range/2/3` and `esp:partition_write/3`
 - Added support for list insertion in 'ets:insert/2'.
 - Support to OTP-28
-<<<<<<< HEAD
 - Added `atomvm:subprocess/4` to perform pipe/fork/execve on POSIX platforms
 - Added `externalterm_to_term_with_roots` to efficiently preserve roots when allocating memory for external terms.
 - Added `erl_epmd` client implementation to epmd using `socket` module
 - Added support for socket asynchronous API for `recv`, `recvfrom` and `accept`.
 - Added support for UDP multicast with socket API.
-
-### Changed
-
-- Removed `externalterm_to_term_copy` added in [0.6.5] and introduced flags to `externalterm_to_term` to perform copy.
-=======
 - Added support for `ets:update_counter/3` and `ets:update_counter/4`.
 - Added `erlang:+/1`
 - Added `lists:append/1` and `lists:append/2`
@@ -45,7 +39,10 @@
 - Added `erlang:get/0` and `erlang:erase/0`.
 - Added `erlang:unique_integer/0` and `erlang:unique_integer/1`
 - Added support for 'ets:delete/1'.
->>>>>>> 3044560c
+
+### Changed
+
+- Removed `externalterm_to_term_copy` added in [0.6.5] and introduced flags to `externalterm_to_term` to perform copy.
 
 ### Fixed
 
