--- conflicted
+++ resolved
@@ -68,15 +68,12 @@
 - Fixed nif_atomvm_posix_read GC bug
 - Fixed `erlang:is_number/1` function, now returns true also for floats
 - Fixed unlink protocol and add support for `link/1` on ports
-<<<<<<< HEAD
 - Do not abort when an out of memory happens while loading a literal value
 - Fixed potential memory corruption when handling integer immediates that are stored as boxed
 integer (this never happens with integers < 28 bits)
-=======
 - Correctly set Pico-W unique dhcp hostname when using the default, previously all rp2040 devices
 used the same "PicoW" dhcp hostname, causing collisions when multiple rp2040 are on the same
 network. (See issue #1094)
->>>>>>> e76ab090
 
 ### Changed
 
