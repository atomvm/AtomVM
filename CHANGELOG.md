--- conflicted
+++ resolved
@@ -50,11 +50,8 @@
 - Added WiFi support for ESP32P4 via esp-wifi-external for build with ESP-IDF v5.4 and later
 - Added Process.link/1 and unlink/1 to Elixir Process.ex
 - Added `erlang:module_loaded/1`
-<<<<<<< HEAD
 - Added `binary:replace/3`, `binary:replace/4`
-=======
 - Added `binary:match/2` and `binary:match/3`
->>>>>>> 846fa180
 
 ### Changed
 
