--- conflicted
+++ resolved
@@ -58,12 +58,9 @@
 - Added `erlang:list_to_bitstring`
 - Reimplemented `lists:keyfind`, `lists:keymember` and `lists:member` as NIFs
 - Added `AVM_PRINT_PROCESS_CRASH_DUMPS` option
-<<<<<<< HEAD
 - Added `lists:ukeysort/2`
-=======
 - Added support for big integers up to 256-bit (sign + 256-bit magnitude)
 - Added support for big integers in `binary_to_term/1` and `term_to_binary/1,2`
->>>>>>> 99e48e69
 
 ### Changed
 
@@ -78,8 +75,6 @@
 - All bitwise operations (`band`, `bor`, `bxor`, `bnot`, `bsl`, `bsr`) now support integers up to 256-bit
 - Float conversion functions now support converting to/from big integers
 - `bsl` now properly checks for overflow
-
-### Changed
 - `binary_to_integer/1` no longer accepts binaries such as `<<"0xFF">>` or `<<"  123">>`
 - `binary_to_integer` and `list_to_integer` do not raise anymore `overflow` error, they raise
 instead `badarg`.
