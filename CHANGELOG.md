--- conflicted
+++ resolved
@@ -93,11 +93,8 @@
 used the same "PicoW" dhcp hostname, causing collisions when multiple rp2040 are on the same
 network. (See issue #1094)
 - Fixed possible memory corruption when doing binary matching.
-<<<<<<< HEAD
 - Fixed an issue related to binary matching and more precisely endianness of bit skipping with OTP 25 and lower
-=======
 - Fixed an issue with `bs_private_append` that shouldn't gc, affecting code compiled with OTP<25
->>>>>>> 203ce19f
 
 ### Changed
 
