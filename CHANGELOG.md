# Changelog
All notable changes to this project will be documented in this file.

The format is based on [Keep a Changelog](https://keepachangelog.com/en/1.0.0/),
and this project adheres to [Semantic Versioning](https://semver.org/spec/v2.0.0.html).

## Unreleased

### Added
- Added a limited implementation of the OTP `ets` interface
- Added `code:all_loaded/0` and `code:all_available/0`
- Added menuconfig option for enabling USE_USB_SERIAL, eg. serial over USB for certain ESP32-S2 boards etc.
- Partial support for `erlang:fun_info/2`
- Added support for `registered_name` in `erlang:process_info/2` and `Process.info/2`
- Added `net:gethostname/0` on platforms with gethostname(3).
- Added `socket:getopt/2`
- Added `supervisor:terminate_child/2`, `supervisor:restart_child/2` and `supervisor:delete_child/2`
- Added `esp:partition_read/3`, and documentation for `esp:partition_erase_range/2/3` and `esp:partition_write/3`
- Added support for list insertion in 'ets:insert/2'.
- Support to OTP-28

### Fixed
- ESP32: improved sntp sync speed from a cold boot.
- Utilize reserved `phy_init` partition on ESP32 to store wifi calibration for faster connections.

## [0.6.6] - Unreleased

### Added

<<<<<<< HEAD
- Added the ability to run beams from the CLI for Generic Unix platform (it was already possible with nodejs and emscripten).
- Added support for 'erlang:--/2'.
=======
- Added the ability to run beams from the CLI for Generic Unix platform (it was already possible
with nodejs and emscripten)
>>>>>>> 18f961b7
- Added preliminary support for ESP32P4 (no networking support yet).
- Added memory info in `out_of_memory` crash logs to help developers fix memory issues.

### Fixed

- Fixed specifications of nifs from `esp_adc` module
- ESP32: fix `gpio:init/1` on GPIO >= 32
- Adding missing check, passing a non numeric argument to a function expecting a floating point
might lead to a crash in certain situations.
- Fixed several bugs in `http_server` (#1366)
- Fixed generic\_unix `socket_driver` to return `{gen_tcp, closed}` when socket is closed on Linux
instead of `{gen_tcp, {recv, 104}}`
- Fixed a memory leak where modules were not properly destroyed when the global context is destroyd
- alisp: fix support to variables that are not binaries or integers.
- Fixed destruction of ssl-related resources
- Fixed corruption when dealing with specific situations that involve more than 16 x registers when
certain VM instructions are used.
- Fixed ESP32 GPIO interrupt trigger `none`
- Fixed an issue where a timeout would occur immediately in a race condition
- Fixed SPI close command
- Added missing lock on socket structure
- Fixed a race condition affecting multi-core MCUs where a timeout would not be properly cleared
- Fixed a double free when esp32 uart driver was closed, yielding an assert abort
- Fixed compilation with latest debian gcc-arm-none-eabi
<<<<<<< HEAD
- Fix `network:stop/0` on ESP32 so the network can be started again
- Fix matching of binaries on unaligned boundaries for code compiled with older versions of OTP
- Fix a memory corruption caused by `binary:split/2,3`
- Fix deadlock in socket code
- Fix bug in opcode implementation (`select_val`): when selecting a value among many others a
=======
- Fixed `network:stop/0` on ESP32 so the network can be started again
- Fixed a memory corruption caused by `binary:split/2,3`
- Fixed deadlock in socket code
- Fixed bug in opcode implementation (`select_val`): when selecting a value among many others a
>>>>>>> 18f961b7
shallow comparison was performed, so it was working just for plain values such as atoms and small
integers
- Fixed support for setting esp32 boot_path in NVS.
- Fixed race conditions in network:start/stop.
- Fixed crash calling network:sta_rssi(), when network not up.
- Fixed error handling when calling `min` and `max` with code compiled before OTP-26: there was a
bug when handling errors from BIFs used as NIFs (when called with `CALL_EXT` and similar opcodes)
- Fixed matching of binaries on unaligned boundaries for code compiled with older versions of OTP
- Added missing out of memory handling in binary_to_atom
- Fixed call to funs such as fun erlang:'not'/1, that make use of BIFs
- Fixed potential crashes or memory leaks caused by a mistake in calculation of reference counts
and a race condition in otp_socket code

## [0.6.5] - 2024-10-15

### Added

- ESP32: add a new Elixir release "flavor" with a bigger boot.avm partition that has room for
Elixir standard library modules
- ESP32: `--boot` option to mkimage.sh tool
- Add `erlang:atom_to_binary/1` that is equivalent to `erlang:atom_to_binary(Atom, utf8)`
- Support for Elixir `String.Chars` protocol, now functions such as `Enum.join` are able to take
also non string parameters (e.g. `Enum.join([1, 2], ",")`
- Support for Elixir `Enum.at/3`
- Add support for `is_bitstring/1` construct which is used in Elixir protocols runtime.
- Add support to Elixir `Enumerable` protocol also for `Enum.all?`, `Enum.any?`, `Enum.each`,
`Enum.filter`, `Enum.flat_map`, `Enum.reject`, `Enum.chunk_by` and `Enum.chunk_while`
- Support for `maps:merge_with/3`
- Support for `lists:last/1` and `lists:mapfoldl/3`
- Add support to Elixir for `Process.send/2` `Process.send_after/3/4` and `Process.cancel_timer/1`
- Add support for `handle_continue` callback in `gen_server`
- Support for Elixir `List.Chars` protocol
- Support for `gen_server:start_monitor/3,4`
- Support for `code:ensure_loaded/1`
- Support for `io_lib:latin1_char_list/1`
- Add support to Elixir for `Keyword.split/2`
- Support for `binary:split/3` and `string:find/2,3`
- Support for large tuples (more than 255 elements) in external terms.
- Support for `io:put_chars/2`
- Support for `lists:nthtail/2`
- Support for Elixir `IO.chardata_to_string/1`
- Support for Elixir `List.duplicate/2`
- Support for `binary:copy/1,2`
- Support for directory listing using POSIX APIs: (`atomvm:posix_opendir/1`,
`atomvm:posix_readdir/1`, `atomvm:posix_closedir/1`).
- ESP32: add support for `esp_adc` ADC driver, with Erlang and Elixir examples
- Add handler for ESP32 network driver STA mode `beacon_timeout` (event: 21), see issue
[#1100](https://github.com/atomvm/AtomVM/issues/1100)
- Support for mounting/unmounting storage on ESP32 (such as SD or internal flash) using
`esp:mount/4` and `esp:umount/1`
- Support for `binary_to_integer/2`
- Support for `binary:decode_hex/1` and `binary:encode_hex/1,2`
- Support for Elixir `Base.decode16/2` and `Base.encode16/2`
- Make external term serialize functions available without using `externalterm_to_binary` so terms
can be written directly to a buffer.
- Support for `erlang:list_to_integer/2`
- Add `externalterm_to_term_copy` that can be safely used from NIFs taking temporary buffers

### Changed

- ESP32: Elixir library is not shipped anymore with `esp32boot.avm`. Use `elixir_esp32boot.avm`
instead
- `Enum.find_index` and `Enum.find_value` support Enumerable and not just lists
- Install AtomVM libraries source code and binaries for better dialyzer integration
- Made the `device_config` properties list in `spi:open/1` optional (defaults to `[]`), so you can use the function with only a `bus_config`

### Fixed

- ESP32: content of `boot.avm` partition is not truncated anymore
- ESP32: `Fixed gpio:set_int` to accept any pin, not only pin 2
- Fix memory corruption in `unicode:characters_to_binary`
- Fix handling of large literal indexes and large extended literal indexes
- `unicode:characters_to_list`: fixed bogus out_of_memory error on some platforms such as ESP32
- Fix crash in Elixir library when doing `inspect(:atom)`
- General inspect() compliance with Elixir behavior (but there are still some minor differences)
- Fix several uses of free on prevously released memory on ESP32, under certain error condition using
`network:start/1`, that would lead to a hard crash of the VM.
- Fix a bug in ESP32 network driver where the low level driver was not being stopped and resoureces were not freed
when `network:stop/0` was used, see issue [#643](https://github.com/atomvm/AtomVM/issues/643)
- `uart:open/1,2` now works with uppercase peripheral names

## [0.6.4] - 2024-08-18

### Added

- Implement `gpio:init/1` on esp32 to initialize pins for GPIO usage, which some pins
require depending on default function and bootloader code
- Implement missing opcode 161 (raw_raise), that looks more likely to be generated with Elixir code
- Support for Elixir `Map.replace/3` and `Map.replace!/3`
- Support for Elixir `Kernel.struct` and `Kernel.struct!`
- Support for Elixir `IO.iodata_to_binary/1`
- Support for Elixir exceptions: `Exception` module and the other error related modules such as
`ArgumentError`, `UndefinedFunctionError`, etc...
- Support for Elixir `Enumerable` and `Collectable` protocol
- Support for Elixir `Enum` functions: `split_with`, `join`, `map_join`, `into`, `reverse`,
`slice` and `to_list`
- Support for Elixir `MapSet` module
- Support for Elixir `Range` module
- Support for Elixir `Kernel.min` and `Kernel.max`
- Support (as stub) for `erlang:error/3` (that is required from Elixir code)

## [0.6.3] - 2024-07-20

### Added

- Simple http client, that can be used for different use case such as downloading OTA updates
- Elixir support for `Keyword.merge` `Keyword.take` `Keyword.pop(!)` `Keyword.keyword?` `Keyword.has_key?` functions.
- Support for ESP32-H2
- lists:keytake/3 implemented.
- Support for setting channel used by network driver wifi access point.
- Support for `maps:iterator/2` and `~kp` with `io_lib:format/2` that were introduced with OTP26.
- Support for `erlang:apply/2`
- Support for `lists:keystore/4`
- Support for `erlang:size/1` bif
- Support for USB serial output on ESP32 (needs to be manually enabled)
- Support for `lists:filtermap/2`
- Support for standard library `queue` module
- Support for `maps:from_keys/2` NIF
- Support for standard library `sets` module

### Changed

- ESP32 network driver messages for event 40 (home channel change events) are now suppressed, but the
details for the channel changes can be observed in the console log if "debug" level logging is enabled
in ESP-IDF Kconfig options.
- Default size of ESP32 RTC slow memory from 4086 to 4096, except on ESP32-H2 where it's 3072
- Update `byte_size/1` and `bit_size/1` to implement OTP27 match context reuse optimization OTP-18987.

### Fixed

- Fix bug (with code compiled with OTP-21) with binary pattern matching: the fix introduced with
`02411048` was not completely right, and it was converting match context to bogus binaries.
- Fix creation of multiple links for the same process and not removing link at trapped exits.
See issue [#1193](https://github.com/atomvm/AtomVM/issues/1193).
- Fix error that is raised when a function is undefined
- Fix a bug that could yield crashes when functions are sent in messages
- Fix bug where failing guards would corrupt x0 and x1
- Fix a memory leak when raising out of memory error while executing PUT_MAP_ASSOC instruction

## [0.6.2] - 25-05-2024

### Added

- Support for DragonFly BSD (generic\_unix platform).
- Added guards `is_even` and `is_odd` to the `Integer` module
- Add a number of functions to proplists module, such as `delete/2`, `from/to_map/1`, etc...
- Add `esp:deep_sleep_enable_gpio_wakeup/2` to allow wakeup from deep sleep for ESP32C3 and ESP32C6.
- Obtain RSSI of the current connection with `network:sta_rssi/0` on ESP32.
- Pico-W support for `network:sta_rssi/0`.
- Add support to ESP32C2

### Fixed

- Fix invalid read after free in ssl code, see also issue
[#1115](https://github.com/atomvm/AtomVM/issues/1115).
- Fix semantic of `ssl:recv(Socket, 0)` to return all available bytes, matching what OTP does.
- Fix `binary` option handling in `ssl:connect/3` so `binary` can be used instead of
`{binary, true}`.
- Fix scheduling of trapped process that were wrongly immediately rescheduled before being signaled.
- Fix `gen_tcp` and `ssl` types.
- Fix documentation and specification of `esp:sleep_enable_ext0_wakeup/2` and `esp:sleep_enable_ext1_wakeup/2`.

### Changed
- Stacktraces are included by default on Pico devices.
- Changed ssl default from `{active, false}` to `{active, true}` in order to have same behavior as
OTP. Since active mode is not supported right now, `active` must be explicitly set to false:
`ssl:connect(..., ..., [{active, false}, ...])`, otherwise it will crash.

## [0.6.1] - 2024-04-17

### Added

- Added experimental optimized GC mode that makes use of C realloc instead of copying data around,
it can be enabled with `-DENABLE_REALLOC_GC=On`.

### Fixed

- Fix bug in `erlang:ref_to_list/1` and `erlang:display/1`: the unique integer was truncated on some
32-bit architectures
- Stop hardcoding `erl_eval` as module name in both display and fun_to_list
- Correctly display and convert to list funs such as `fun m:f/a`
- Fixed bug in STM32 cmake that could cause builds with multiple jobs to fail due to incorrect artifact dependency
- Fix crash on macOS due to missing call to `psa_crypto_init` for TLS 1.3
- Fix crypto test on rp2040

## [0.6.0] - 2024-03-05

### Fixed

- Fix a bug that broke sockets on ESP32-C3 and other single core ESP32 devices, that may also
cause other issues. The bug has been introduced with messages from tasks change between beta.1
and rc.0
- Fixed several issues related to Esp32 socket_driver that made it unreliable, especially with
single core MCUs

## [0.6.0-rc.0] - 2024-03-03

### Added

- `BOOTLOADER_OFFSET` for all current Esp32 models.
- Added API to send messages from FreeRTOS tasks or pthreads, typically to
easily support integration with Esp32 callbacks

### Fixed

- `BOOTLOADER_OFFSET` was incorrect for Esp32-C6 and Esp32-S2.
- Fixed a bug that would fail to set DHCP hostname in STA+AP mode on all ESP32 platforms.
- ESP32-S3: crash in network driver caused by a smaller stack size for scheduler threads, when
calling `esp_wifi_init()`. See also issue [#1059](https://github.com/atomvm/AtomVM/issues/1059).
- Fixed Esp32 network driver on non-SMP builds
- ESP32: fixed bug in `gpio:stop/0` and `gpio:close/1` that would cause the VM to crash.

## [0.6.0-beta.1] - 2024-02-28

### Added

- Support for utf8 encoding to `*_to_atom` and `atom_to_*` functions
- `binary_to_atom/1` and `atom_to_binary/1` that default to utf8 (they were introduced with OTP23)
- Added Pico cmake option `AVM_WAIT_BOOTSEL_ON_EXIT` (default `ON`) to allow tools to use automated `BOOTSEL` mode after main application exits
- Use UTF-8 encoding for atoms when using `erlang:term_to_binary/1`, in conformance with OTP-26
- Pico: Wait for USB serial connection `cmake` configuration option `AVM_USB_WAIT_SECONDS` added with 20 second default.
- Support for code that makes use of more than 16 live registers, such as functions with > 16
parameters and complex pattern matchings.

### Fixed

- ESP32: fix i2c_driver_acquire and i2c_driver_release functions, that were working only once.
- Sending messages to registered processes using the `!` operator now works.
- Fixed bug in `OP_SEND` that would accept sending a message to any integer or term without raising an error.
- `binary_to_term` checks atom encoding validity, and fix latin1 support (when non-ASCII chars are
used)
- ESP32: fixed bug in `gpio:set_pin_mode/2` and `gpio:set_direction/3` that would accept any atom for the mode parameter without an error.
- ESP32: GPIO driver fix bug that would accept invalid `pull` direction, and silently set `pull` direction to `floating` without issuing an error.
- ESP32: fixed bug in gpio driver that would accept invalid pin numbers (either negative, or too large)
- RP2040: fixed bug in `gpio:set_pin_pull/2` that would accept any parameter as a valid `pull` mode.
- Support to function with 10 or more parameters
- Very unlikely but possible corruption caused by generated code that uses 16 live registers

### Changed

- `binary_to_atom/2` validates utf8 strings
- `*_to_atom` and `atom_to_*` properly convert latin1 (not just ASCII) to utf8 and viceversa
- ESP32: use esp-idf v5.1.3 for building release binaries

## [0.6.0-beta.0] - 2024-02-08

### Added
- Added `esp:get_default_mac/0` for retrieving the default MAC address on ESP32.
- Added support for `pico` and `poci` as an alternative to `mosi` and `miso` for SPI
- ESP32: Added support to SPI peripherals other than hspi and vspi
- Added `gpio:set_int/4`, with the 4th parameter being the pid() or registered name of the process to receive interrupt messages
- Added support for `lists:split/2`
- Added ESP32 API for allowing coexistence of native and Erlang I2C drivers

### Changed

- Shorten SPI config options, such as `sclk_io_num` -> `sclk`
- Shorten I2C config options, such as `scl_io_num` -> `scl`
- Shorten UART config options, such as `tx_pin` -> `tx`
- Introduced support to non-integer peripheral names, `"i2c0"`, `"uart1"` (instead of just `0` and
- `1`, which now they are deprecated)
- New atom table, which uses less memory, has improved performances and better code.
- SPI: when gpio number is not provided for `miso` or `mosi` default to disabled
- Change port call tuple format to the same format as gen_server, so casts can be supported too

### Fixed

- Fix several missing memory allocation checks in libAtomVM.
- Fixed a possible memory leak in libAtomVM/module.c `module_destroy`.
- Fix possibile bug in random number generator on ESP32 and RPi2040
- Fixed interpretation of live for opcodes, thus altering GC semantics for nifs. See also [UPDATING](UPDATING.md).

## [0.6.0-alpha.2] - 2023-12-10

### Fixed

- Fixed a bug where guards would raise exceptions instead of just being false
- Fixed support for big endian CPUs (such as some MIPS CPUs).
- Fixed STM32 not aborting when `AVM_ABORT()` is used
- Fixed a bug that would leave the STM32 trapped in a loop on hard faults, rather than aborting
- Fixed a bug that would make the VM to loop and failing to process selected fds on Linux
- Fixed classes of exceptions in estdlib.
- Fixed STM32 code that was hard coded to the default target device, now configured based on the `cmake -DDEVICE=` parameter
- Fixed hard fault on STM32 durung malloc on boards with more than one bank of sram
- Fixed invalid src_clk error on ESP-IDF >= 5.0
- Fixed changed default to `AVM_USE_32BIT_FLOAT=on` for STM32 platform to enable use of single precision hardware FPU on F4/F7 devices.
- Fixed a bug where emscripten `register_*_callback/1` functions would use x[1] as second argument
- Fixed precision of integers used with timers which could yield to halts and wait times smaller than expected
- Add support for ESP32-C6

### Changed

- Crypto functions on generic_unix platform now rely on MbedTLS instead of OpenSSL
- Platform function providing time used by timers was changed from `sys_monotonic_millis` to `sys_monotonic_time_u64`, `sys_monotonic_time_u64_to_ms` and `sys_monotonic_time_ms_to_u64`.
- Implement `atomvm:random/0` and `atomvm:rand_bytes/1` on top of `crypto:strong_rand_bytes/1` on
  generic_unix, ESP32 and RP2040 platforms.
- Performance improvements

### Added

- Added support for the OTP `socket` interface.
- Enhancd performance of STM32 by enabling flash cache and i-cache with branch prediction.
- Added cmake configuration option `AVM_CONFIG_REBOOT_ON_NOT_OK` for STM32
- New gpio driver for STM32 with nif and port support for read and write functions.
- Added support for interrupts to STM32 GPIO port driver.
- Added suppoprt for PicoW extra gpio pins (led) to the gpio driver.
- Added support for `net:getaddrinfo/1,2`
- Added minimal support for the OTP `ssl` interface.
- Added support for `crypto:one_time/4,5` on Unix and Pico as well as for `crypto:hash/2` on Pico
- Added ability to configure STM32 Nucleo boards onboard UART->USB-COM using the `-DBOARD=nucleo` cmake option
- Added STM32 cmake option `-DAVM_CFG_CONSOLE=` to select a different uart peripheral for the system console
- Added `crypto:strong_rand_bytes/1` using Mbed-TLS (only on generic_unix, ESP32 and RP2040
  platforms)
- Added support for setting the default receive buffer size for sockets via `socket:setopt/3`
- Added support for pattern matching binaries containing 32 and 64 bit floating point values, but
  only when aligned to byte boundaries (e.g. `<<0:4, F:32/float>> = Bin` is not supported).
- Added experimental backend to `get_tcp` and `get_udp` based on the new `socket` interface
- Added API for managing ESP32 watchdog (only on `esp-idf` >= v5.x)

### Removed

- OpenSSL support, Mbed-TLS is required instead.

## [0.6.0-alpha.1] - 2023-10-09

### Added

- Added erlang:spawn_link/1,3
- Added erlang:exit/2
- Added links to process_info/2
- Added lists:usort/1,2
- Added missing documentation and specifications for available nifs
- Added configurable logging macros to stm32 platform
- Added support for ULP wakeup on ESP32
- Added heap growth strategies as a fine-tuning option to `spawn_opt/2,4`
- Added `crypto:crypto_one_time/4,5` on ESP32
- Improved nif and port support on STM32
- Added support for `atomvm:posix_clock_settime/2`
- Added support for creations of binaries with unaligned strings
- Added `-h` and `-v` flags to generic_unix AtomVM command
- Removed support to ESP32 NVS from network module in order to make it generic. See also [UPDATING](UPDATING.md).
- Added initial support for Pico-W: on-board LED, Wifi (STA and AP modes).

### Changed

- Changed offset of atomvmlib and of program on Pico. See also [UPDATING](UPDATING.md).

### Fixed

- Fixed incorrect exit reason for exceptions of class exit
- Fixed several incorrect type specifications
- Fixed `esp:nvs_set_binary` functions.
- Fixed `monotonic_time/1` and `system_time/1` functions for Raspberry Pi Pico
- Fixed race conditions in atoms table.
- Fixed a bug in the STM32 port that caused the final result to never be returned.
- Fix bug when building a binary using a 64-bit integer on a 32-bit CPU.
- Fix (using 'auto' option)  SPI on ESP32 models other than ESP32, such as ESP32S2, ESP32C3, ...

## [0.6.0-alpha.0] - 2023-08-13

### Added

- Added the ability to specify the HSPI or VSPI ESP32 hardware interfaces when initializing the
  SPI Bus.
- Added support for the `spi:close/1` function.
- Added `AVM_VERBOSE_ABORT` CMake define, which when set to on, will print the C module and line
  number when a VM abort occurs.  This define is off by default.
- Added `spi:write/3` and `spi:write_read/3` functions to support generalized SPI transactions
  and arbitrary-length reads and writes from SPI devices.
- Added support for building ESP32 port with all currently supported versions of Espressif ESP-IDF,
  version 4.1.x through 4.4.x.
- Added support for `controlling_process/2` in `gen_udp` and `gen_tcp` modules.
- Added ability to get the atomvm version via `erlang:system_info`.
- Added `erlang:is_boolean/1` Bif.
- Added support for `esp:partition_erase_range/2`
- Added support for `i2c:close/1`
- Added support for `erlang:unregister/1`
- Added Elixir ESP32 LEDC driver and example
- Added support for `uart:close/1`
- Added Bitwise support for Elixir
- Added support for esp32-s2, esp32-s3, and esp32-c3 chips.
- Added Elixir I2C driver and example
- Added the ability to specify the I2C port
- Added support for the OTP `math` module
- Added support for `erlang:integer_to_list/2` and `erlang:integer_to_binary/2`
- Added functions `esp:sleep_enable_ext0_wakeup/2` and `esp:sleep_enable_ext1_wakeup/2.`
- Added support for FP opcodes 94-102 thus removing the need for `AVM_DISABLE_FP=On` with OTP-22+
- Added support for stacktraces
- Added support for `utf-8`, `utf-16`, and `utf-32` bit syntax modifiers (put and match)
- Added support for Erlang `gpio:close/1` and Elixir `GPIO.close/1` for ESP32
- Added support for the Erlang `gen_event` module
- Added `start_link` support for the `network` module
- Added support for `erlang:monotonic_time/1`
- Added `start_link` support for the `gen_statem` module
- Added support for serializing floats in erlang external term encoding
- Added support for the `SMALL_BIG_EXT` erlang external term encoding
- Added support for `erlang:memory(binary)`
- Added support for callbacks on SNTP updates
- Multithreading support (SMP)
- Added support for code:load_abs/1, code:load_binary/3
- Added support for loading / closing AVMPacks at runtime
- Added support for ESP-IDF v5.x
- Added support for `calendar:system_time_to_universal_time/2`
- Added support for `calendar:datetime_to_gregorian_seconds/1`
- Added support for Raspberry Pi Pico
- Added support for nodejs with Wasm
- Added support for a subset of the OTP logger interface
- Added `esp:partition_list/0` function
- Added `esp:nvs_fetch_binary/2` and `nvs_put_binary/3` functions (`esp:nvs_set_binary` and
functions that default to `?ATOMVM_NVS_NS` are deprecated now).
- Added most format possibilities to `io:format/2` and `io_lib:format/2`
- Added `unicode` module with `characters_to_list/1,2` and `characters_to_binary/1,2,3` functions
- Added support for `crypto:hash/2` (ESP32 and generic_unix with openssl)

### Fixed
- Fixed issue with formatting integers with io:format() on STM32 platform
- Fixed a bug in the order of child initialization in the `supervisor` module
- Fixed a bug in the evaluation of `receive ... after infinity -> ...` expressions
- Fixed a bug in when putting integers in bit syntax with integer field sizes
- Fixed numerous bugs in memory allocations that could crash the VM
- Fixed SNTP support that had been broken in IDF 4.x builds
- Fixed `erlang:send/2` not sending to registered name

### Breaking Changes

> IMPORTANT: These changes are incompatible with previous releases of AtomVM.

- Changed the configuration model of the SPI driver, in order to allow for multiple "follower"
  devices to be attached to the same SPI Bus.
- Changed the return value from `erlang:system_info(esp32_chip_info)` from a tuple to a map, with
additional information.
- Changed the return type of the `network:start` function to return the tuple `{ok, Pid}` on a
successful call, instead of the bare atom `ok`.  Applications that use `network:start` and
check the return value will need to be modified.
- The return type of `i2c:read_bytes` has changed from returning just a binary to
returning the tuple `{ok, Binary}` when successful.
- The return type of many `i2c` operations under error conditions has changed from
`error` to `{error, Reason}`, for improved diagnostics.
- The eavmlib logger interface has been removed

### Removed
- ESP-IDF v3.x support.

## [0.5.1] - Unreleased
### Added
- New function for atom comparison, useful when writing 3rd party components.
- New function for translating an atom term to an int value, according to a given translation table.
  This function can be used for translating an atom term to an enum const before doing a switch.
- New no-op `ATOM_STR(...)` macro for avoiding issues with clang-format.
- [ESP32] `REGISTER_PORT_DRIVER` for registering additional port drivers without editing any
  source file. This allows adding new components by just copying them to the components directory.
- [ESP32] `REGISTER_NIF_COLLECTION` for registering additional NIFs sets without editing any
  source file. This allows adding new NIFs by just copying them to the components directory.
- New function for getting a map or proplist value using an atom string without poluting the atom
  table.

### Fixed
- Fix `gen_statem`: Cancel outstanding timers during state transitions in
  order to prevent spurious timeout messages from being sent to `gen_statem`
  process.
- Fix missing Elixir libraries: examvlib was not packed into atomvmlib.avm
- Fix `bs_context_to_binary`: match offset wasn't used, leading in certain situations to infinite loops
  while matching binaries.
- Fix how `start` option was handled from `bs_restore2` instruction: last saved match offset was
  used instead of match starting offset, causing some bytes being skipped.
- Fix another potential bug when doing pattern matching using code compiled with OTP 21.
- [ESP32] [UART]: Allow using different pins for rx, tx, cts and rts.
- [ESP32] [UART]: Replace custom UART handling with esp-idf UART event queues, hence other UARTs
  than UART0 are supported, with better performances and stability.
- Fix binaries concat (`bs_append` instruction) that was adding some extra zeroes at the end of
  built binaries.
- Fixed a bug in `gen_tcp` that prevents an accepting socket from inheriting settings on the listening socket.
- Fixed a bug in packing and unpacking integers into and from binaries when the
  bit length is not a multiple of 8.
- Fixed `esp:deep_sleep/1` that did not accept values above 31 minutes.
- Fixed a bug that could cause processes to hang indefinitely when calling ports that have terminated.
- Fixed potential VM crash when parsing external terms.
- Fixed the enforcement of `min_free_space` process option.

## [0.5.0] - 2022-03-22<|MERGE_RESOLUTION|>--- conflicted
+++ resolved
@@ -15,6 +15,7 @@
 - Added `net:gethostname/0` on platforms with gethostname(3).
 - Added `socket:getopt/2`
 - Added `supervisor:terminate_child/2`, `supervisor:restart_child/2` and `supervisor:delete_child/2`
+- Added support for 'erlang:--/2'.
 - Added `esp:partition_read/3`, and documentation for `esp:partition_erase_range/2/3` and `esp:partition_write/3`
 - Added support for list insertion in 'ets:insert/2'.
 - Support to OTP-28
@@ -27,13 +28,8 @@
 
 ### Added
 
-<<<<<<< HEAD
-- Added the ability to run beams from the CLI for Generic Unix platform (it was already possible with nodejs and emscripten).
-- Added support for 'erlang:--/2'.
-=======
 - Added the ability to run beams from the CLI for Generic Unix platform (it was already possible
 with nodejs and emscripten)
->>>>>>> 18f961b7
 - Added preliminary support for ESP32P4 (no networking support yet).
 - Added memory info in `out_of_memory` crash logs to help developers fix memory issues.
 
@@ -58,18 +54,10 @@
 - Fixed a race condition affecting multi-core MCUs where a timeout would not be properly cleared
 - Fixed a double free when esp32 uart driver was closed, yielding an assert abort
 - Fixed compilation with latest debian gcc-arm-none-eabi
-<<<<<<< HEAD
-- Fix `network:stop/0` on ESP32 so the network can be started again
-- Fix matching of binaries on unaligned boundaries for code compiled with older versions of OTP
-- Fix a memory corruption caused by `binary:split/2,3`
-- Fix deadlock in socket code
-- Fix bug in opcode implementation (`select_val`): when selecting a value among many others a
-=======
 - Fixed `network:stop/0` on ESP32 so the network can be started again
 - Fixed a memory corruption caused by `binary:split/2,3`
 - Fixed deadlock in socket code
 - Fixed bug in opcode implementation (`select_val`): when selecting a value among many others a
->>>>>>> 18f961b7
 shallow comparison was performed, so it was working just for plain values such as atoms and small
 integers
 - Fixed support for setting esp32 boot_path in NVS.
