--- conflicted
+++ resolved
@@ -25,11 +25,8 @@
 ### Added
 
 - Added the ability to run beams from the CLI for Generic Unix platform (it was already possible with nodejs and emscripten).
-<<<<<<< HEAD
 - Added support for 'erlang:--/2'.
-=======
 - Added preliminary support for ESP32P4 (no networking support yet).
->>>>>>> f802020f
 
 ### Fixed
 
