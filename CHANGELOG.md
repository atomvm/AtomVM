# Changelog
All notable changes to this project will be documented in this file.

The format is based on [Keep a Changelog](https://keepachangelog.com/en/1.0.0/),
and this project adheres to [Semantic Versioning](https://semver.org/spec/v2.0.0.html).

## [Unreleased]

<<<<<<< HEAD
### Added

- Added the ability to specify the HSPI or VSPI ESP32 hardware interfaces when initializing the
  SPI Bus.
- Added support for the `spi:close/1` function.
- Added AVM_VERBOSE_ABORT CMake define, which when set to on, will print the C module and line
  number when a VM abort occurs.  This define is off by default.
- Added `spi:write/3` and `spi:write_read/3` functions to support generalized SPI transactions
  and arbitrary-length reads and writes from SPI devices.
- Added support for building ESP32 port with all currently supported versions of Espressif ESP-IDF,
  version 4.1.x through 4.4.x.

### Changed

- Changed the configuration model of the SPI driver, in order to allow for multiple "follower"
  devices to be attached to the same SPI Bus. IMPORTANT: These changes are source-incompatible with
  previous releases of AtomVM.
=======
## [0.5.1] - Unreleased
### Fixed
- Fix `gen_statem`: Cancel outstanding timers during state transitions in
  order to prevent spurious timeout messages from being sent to `gen_statem`
  process.
- Fix missing Elixir libraries: examvlib was not packed into atomvmlib.avm
- Fix `bs_context_to_binary`: match offset wasn't used, leading in certain situations to infinite loops
  while matching binaries.
- Fix how `start` option was handled from `bs_restore2` instruction: last saved match offset was
  used instead of match starting offset, causing some bytes being skipped.
- Fix another potential bug when doing pattern matching using code compiled with OTP 21.
>>>>>>> a1797f0e

## [0.5.0] - 2022-03-22<|MERGE_RESOLUTION|>--- conflicted
+++ resolved
@@ -6,7 +6,6 @@
 
 ## [Unreleased]
 
-<<<<<<< HEAD
 ### Added
 
 - Added the ability to specify the HSPI or VSPI ESP32 hardware interfaces when initializing the
@@ -24,7 +23,7 @@
 - Changed the configuration model of the SPI driver, in order to allow for multiple "follower"
   devices to be attached to the same SPI Bus. IMPORTANT: These changes are source-incompatible with
   previous releases of AtomVM.
-=======
+
 ## [0.5.1] - Unreleased
 ### Fixed
 - Fix `gen_statem`: Cancel outstanding timers during state transitions in
@@ -36,6 +35,5 @@
 - Fix how `start` option was handled from `bs_restore2` instruction: last saved match offset was
   used instead of match starting offset, causing some bytes being skipped.
 - Fix another potential bug when doing pattern matching using code compiled with OTP 21.
->>>>>>> a1797f0e
 
 ## [0.5.0] - 2022-03-22