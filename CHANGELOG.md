--- conflicted
+++ resolved
@@ -33,13 +33,10 @@
 - Fixed compilation with latest debian gcc-arm-none-eabi
 - Fix `network:stop/0` on ESP32 so the network can be started again
 - Fix a memory corruption caused by `binary:split/2,3`
-<<<<<<< HEAD
 - Fix deadlock in socket code
-=======
 - Fix bug in opcode implementation (`select_val`): when selecting a value among many others a
 shallow comparison was performed, so it was working just for plain values such as atoms and small
 integers
->>>>>>> f2defede
 
 ## [0.6.5] - 2024-10-15
 
