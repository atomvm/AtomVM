--- conflicted
+++ resolved
@@ -25,11 +25,8 @@
 - Support for Elixir `List.Chars` protocol
 - Support for `gen_server:start_monitor/3,4`
 - Support for `code:ensure_loaded/1`
-<<<<<<< HEAD
 - Support for `io_lib:latin1_char_list/1`
-=======
 - Add support to Elixir for `Keyword.split/2`
->>>>>>> 7b2d5fa2
 
 ### Changed
 
