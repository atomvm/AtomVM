# Changelog
All notable changes to this project will be documented in this file.

The format is based on [Keep a Changelog](https://keepachangelog.com/en/1.0.0/),
and this project adheres to [Semantic Versioning](https://semver.org/spec/v2.0.0.html).

## Unreleased

### Added
- Added a limited implementation of the OTP `ets` interface
- Added `code:all_loaded/0` and `code:all_available/0`
- Added menuconfig option for enabling USE_USB_SERIAL, eg. serial over USB for certain ESP32-S2 boards etc.
- Partial support for `erlang:fun_info/2`
- Added support for `registered_name` in `erlang:process_info/2` and `Process.info/2`
- Added `net:gethostname/0` on platforms with gethostname(3).
- Added `socket:getopt/2`
- Added `supervisor:terminate_child/2`, `supervisor:restart_child/2` and `supervisor:delete_child/2`

### Fixed
- ESP32: improved sntp sync speed from a cold boot.
- Utilize reserved `phy_init` partition on ESP32 to store wifi calibration for faster connections.

## [0.6.6] - Unreleased

### Added

- Added the ability to run beams from the CLI for Generic Unix platform (it was already possible with nodejs and emscripten).
- Added support for 'erlang:--/2'.
- Added preliminary support for ESP32P4 (no networking support yet).

### Fixed

- Fixed specifications of nifs from `esp_adc` module
- ESP32: fix `gpio:init/1` on GPIO >= 32
- Adding missing check, passing a non numeric argument to a function expecting a floating point
might lead to a crash in certain situations.
- Fixed several bugs in `http_server` (#1366)
- Fixed generic\_unix `socket_driver` to return `{gen_tcp, closed}` when socket is closed on Linux instead of `{gen_tcp, {recv, 104}}`
- Fixed a memory leak where modules were not properly destroyed when the global context is destroyd
- alisp: fix support to variables that are not binaries or integers.
- Fixed destruction of ssl-related resources
- Fix corruption when dealing with specific situations that involve more than 16 x registers when
certain VM instructions are used.
- Fixed ESP32 GPIO interrupt trigger `none`
- Fixed an issue where a timeout would occur immediately in a race condition
- Fixed SPI close command
- Added missing lock on socket structure
- Fixed a race condition affecting multi-core MCUs where a timeout would not be properly cleared
- Fixed a double free when esp32 uart driver was closed, yielding an assert abort
- Fixed compilation with latest debian gcc-arm-none-eabi
- Fix `network:stop/0` on ESP32 so the network can be started again
<<<<<<< HEAD
- Fix matching of binaries on unaligned boundaries for code compiled with older versions of OTP
=======
- Fix a memory corruption caused by `binary:split/2,3`
>>>>>>> 0d6a00e0

## [0.6.5] - 2024-10-15

### Added

- ESP32: add a new Elixir release "flavor" with a bigger boot.avm partition that has room for
Elixir standard library modules
- ESP32: `--boot` option to mkimage.sh tool
- Add `erlang:atom_to_binary/1` that is equivalent to `erlang:atom_to_binary(Atom, utf8)`
- Support for Elixir `String.Chars` protocol, now functions such as `Enum.join` are able to take
also non string parameters (e.g. `Enum.join([1, 2], ",")`
- Support for Elixir `Enum.at/3`
- Add support for `is_bitstring/1` construct which is used in Elixir protocols runtime.
- Add support to Elixir `Enumerable` protocol also for `Enum.all?`, `Enum.any?`, `Enum.each`,
`Enum.filter`, `Enum.flat_map`, `Enum.reject`, `Enum.chunk_by` and `Enum.chunk_while`
- Support for `maps:merge_with/3`
- Support for `lists:last/1` and `lists:mapfoldl/3`
- Add support to Elixir for `Process.send/2` `Process.send_after/3/4` and `Process.cancel_timer/1`
- Add support for `handle_continue` callback in `gen_server`
- Support for Elixir `List.Chars` protocol
- Support for `gen_server:start_monitor/3,4`
- Support for `code:ensure_loaded/1`
- Support for `io_lib:latin1_char_list/1`
- Add support to Elixir for `Keyword.split/2`
- Support for `binary:split/3` and `string:find/2,3`
- Support for large tuples (more than 255 elements) in external terms.
- Support for `io:put_chars/2`
- Support for `lists:nthtail/2`
- Support for Elixir `IO.chardata_to_string/1`
- Support for Elixir `List.duplicate/2`
- Support for `binary:copy/1,2`
- Support for directory listing using POSIX APIs: (`atomvm:posix_opendir/1`,
`atomvm:posix_readdir/1`, `atomvm:posix_closedir/1`).
- ESP32: add support for `esp_adc` ADC driver, with Erlang and Elixir examples
- Add handler for ESP32 network driver STA mode `beacon_timeout` (event: 21), see issue
[#1100](https://github.com/atomvm/AtomVM/issues/1100)
- Support for mounting/unmounting storage on ESP32 (such as SD or internal flash) using
`esp:mount/4` and `esp:umount/1`
- Support for `binary_to_integer/2`
- Support for `binary:decode_hex/1` and `binary:encode_hex/1,2`
- Support for Elixir `Base.decode16/2` and `Base.encode16/2`
- Make external term serialize functions available without using `externalterm_to_binary` so terms
can be written directly to a buffer.
- Support for `erlang:list_to_integer/2`
- Add `externalterm_to_term_copy` that can be safely used from NIFs taking temporary buffers

### Changed

- ESP32: Elixir library is not shipped anymore with `esp32boot.avm`. Use `elixir_esp32boot.avm`
instead
- `Enum.find_index` and `Enum.find_value` support Enumerable and not just lists
- Install AtomVM libraries source code and binaries for better dialyzer integration
- Made the `device_config` properties list in `spi:open/1` optional (defaults to `[]`), so you can use the function with only a `bus_config`

### Fixed

- ESP32: content of `boot.avm` partition is not truncated anymore
- ESP32: `Fixed gpio:set_int` to accept any pin, not only pin 2
- Fix memory corruption in `unicode:characters_to_binary`
- Fix handling of large literal indexes and large extended literal indexes
- `unicode:characters_to_list`: fixed bogus out_of_memory error on some platforms such as ESP32
- Fix crash in Elixir library when doing `inspect(:atom)`
- General inspect() compliance with Elixir behavior (but there are still some minor differences)
- Fix several uses of free on prevously released memory on ESP32, under certain error condition using
`network:start/1`, that would lead to a hard crash of the VM.
- Fix a bug in ESP32 network driver where the low level driver was not being stopped and resoureces were not freed
when `network:stop/0` was used, see issue [#643](https://github.com/atomvm/AtomVM/issues/643)
- `uart:open/1,2` now works with uppercase peripheral names

## [0.6.4] - 2024-08-18

### Added

- Implement `gpio:init/1` on esp32 to initialize pins for GPIO usage, which some pins
require depending on default function and bootloader code
- Implement missing opcode 161 (raw_raise), that looks more likely to be generated with Elixir code
- Support for Elixir `Map.replace/3` and `Map.replace!/3`
- Support for Elixir `Kernel.struct` and `Kernel.struct!`
- Support for Elixir `IO.iodata_to_binary/1`
- Support for Elixir exceptions: `Exception` module and the other error related modules such as
`ArgumentError`, `UndefinedFunctionError`, etc...
- Support for Elixir `Enumerable` and `Collectable` protocol
- Support for Elixir `Enum` functions: `split_with`, `join`, `map_join`, `into`, `reverse`,
`slice` and `to_list`
- Support for Elixir `MapSet` module
- Support for Elixir `Range` module
- Support for Elixir `Kernel.min` and `Kernel.max`
- Support (as stub) for `erlang:error/3` (that is required from Elixir code)

## [0.6.3] - 2024-07-20

### Added

- Simple http client, that can be used for different use case such as downloading OTA updates
- Elixir support for `Keyword.merge` `Keyword.take` `Keyword.pop(!)` `Keyword.keyword?` `Keyword.has_key?` functions.
- Support for ESP32-H2
- lists:keytake/3 implemented.
- Support for setting channel used by network driver wifi access point.
- Support for `maps:iterator/2` and `~kp` with `io_lib:format/2` that were introduced with OTP26.
- Support for `erlang:apply/2`
- Support for `lists:keystore/4`
- Support for `erlang:size/1` bif
- Support for USB serial output on ESP32 (needs to be manually enabled)
- Support for `lists:filtermap/2`
- Support for standard library `queue` module
- Support for `maps:from_keys/2` NIF
- Support for standard library `sets` module

### Changed

- ESP32 network driver messages for event 40 (home channel change events) are now suppressed, but the
details for the channel changes can be observed in the console log if "debug" level logging is enabled
in ESP-IDF Kconfig options.
- Default size of ESP32 RTC slow memory from 4086 to 4096, except on ESP32-H2 where it's 3072
- Update `byte_size/1` and `bit_size/1` to implement OTP27 match context reuse optimization OTP-18987.

### Fixed

- Fix bug (with code compiled with OTP-21) with binary pattern matching: the fix introduced with
`02411048` was not completely right, and it was converting match context to bogus binaries.
- Fix creation of multiple links for the same process and not removing link at trapped exits.
See issue [#1193](https://github.com/atomvm/AtomVM/issues/1193).
- Fix error that is raised when a function is undefined
- Fix a bug that could yield crashes when functions are sent in messages
- Fix bug where failing guards would corrupt x0 and x1
- Fix a memory leak when raising out of memory error while executing PUT_MAP_ASSOC instruction

## [0.6.2] - 25-05-2024

### Added

- Support for DragonFly BSD (generic\_unix platform).
- Added guards `is_even` and `is_odd` to the `Integer` module
- Add a number of functions to proplists module, such as `delete/2`, `from/to_map/1`, etc...
- Add `esp:deep_sleep_enable_gpio_wakeup/2` to allow wakeup from deep sleep for ESP32C3 and ESP32C6.
- Obtain RSSI of the current connection with `network:sta_rssi/0` on ESP32.
- Pico-W support for `network:sta_rssi/0`.
- Add support to ESP32C2

### Fixed

- Fix invalid read after free in ssl code, see also issue
[#1115](https://github.com/atomvm/AtomVM/issues/1115).
- Fix semantic of `ssl:recv(Socket, 0)` to return all available bytes, matching what OTP does.
- Fix `binary` option handling in `ssl:connect/3` so `binary` can be used instead of
`{binary, true}`.
- Fix scheduling of trapped process that were wrongly immediately rescheduled before being signaled.
- Fix `gen_tcp` and `ssl` types.
- Fix documentation and specification of `esp:sleep_enable_ext0_wakeup/2` and `esp:sleep_enable_ext1_wakeup/2`.

### Changed
- Stacktraces are included by default on Pico devices.
- Changed ssl default from `{active, false}` to `{active, true}` in order to have same behavior as
OTP. Since active mode is not supported right now, `active` must be explicitly set to false:
`ssl:connect(..., ..., [{active, false}, ...])`, otherwise it will crash.

## [0.6.1] - 2024-04-17

### Added

- Added experimental optimized GC mode that makes use of C realloc instead of copying data around,
it can be enabled with `-DENABLE_REALLOC_GC=On`.

### Fixed

- Fix bug in `erlang:ref_to_list/1` and `erlang:display/1`: the unique integer was truncated on some
32-bit architectures
- Stop hardcoding `erl_eval` as module name in both display and fun_to_list
- Correctly display and convert to list funs such as `fun m:f/a`
- Fixed bug in STM32 cmake that could cause builds with multiple jobs to fail due to incorrect artifact dependency
- Fix crash on macOS due to missing call to `psa_crypto_init` for TLS 1.3
- Fix crypto test on rp2040

## [0.6.0] - 2024-03-05

### Fixed

- Fix a bug that broke sockets on ESP32-C3 and other single core ESP32 devices, that may also
cause other issues. The bug has been introduced with messages from tasks change between beta.1
and rc.0
- Fixed several issues related to Esp32 socket_driver that made it unreliable, especially with
single core MCUs

## [0.6.0-rc.0] - 2024-03-03

### Added

- `BOOTLOADER_OFFSET` for all current Esp32 models.
- Added API to send messages from FreeRTOS tasks or pthreads, typically to
easily support integration with Esp32 callbacks

### Fixed

- `BOOTLOADER_OFFSET` was incorrect for Esp32-C6 and Esp32-S2.
- Fixed a bug that would fail to set DHCP hostname in STA+AP mode on all ESP32 platforms.
- ESP32-S3: crash in network driver caused by a smaller stack size for scheduler threads, when
calling `esp_wifi_init()`. See also issue [#1059](https://github.com/atomvm/AtomVM/issues/1059).
- Fixed Esp32 network driver on non-SMP builds
- ESP32: fixed bug in `gpio:stop/0` and `gpio:close/1` that would cause the VM to crash.

## [0.6.0-beta.1] - 2024-02-28

### Added

- Support for utf8 encoding to `*_to_atom` and `atom_to_*` functions
- `binary_to_atom/1` and `atom_to_binary/1` that default to utf8 (they were introduced with OTP23)
- Added Pico cmake option `AVM_WAIT_BOOTSEL_ON_EXIT` (default `ON`) to allow tools to use automated `BOOTSEL` mode after main application exits
- Use UTF-8 encoding for atoms when using `erlang:term_to_binary/1`, in conformance with OTP-26
- Pico: Wait for USB serial connection `cmake` configuration option `AVM_USB_WAIT_SECONDS` added with 20 second default.
- Support for code that makes use of more than 16 live registers, such as functions with > 16
parameters and complex pattern matchings.

### Fixed

- ESP32: fix i2c_driver_acquire and i2c_driver_release functions, that were working only once.
- Sending messages to registered processes using the `!` operator now works.
- Fixed bug in `OP_SEND` that would accept sending a message to any integer or term without raising an error.
- `binary_to_term` checks atom encoding validity, and fix latin1 support (when non-ASCII chars are
used)
- ESP32: fixed bug in `gpio:set_pin_mode/2` and `gpio:set_direction/3` that would accept any atom for the mode parameter without an error.
- ESP32: GPIO driver fix bug that would accept invalid `pull` direction, and silently set `pull` direction to `floating` without issuing an error.
- ESP32: fixed bug in gpio driver that would accept invalid pin numbers (either negative, or too large)
- RP2040: fixed bug in `gpio:set_pin_pull/2` that would accept any parameter as a valid `pull` mode.
- Support to function with 10 or more parameters
- Very unlikely but possible corruption caused by generated code that uses 16 live registers

### Changed

- `binary_to_atom/2` validates utf8 strings
- `*_to_atom` and `atom_to_*` properly convert latin1 (not just ASCII) to utf8 and viceversa
- ESP32: use esp-idf v5.1.3 for building release binaries

## [0.6.0-beta.0] - 2024-02-08

### Added
- Added `esp:get_default_mac/0` for retrieving the default MAC address on ESP32.
- Added support for `pico` and `poci` as an alternative to `mosi` and `miso` for SPI
- ESP32: Added support to SPI peripherals other than hspi and vspi
- Added `gpio:set_int/4`, with the 4th parameter being the pid() or registered name of the process to receive interrupt messages
- Added support for `lists:split/2`
- Added ESP32 API for allowing coexistence of native and Erlang I2C drivers

### Changed

- Shorten SPI config options, such as `sclk_io_num` -> `sclk`
- Shorten I2C config options, such as `scl_io_num` -> `scl`
- Shorten UART config options, such as `tx_pin` -> `tx`
- Introduced support to non-integer peripheral names, `"i2c0"`, `"uart1"` (instead of just `0` and
- `1`, which now they are deprecated)
- New atom table, which uses less memory, has improved performances and better code.
- SPI: when gpio number is not provided for `miso` or `mosi` default to disabled
- Change port call tuple format to the same format as gen_server, so casts can be supported too

### Fixed

- Fix several missing memory allocation checks in libAtomVM.
- Fixed a possible memory leak in libAtomVM/module.c `module_destroy`.
- Fix possibile bug in random number generator on ESP32 and RPi2040
- Fixed interpretation of live for opcodes, thus altering GC semantics for nifs. See also [UPDATING](UPDATING.md).

## [0.6.0-alpha.2] - 2023-12-10

### Fixed

- Fixed a bug where guards would raise exceptions instead of just being false
- Fixed support for big endian CPUs (such as some MIPS CPUs).
- Fixed STM32 not aborting when `AVM_ABORT()` is used
- Fixed a bug that would leave the STM32 trapped in a loop on hard faults, rather than aborting
- Fixed a bug that would make the VM to loop and failing to process selected fds on Linux
- Fixed classes of exceptions in estdlib.
- Fixed STM32 code that was hard coded to the default target device, now configured based on the `cmake -DDEVICE=` parameter
- Fixed hard fault on STM32 durung malloc on boards with more than one bank of sram
- Fixed invalid src_clk error on ESP-IDF >= 5.0
- Fixed changed default to `AVM_USE_32BIT_FLOAT=on` for STM32 platform to enable use of single precision hardware FPU on F4/F7 devices.
- Fixed a bug where emscripten `register_*_callback/1` functions would use x[1] as second argument
- Fixed precision of integers used with timers which could yield to halts and wait times smaller than expected
- Add support for ESP32-C6

### Changed

- Crypto functions on generic_unix platform now rely on MbedTLS instead of OpenSSL
- Platform function providing time used by timers was changed from `sys_monotonic_millis` to `sys_monotonic_time_u64`, `sys_monotonic_time_u64_to_ms` and `sys_monotonic_time_ms_to_u64`.
- Implement `atomvm:random/0` and `atomvm:rand_bytes/1` on top of `crypto:strong_rand_bytes/1` on
  generic_unix, ESP32 and RP2040 platforms.
- Performance improvements

### Added

- Added support for the OTP `socket` interface.
- Enhancd performance of STM32 by enabling flash cache and i-cache with branch prediction.
- Added cmake configuration option `AVM_CONFIG_REBOOT_ON_NOT_OK` for STM32
- New gpio driver for STM32 with nif and port support for read and write functions.
- Added support for interrupts to STM32 GPIO port driver.
- Added suppoprt for PicoW extra gpio pins (led) to the gpio driver.
- Added support for `net:getaddrinfo/1,2`
- Added minimal support for the OTP `ssl` interface.
- Added support for `crypto:one_time/4,5` on Unix and Pico as well as for `crypto:hash/2` on Pico
- Added ability to configure STM32 Nucleo boards onboard UART->USB-COM using the `-DBOARD=nucleo` cmake option
- Added STM32 cmake option `-DAVM_CFG_CONSOLE=` to select a different uart peripheral for the system console
- Added `crypto:strong_rand_bytes/1` using Mbed-TLS (only on generic_unix, ESP32 and RP2040
  platforms)
- Added support for setting the default receive buffer size for sockets via `socket:setopt/3`
- Added support for pattern matching binaries containing 32 and 64 bit floating point values, but
  only when aligned to byte boundaries (e.g. `<<0:4, F:32/float>> = Bin` is not supported).
- Added experimental backend to `get_tcp` and `get_udp` based on the new `socket` interface
- Added API for managing ESP32 watchdog (only on `esp-idf` >= v5.x)

### Removed

- OpenSSL support, Mbed-TLS is required instead.

## [0.6.0-alpha.1] - 2023-10-09

### Added

- Added erlang:spawn_link/1,3
- Added erlang:exit/2
- Added links to process_info/2
- Added lists:usort/1,2
- Added missing documentation and specifications for available nifs
- Added configurable logging macros to stm32 platform
- Added support for ULP wakeup on ESP32
- Added heap growth strategies as a fine-tuning option to `spawn_opt/2,4`
- Added `crypto:crypto_one_time/4,5` on ESP32
- Improved nif and port support on STM32
- Added support for `atomvm:posix_clock_settime/2`
- Added support for creations of binaries with unaligned strings
- Added `-h` and `-v` flags to generic_unix AtomVM command
- Removed support to ESP32 NVS from network module in order to make it generic. See also [UPDATING](UPDATING.md).
- Added initial support for Pico-W: on-board LED, Wifi (STA and AP modes).

### Changed

- Changed offset of atomvmlib and of program on Pico. See also [UPDATING](UPDATING.md).

### Fixed

- Fixed incorrect exit reason for exceptions of class exit
- Fixed several incorrect type specifications
- Fixed `esp:nvs_set_binary` functions.
- Fixed `monotonic_time/1` and `system_time/1` functions for Raspberry Pi Pico
- Fixed race conditions in atoms table.
- Fixed a bug in the STM32 port that caused the final result to never be returned.
- Fix bug when building a binary using a 64-bit integer on a 32-bit CPU.
- Fix (using 'auto' option)  SPI on ESP32 models other than ESP32, such as ESP32S2, ESP32C3, ...

## [0.6.0-alpha.0] - 2023-08-13

### Added

- Added the ability to specify the HSPI or VSPI ESP32 hardware interfaces when initializing the
  SPI Bus.
- Added support for the `spi:close/1` function.
- Added `AVM_VERBOSE_ABORT` CMake define, which when set to on, will print the C module and line
  number when a VM abort occurs.  This define is off by default.
- Added `spi:write/3` and `spi:write_read/3` functions to support generalized SPI transactions
  and arbitrary-length reads and writes from SPI devices.
- Added support for building ESP32 port with all currently supported versions of Espressif ESP-IDF,
  version 4.1.x through 4.4.x.
- Added support for `controlling_process/2` in `gen_udp` and `gen_tcp` modules.
- Added ability to get the atomvm version via `erlang:system_info`.
- Added `erlang:is_boolean/1` Bif.
- Added support for `esp:partition_erase_range/2`
- Added support for `i2c:close/1`
- Added support for `erlang:unregister/1`
- Added Elixir ESP32 LEDC driver and example
- Added support for `uart:close/1`
- Added Bitwise support for Elixir
- Added support for esp32-s2, esp32-s3, and esp32-c3 chips.
- Added Elixir I2C driver and example
- Added the ability to specify the I2C port
- Added support for the OTP `math` module
- Added support for `erlang:integer_to_list/2` and `erlang:integer_to_binary/2`
- Added functions `esp:sleep_enable_ext0_wakeup/2` and `esp:sleep_enable_ext1_wakeup/2.`
- Added support for FP opcodes 94-102 thus removing the need for `AVM_DISABLE_FP=On` with OTP-22+
- Added support for stacktraces
- Added support for `utf-8`, `utf-16`, and `utf-32` bit syntax modifiers (put and match)
- Added support for Erlang `gpio:close/1` and Elixir `GPIO.close/1` for ESP32
- Added support for the Erlang `gen_event` module
- Added `start_link` support for the `network` module
- Added support for `erlang:monotonic_time/1`
- Added `start_link` support for the `gen_statem` module
- Added support for serializing floats in erlang external term encoding
- Added support for the `SMALL_BIG_EXT` erlang external term encoding
- Added support for `erlang:memory(binary)`
- Added support for callbacks on SNTP updates
- Multithreading support (SMP)
- Added support for code:load_abs/1, code:load_binary/3
- Added support for loading / closing AVMPacks at runtime
- Added support for ESP-IDF v5.x
- Added support for `calendar:system_time_to_universal_time/2`
- Added support for `calendar:datetime_to_gregorian_seconds/1`
- Added support for Raspberry Pi Pico
- Added support for nodejs with Wasm
- Added support for a subset of the OTP logger interface
- Added `esp:partition_list/0` function
- Added `esp:nvs_fetch_binary/2` and `nvs_put_binary/3` functions (`esp:nvs_set_binary` and
functions that default to `?ATOMVM_NVS_NS` are deprecated now).
- Added most format possibilities to `io:format/2` and `io_lib:format/2`
- Added `unicode` module with `characters_to_list/1,2` and `characters_to_binary/1,2,3` functions
- Added support for `crypto:hash/2` (ESP32 and generic_unix with openssl)

### Fixed
- Fixed issue with formatting integers with io:format() on STM32 platform
- Fixed a bug in the order of child initialization in the `supervisor` module
- Fixed a bug in the evaluation of `receive ... after infinity -> ...` expressions
- Fixed a bug in when putting integers in bit syntax with integer field sizes
- Fixed numerous bugs in memory allocations that could crash the VM
- Fixed SNTP support that had been broken in IDF 4.x builds
- Fixed `erlang:send/2` not sending to registered name

### Breaking Changes

> IMPORTANT: These changes are incompatible with previous releases of AtomVM.

- Changed the configuration model of the SPI driver, in order to allow for multiple "follower"
  devices to be attached to the same SPI Bus.
- Changed the return value from `erlang:system_info(esp32_chip_info)` from a tuple to a map, with
additional information.
- Changed the return type of the `network:start` function to return the tuple `{ok, Pid}` on a
successful call, instead of the bare atom `ok`.  Applications that use `network:start` and
check the return value will need to be modified.
- The return type of `i2c:read_bytes` has changed from returning just a binary to
returning the tuple `{ok, Binary}` when successful.
- The return type of many `i2c` operations under error conditions has changed from
`error` to `{error, Reason}`, for improved diagnostics.
- The eavmlib logger interface has been removed

### Removed
- ESP-IDF v3.x support.

## [0.5.1] - Unreleased
### Added
- New function for atom comparison, useful when writing 3rd party components.
- New function for translating an atom term to an int value, according to a given translation table.
  This function can be used for translating an atom term to an enum const before doing a switch.
- New no-op `ATOM_STR(...)` macro for avoiding issues with clang-format.
- [ESP32] `REGISTER_PORT_DRIVER` for registering additional port drivers without editing any
  source file. This allows adding new components by just copying them to the components directory.
- [ESP32] `REGISTER_NIF_COLLECTION` for registering additional NIFs sets without editing any
  source file. This allows adding new NIFs by just copying them to the components directory.
- New function for getting a map or proplist value using an atom string without poluting the atom
  table.

### Fixed
- Fix `gen_statem`: Cancel outstanding timers during state transitions in
  order to prevent spurious timeout messages from being sent to `gen_statem`
  process.
- Fix missing Elixir libraries: examvlib was not packed into atomvmlib.avm
- Fix `bs_context_to_binary`: match offset wasn't used, leading in certain situations to infinite loops
  while matching binaries.
- Fix how `start` option was handled from `bs_restore2` instruction: last saved match offset was
  used instead of match starting offset, causing some bytes being skipped.
- Fix another potential bug when doing pattern matching using code compiled with OTP 21.
- [ESP32] [UART]: Allow using different pins for rx, tx, cts and rts.
- [ESP32] [UART]: Replace custom UART handling with esp-idf UART event queues, hence other UARTs
  than UART0 are supported, with better performances and stability.
- Fix binaries concat (`bs_append` instruction) that was adding some extra zeroes at the end of
  built binaries.
- Fixed a bug in `gen_tcp` that prevents an accepting socket from inheriting settings on the listening socket.
- Fixed a bug in packing and unpacking integers into and from binaries when the
  bit length is not a multiple of 8.
- Fixed `esp:deep_sleep/1` that did not accept values above 31 minutes.
- Fixed a bug that could cause processes to hang indefinitely when calling ports that have terminated.
- Fixed potential VM crash when parsing external terms.
- Fixed the enforcement of `min_free_space` process option.

## [0.5.0] - 2022-03-22<|MERGE_RESOLUTION|>--- conflicted
+++ resolved
@@ -49,11 +49,8 @@
 - Fixed a double free when esp32 uart driver was closed, yielding an assert abort
 - Fixed compilation with latest debian gcc-arm-none-eabi
 - Fix `network:stop/0` on ESP32 so the network can be started again
-<<<<<<< HEAD
 - Fix matching of binaries on unaligned boundaries for code compiled with older versions of OTP
-=======
 - Fix a memory corruption caused by `binary:split/2,3`
->>>>>>> 0d6a00e0
 
 ## [0.6.5] - 2024-10-15
 
