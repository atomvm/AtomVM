--- conflicted
+++ resolved
@@ -56,12 +56,9 @@
 - Added `esp:partition_list/0` function
 - Added `esp:nvs_fetch_binary/2` and `nvs_put_binary/3` functions (`esp:nvs_set_binary` and
 functions that default to `?ATOMVM_NVS_NS` are deprecated now).
-<<<<<<< HEAD
 - Added most format possibilities to `io:format/2` and `io_lib:format/2`
 - Added `unicode` module with `characters_to_list/1,2` and `characters_to_binary/1,2,3` functions
-=======
 - Added support for `crypto:hash/2` (ESP32 and generic_unix with openssl)
->>>>>>> c5a51b8a
 
 ### Fixed
 - Fixed issue with formatting integers with io:format() on STM32 platform
