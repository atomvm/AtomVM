# Changelog
All notable changes to this project will be documented in this file.

The format is based on [Keep a Changelog](https://keepachangelog.com/en/1.0.0/),
and this project adheres to [Semantic Versioning](https://semver.org/spec/v2.0.0.html).

## [0.6.6] - Unreleased

### Added

- Added the ability to run beams from the CLI for Generic Unix platform (it was already possible with nodejs and emscripten).

### Fixed

- Fixed specifications of nifs from `esp_adc` module
- ESP32: fix `gpio:init/1` on GPIO >= 32
- Adding missing check, passing a non numeric argument to a function expecting a floating point
might lead to a crash in certain situations.
- Fixed several bugs in `http_server` (#1366)
- Fixed generic\_unix `socket_driver` to return `{gen_tcp, closed}` when socket is closed on Linux instead of `{gen_tcp, {recv, 104}}`
- Fixed a memory leak where modules were not properly destroyed when the global context is destroyd
- alisp: fix support to variables that are not binaries or integers.
- Fixed destruction of ssl-related resources
- Fix corruption when dealing with specific situations that involve more than 16 x registers when
certain VM instructions are used.
- Fixed ESP32 GPIO interrupt trigger `none`
- Fixed an issue where a timeout would occur immediately in a race condition
- Fixed SPI close command
- Added missing lock on socket structure
<<<<<<< HEAD
- Fixed a race condition affecting multi-core MCUs where a timeout would not be properly cleared
=======
- Fixed a double free when esp32 uart driver was closed, yielding an assert abort
>>>>>>> af808361

## [0.6.5] - 2024-10-15

### Added

- ESP32: add a new Elixir release "flavor" with a bigger boot.avm partition that has room for
Elixir standard library modules
- ESP32: `--boot` option to mkimage.sh tool
- Add `erlang:atom_to_binary/1` that is equivalent to `erlang:atom_to_binary(Atom, utf8)`
- Support for Elixir `String.Chars` protocol, now functions such as `Enum.join` are able to take
also non string parameters (e.g. `Enum.join([1, 2], ",")`
- Support for Elixir `Enum.at/3`
- Add support for `is_bitstring/1` construct which is used in Elixir protocols runtime.
- Add support to Elixir `Enumerable` protocol also for `Enum.all?`, `Enum.any?`, `Enum.each`,
`Enum.filter`, `Enum.flat_map`, `Enum.reject`, `Enum.chunk_by` and `Enum.chunk_while`
- Support for `maps:merge_with/3`
- Support for `lists:last/1` and `lists:mapfoldl/3`
- Add support to Elixir for `Process.send/2` `Process.send_after/3/4` and `Process.cancel_timer/1`
- Add support for `handle_continue` callback in `gen_server`
- Support for Elixir `List.Chars` protocol
- Support for `gen_server:start_monitor/3,4`
- Support for `code:ensure_loaded/1`
- Support for `io_lib:latin1_char_list/1`
- Add support to Elixir for `Keyword.split/2`
- Support for `binary:split/3` and `string:find/2,3`
- Support for large tuples (more than 255 elements) in external terms.
- Support for `io:put_chars/2`
- Support for `lists:nthtail/2`
- Support for Elixir `IO.chardata_to_string/1`
- Support for Elixir `List.duplicate/2`
- Support for `binary:copy/1,2`
- Support for directory listing using POSIX APIs: (`atomvm:posix_opendir/1`,
`atomvm:posix_readdir/1`, `atomvm:posix_closedir/1`).
- ESP32: add support for `esp_adc` ADC driver, with Erlang and Elixir examples
- Add handler for ESP32 network driver STA mode `beacon_timeout` (event: 21), see issue
[#1100](https://github.com/atomvm/AtomVM/issues/1100)
- Support for mounting/unmounting storage on ESP32 (such as SD or internal flash) using
`esp:mount/4` and `esp:umount/1`
- Support for `binary_to_integer/2`
- Support for `binary:decode_hex/1` and `binary:encode_hex/1,2`
- Support for Elixir `Base.decode16/2` and `Base.encode16/2`
- Make external term serialize functions available without using `externalterm_to_binary` so terms
can be written directly to a buffer.
- Support for `erlang:list_to_integer/2`
- Add `externalterm_to_term_copy` that can be safely used from NIFs taking temporary buffers

### Changed

- ESP32: Elixir library is not shipped anymore with `esp32boot.avm`. Use `elixir_esp32boot.avm`
instead
- `Enum.find_index` and `Enum.find_value` support Enumerable and not just lists
- Install AtomVM libraries source code and binaries for better dialyzer integration
- Made the `device_config` properties list in `spi:open/1` optional (defaults to `[]`), so you can use the function with only a `bus_config`

### Fixed

- ESP32: content of `boot.avm` partition is not truncated anymore
- ESP32: `Fixed gpio:set_int` to accept any pin, not only pin 2
- Fix memory corruption in `unicode:characters_to_binary`
- Fix handling of large literal indexes and large extended literal indexes
- `unicode:characters_to_list`: fixed bogus out_of_memory error on some platforms such as ESP32
- Fix crash in Elixir library when doing `inspect(:atom)`
- General inspect() compliance with Elixir behavior (but there are still some minor differences)
- Fix several uses of free on prevously released memory on ESP32, under certain error condition using
`network:start/1`, that would lead to a hard crash of the VM.
- Fix a bug in ESP32 network driver where the low level driver was not being stopped and resoureces were not freed
when `network:stop/0` was used, see issue [#643](https://github.com/atomvm/AtomVM/issues/643)
- `uart:open/1,2` now works with uppercase peripheral names

## [0.6.4] - 2024-08-18

### Added

- Implement `gpio:init/1` on esp32 to initialize pins for GPIO usage, which some pins
require depending on default function and bootloader code
- Implement missing opcode 161 (raw_raise), that looks more likely to be generated with Elixir code
- Support for Elixir `Map.replace/3` and `Map.replace!/3`
- Support for Elixir `Kernel.struct` and `Kernel.struct!`
- Support for Elixir `IO.iodata_to_binary/1`
- Support for Elixir exceptions: `Exception` module and the other error related modules such as
`ArgumentError`, `UndefinedFunctionError`, etc...
- Support for Elixir `Enumerable` and `Collectable` protocol
- Support for Elixir `Enum` functions: `split_with`, `join`, `map_join`, `into`, `reverse`,
`slice` and `to_list`
- Support for Elixir `MapSet` module
- Support for Elixir `Range` module
- Support for Elixir `Kernel.min` and `Kernel.max`
- Support (as stub) for `erlang:error/3` (that is required from Elixir code)

## [0.6.3] - 2024-07-20

### Added

- Simple http client, that can be used for different use case such as downloading OTA updates
- Elixir support for `Keyword.merge` `Keyword.take` `Keyword.pop(!)` `Keyword.keyword?` `Keyword.has_key?` functions.
- Support for ESP32-H2
- lists:keytake/3 implemented.
- Support for setting channel used by network driver wifi access point.
- Support for `maps:iterator/2` and `~kp` with `io_lib:format/2` that were introduced with OTP26.
- Support for `erlang:apply/2`
- Support for `lists:keystore/4`
- Support for `erlang:size/1` bif
- Support for USB serial output on ESP32 (needs to be manually enabled)
- Support for `lists:filtermap/2`
- Support for standard library `queue` module
- Support for `maps:from_keys/2` NIF
- Support for standard library `sets` module

### Changed

- ESP32 network driver messages for event 40 (home channel change events) are now suppressed, but the
details for the channel changes can be observed in the console log if "debug" level logging is enabled
in ESP-IDF Kconfig options.
- Default size of ESP32 RTC slow memory from 4086 to 4096, except on ESP32-H2 where it's 3072
- Update `byte_size/1` and `bit_size/1` to implement OTP27 match context reuse optimization OTP-18987.

### Fixed

- Fix bug (with code compiled with OTP-21) with binary pattern matching: the fix introduced with
`02411048` was not completely right, and it was converting match context to bogus binaries.
- Fix creation of multiple links for the same process and not removing link at trapped exits.
See issue [#1193](https://github.com/atomvm/AtomVM/issues/1193).
- Fix error that is raised when a function is undefined
- Fix a bug that could yield crashes when functions are sent in messages
- Fix bug where failing guards would corrupt x0 and x1
- Fix a memory leak when raising out of memory error while executing PUT_MAP_ASSOC instruction

## [0.6.2] - 25-05-2024

### Added

- Support for DragonFly BSD (generic\_unix platform).
- Added guards `is_even` and `is_odd` to the `Integer` module
- Add a number of functions to proplists module, such as `delete/2`, `from/to_map/1`, etc...
- Add `esp:deep_sleep_enable_gpio_wakeup/2` to allow wakeup from deep sleep for ESP32C3 and ESP32C6.
- Obtain RSSI of the current connection with `network:sta_rssi/0` on ESP32.
- Pico-W support for `network:sta_rssi/0`.
- Add support to ESP32C2

### Fixed

- Fix invalid read after free in ssl code, see also issue
[#1115](https://github.com/atomvm/AtomVM/issues/1115).
- Fix semantic of `ssl:recv(Socket, 0)` to return all available bytes, matching what OTP does.
- Fix `binary` option handling in `ssl:connect/3` so `binary` can be used instead of
`{binary, true}`.
- Fix scheduling of trapped process that were wrongly immediately rescheduled before being signaled.
- Fix `gen_tcp` and `ssl` types.
- Fix documentation and specification of `esp:sleep_enable_ext0_wakeup/2` and `esp:sleep_enable_ext1_wakeup/2`.

### Changed
- Stacktraces are included by default on Pico devices.
- Changed ssl default from `{active, false}` to `{active, true}` in order to have same behavior as
OTP. Since active mode is not supported right now, `active` must be explicitly set to false:
`ssl:connect(..., ..., [{active, false}, ...])`, otherwise it will crash.

## [0.6.1] - 2024-04-17

### Added

- Added experimental optimized GC mode that makes use of C realloc instead of copying data around,
it can be enabled with `-DENABLE_REALLOC_GC=On`.

### Fixed

- Fix bug in `erlang:ref_to_list/1` and `erlang:display/1`: the unique integer was truncated on some
32-bit architectures
- Stop hardcoding `erl_eval` as module name in both display and fun_to_list
- Correctly display and convert to list funs such as `fun m:f/a`
- Fixed bug in STM32 cmake that could cause builds with multiple jobs to fail due to incorrect artifact dependency
- Fix crash on macOS due to missing call to `psa_crypto_init` for TLS 1.3
- Fix crypto test on rp2040

## [0.6.0] - 2024-03-05

### Fixed

- Fix a bug that broke sockets on ESP32-C3 and other single core ESP32 devices, that may also
cause other issues. The bug has been introduced with messages from tasks change between beta.1
and rc.0
- Fixed several issues related to Esp32 socket_driver that made it unreliable, especially with
single core MCUs

## [0.6.0-rc.0] - 2024-03-03

### Added

- `BOOTLOADER_OFFSET` for all current Esp32 models.
- Added API to send messages from FreeRTOS tasks or pthreads, typically to
easily support integration with Esp32 callbacks

### Fixed

- `BOOTLOADER_OFFSET` was incorrect for Esp32-C6 and Esp32-S2.
- Fixed a bug that would fail to set DHCP hostname in STA+AP mode on all ESP32 platforms.
- ESP32-S3: crash in network driver caused by a smaller stack size for scheduler threads, when
calling `esp_wifi_init()`. See also issue [#1059](https://github.com/atomvm/AtomVM/issues/1059).
- Fixed Esp32 network driver on non-SMP builds
- ESP32: fixed bug in `gpio:stop/0` and `gpio:close/1` that would cause the VM to crash.

## [0.6.0-beta.1] - 2024-02-28

### Added

- Support for utf8 encoding to `*_to_atom` and `atom_to_*` functions
- `binary_to_atom/1` and `atom_to_binary/1` that default to utf8 (they were introduced with OTP23)
- Added Pico cmake option `AVM_WAIT_BOOTSEL_ON_EXIT` (default `ON`) to allow tools to use automated `BOOTSEL` mode after main application exits
- Use UTF-8 encoding for atoms when using `erlang:term_to_binary/1`, in conformance with OTP-26
- Pico: Wait for USB serial connection `cmake` configuration option `AVM_USB_WAIT_SECONDS` added with 20 second default.
- Support for code that makes use of more than 16 live registers, such as functions with > 16
parameters and complex pattern matchings.

### Fixed

- ESP32: fix i2c_driver_acquire and i2c_driver_release functions, that were working only once.
- Sending messages to registered processes using the `!` operator now works.
- Fixed bug in `OP_SEND` that would accept sending a message to any integer or term without raising an error.
- `binary_to_term` checks atom encoding validity, and fix latin1 support (when non-ASCII chars are
used)
- ESP32: fixed bug in `gpio:set_pin_mode/2` and `gpio:set_direction/3` that would accept any atom for the mode parameter without an error.
- ESP32: GPIO driver fix bug that would accept invalid `pull` direction, and silently set `pull` direction to `floating` without issuing an error.
- ESP32: fixed bug in gpio driver that would accept invalid pin numbers (either negative, or too large)
- RP2040: fixed bug in `gpio:set_pin_pull/2` that would accept any parameter as a valid `pull` mode.
- Support to function with 10 or more parameters
- Very unlikely but possible corruption caused by generated code that uses 16 live registers

### Changed

- `binary_to_atom/2` validates utf8 strings
- `*_to_atom` and `atom_to_*` properly convert latin1 (not just ASCII) to utf8 and viceversa
- ESP32: use esp-idf v5.1.3 for building release binaries

## [0.6.0-beta.0] - 2024-02-08

### Added
- Added `esp:get_default_mac/0` for retrieving the default MAC address on ESP32.
- Added support for `pico` and `poci` as an alternative to `mosi` and `miso` for SPI
- ESP32: Added support to SPI peripherals other than hspi and vspi
- Added `gpio:set_int/4`, with the 4th parameter being the pid() or registered name of the process to receive interrupt messages
- Added support for `lists:split/2`
- Added ESP32 API for allowing coexistence of native and Erlang I2C drivers

### Changed

- Shorten SPI config options, such as `sclk_io_num` -> `sclk`
- Shorten I2C config options, such as `scl_io_num` -> `scl`
- Shorten UART config options, such as `tx_pin` -> `tx`
- Introduced support to non-integer peripheral names, `"i2c0"`, `"uart1"` (instead of just `0` and
- `1`, which now they are deprecated)
- New atom table, which uses less memory, has improved performances and better code.
- SPI: when gpio number is not provided for `miso` or `mosi` default to disabled
- Change port call tuple format to the same format as gen_server, so casts can be supported too

### Fixed

- Fix several missing memory allocation checks in libAtomVM.
- Fixed a possible memory leak in libAtomVM/module.c `module_destroy`.
- Fix possibile bug in random number generator on ESP32 and RPi2040
- Fixed interpretation of live for opcodes, thus altering GC semantics for nifs. See also [UPDATING](UPDATING.md).

## [0.6.0-alpha.2] - 2023-12-10

### Fixed

- Fixed a bug where guards would raise exceptions instead of just being false
- Fixed support for big endian CPUs (such as some MIPS CPUs).
- Fixed STM32 not aborting when `AVM_ABORT()` is used
- Fixed a bug that would leave the STM32 trapped in a loop on hard faults, rather than aborting
- Fixed a bug that would make the VM to loop and failing to process selected fds on Linux
- Fixed classes of exceptions in estdlib.
- Fixed STM32 code that was hard coded to the default target device, now configured based on the `cmake -DDEVICE=` parameter
- Fixed hard fault on STM32 durung malloc on boards with more than one bank of sram
- Fixed invalid src_clk error on ESP-IDF >= 5.0
- Fixed changed default to `AVM_USE_32BIT_FLOAT=on` for STM32 platform to enable use of single precision hardware FPU on F4/F7 devices.
- Fixed a bug where emscripten `register_*_callback/1` functions would use x[1] as second argument
- Fixed precision of integers used with timers which could yield to halts and wait times smaller than expected
- Add support for ESP32-C6

### Changed

- Crypto functions on generic_unix platform now rely on MbedTLS instead of OpenSSL
- Platform function providing time used by timers was changed from `sys_monotonic_millis` to `sys_monotonic_time_u64`, `sys_monotonic_time_u64_to_ms` and `sys_monotonic_time_ms_to_u64`.
- Implement `atomvm:random/0` and `atomvm:rand_bytes/1` on top of `crypto:strong_rand_bytes/1` on
  generic_unix, ESP32 and RP2040 platforms.
- Performance improvements

### Added

- Added support for the OTP `socket` interface.
- Enhancd performance of STM32 by enabling flash cache and i-cache with branch prediction.
- Added cmake configuration option `AVM_CONFIG_REBOOT_ON_NOT_OK` for STM32
- New gpio driver for STM32 with nif and port support for read and write functions.
- Added support for interrupts to STM32 GPIO port driver.
- Added suppoprt for PicoW extra gpio pins (led) to the gpio driver.
- Added support for `net:getaddrinfo/1,2`
- Added minimal support for the OTP `ssl` interface.
- Added support for `crypto:one_time/4,5` on Unix and Pico as well as for `crypto:hash/2` on Pico
- Added ability to configure STM32 Nucleo boards onboard UART->USB-COM using the `-DBOARD=nucleo` cmake option
- Added STM32 cmake option `-DAVM_CFG_CONSOLE=` to select a different uart peripheral for the system console
- Added `crypto:strong_rand_bytes/1` using Mbed-TLS (only on generic_unix, ESP32 and RP2040
  platforms)
- Added support for setting the default receive buffer size for sockets via `socket:setopt/3`
- Added support for pattern matching binaries containing 32 and 64 bit floating point values, but
  only when aligned to byte boundaries (e.g. `<<0:4, F:32/float>> = Bin` is not supported).
- Added experimental backend to `get_tcp` and `get_udp` based on the new `socket` interface
- Added API for managing ESP32 watchdog (only on `esp-idf` >= v5.x)

### Removed

- OpenSSL support, Mbed-TLS is required instead.

## [0.6.0-alpha.1] - 2023-10-09

### Added

- Added erlang:spawn_link/1,3
- Added erlang:exit/2
- Added links to process_info/2
- Added lists:usort/1,2
- Added missing documentation and specifications for available nifs
- Added configurable logging macros to stm32 platform
- Added support for ULP wakeup on ESP32
- Added heap growth strategies as a fine-tuning option to `spawn_opt/2,4`
- Added `crypto:crypto_one_time/4,5` on ESP32
- Improved nif and port support on STM32
- Added support for `atomvm:posix_clock_settime/2`
- Added support for creations of binaries with unaligned strings
- Added `-h` and `-v` flags to generic_unix AtomVM command
- Removed support to ESP32 NVS from network module in order to make it generic. See also [UPDATING](UPDATING.md).
- Added initial support for Pico-W: on-board LED, Wifi (STA and AP modes).

### Changed

- Changed offset of atomvmlib and of program on Pico. See also [UPDATING](UPDATING.md).

### Fixed

- Fixed incorrect exit reason for exceptions of class exit
- Fixed several incorrect type specifications
- Fixed `esp:nvs_set_binary` functions.
- Fixed `monotonic_time/1` and `system_time/1` functions for Raspberry Pi Pico
- Fixed race conditions in atoms table.
- Fixed a bug in the STM32 port that caused the final result to never be returned.
- Fix bug when building a binary using a 64-bit integer on a 32-bit CPU.
- Fix (using 'auto' option)  SPI on ESP32 models other than ESP32, such as ESP32S2, ESP32C3, ...

## [0.6.0-alpha.0] - 2023-08-13

### Added

- Added the ability to specify the HSPI or VSPI ESP32 hardware interfaces when initializing the
  SPI Bus.
- Added support for the `spi:close/1` function.
- Added `AVM_VERBOSE_ABORT` CMake define, which when set to on, will print the C module and line
  number when a VM abort occurs.  This define is off by default.
- Added `spi:write/3` and `spi:write_read/3` functions to support generalized SPI transactions
  and arbitrary-length reads and writes from SPI devices.
- Added support for building ESP32 port with all currently supported versions of Espressif ESP-IDF,
  version 4.1.x through 4.4.x.
- Added support for `controlling_process/2` in `gen_udp` and `gen_tcp` modules.
- Added ability to get the atomvm version via `erlang:system_info`.
- Added `erlang:is_boolean/1` Bif.
- Added support for `esp:partition_erase_range/2`
- Added support for `i2c:close/1`
- Added support for `erlang:unregister/1`
- Added Elixir ESP32 LEDC driver and example
- Added support for `uart:close/1`
- Added Bitwise support for Elixir
- Added support for esp32-s2, esp32-s3, and esp32-c3 chips.
- Added Elixir I2C driver and example
- Added the ability to specify the I2C port
- Added support for the OTP `math` module
- Added support for `erlang:integer_to_list/2` and `erlang:integer_to_binary/2`
- Added functions `esp:sleep_enable_ext0_wakeup/2` and `esp:sleep_enable_ext1_wakeup/2.`
- Added support for FP opcodes 94-102 thus removing the need for `AVM_DISABLE_FP=On` with OTP-22+
- Added support for stacktraces
- Added support for `utf-8`, `utf-16`, and `utf-32` bit syntax modifiers (put and match)
- Added support for Erlang `gpio:close/1` and Elixir `GPIO.close/1` for ESP32
- Added support for the Erlang `gen_event` module
- Added `start_link` support for the `network` module
- Added support for `erlang:monotonic_time/1`
- Added `start_link` support for the `gen_statem` module
- Added support for serializing floats in erlang external term encoding
- Added support for the `SMALL_BIG_EXT` erlang external term encoding
- Added support for `erlang:memory(binary)`
- Added support for callbacks on SNTP updates
- Multithreading support (SMP)
- Added support for code:load_abs/1, code:load_binary/3
- Added support for loading / closing AVMPacks at runtime
- Added support for ESP-IDF v5.x
- Added support for `calendar:system_time_to_universal_time/2`
- Added support for `calendar:datetime_to_gregorian_seconds/1`
- Added support for Raspberry Pi Pico
- Added support for nodejs with Wasm
- Added support for a subset of the OTP logger interface
- Added `esp:partition_list/0` function
- Added `esp:nvs_fetch_binary/2` and `nvs_put_binary/3` functions (`esp:nvs_set_binary` and
functions that default to `?ATOMVM_NVS_NS` are deprecated now).
- Added most format possibilities to `io:format/2` and `io_lib:format/2`
- Added `unicode` module with `characters_to_list/1,2` and `characters_to_binary/1,2,3` functions
- Added support for `crypto:hash/2` (ESP32 and generic_unix with openssl)

### Fixed
- Fixed issue with formatting integers with io:format() on STM32 platform
- Fixed a bug in the order of child initialization in the `supervisor` module
- Fixed a bug in the evaluation of `receive ... after infinity -> ...` expressions
- Fixed a bug in when putting integers in bit syntax with integer field sizes
- Fixed numerous bugs in memory allocations that could crash the VM
- Fixed SNTP support that had been broken in IDF 4.x builds
- Fixed `erlang:send/2` not sending to registered name

### Breaking Changes

> IMPORTANT: These changes are incompatible with previous releases of AtomVM.

- Changed the configuration model of the SPI driver, in order to allow for multiple "follower"
  devices to be attached to the same SPI Bus.
- Changed the return value from `erlang:system_info(esp32_chip_info)` from a tuple to a map, with
additional information.
- Changed the return type of the `network:start` function to return the tuple `{ok, Pid}` on a
successful call, instead of the bare atom `ok`.  Applications that use `network:start` and
check the return value will need to be modified.
- The return type of `i2c:read_bytes` has changed from returning just a binary to
returning the tuple `{ok, Binary}` when successful.
- The return type of many `i2c` operations under error conditions has changed from
`error` to `{error, Reason}`, for improved diagnostics.
- The eavmlib logger interface has been removed

### Removed
- ESP-IDF v3.x support.

## [0.5.1] - Unreleased
### Added
- New function for atom comparison, useful when writing 3rd party components.
- New function for translating an atom term to an int value, according to a given translation table.
  This function can be used for translating an atom term to an enum const before doing a switch.
- New no-op `ATOM_STR(...)` macro for avoiding issues with clang-format.
- [ESP32] `REGISTER_PORT_DRIVER` for registering additional port drivers without editing any
  source file. This allows adding new components by just copying them to the components directory.
- [ESP32] `REGISTER_NIF_COLLECTION` for registering additional NIFs sets without editing any
  source file. This allows adding new NIFs by just copying them to the components directory.
- New function for getting a map or proplist value using an atom string without poluting the atom
  table.

### Fixed
- Fix `gen_statem`: Cancel outstanding timers during state transitions in
  order to prevent spurious timeout messages from being sent to `gen_statem`
  process.
- Fix missing Elixir libraries: examvlib was not packed into atomvmlib.avm
- Fix `bs_context_to_binary`: match offset wasn't used, leading in certain situations to infinite loops
  while matching binaries.
- Fix how `start` option was handled from `bs_restore2` instruction: last saved match offset was
  used instead of match starting offset, causing some bytes being skipped.
- Fix another potential bug when doing pattern matching using code compiled with OTP 21.
- [ESP32] [UART]: Allow using different pins for rx, tx, cts and rts.
- [ESP32] [UART]: Replace custom UART handling with esp-idf UART event queues, hence other UARTs
  than UART0 are supported, with better performances and stability.
- Fix binaries concat (`bs_append` instruction) that was adding some extra zeroes at the end of
  built binaries.
- Fixed a bug in `gen_tcp` that prevents an accepting socket from inheriting settings on the listening socket.
- Fixed a bug in packing and unpacking integers into and from binaries when the
  bit length is not a multiple of 8.
- Fixed `esp:deep_sleep/1` that did not accept values above 31 minutes.
- Fixed a bug that could cause processes to hang indefinitely when calling ports that have terminated.
- Fixed potential VM crash when parsing external terms.
- Fixed the enforcement of `min_free_space` process option.

## [0.5.0] - 2022-03-22<|MERGE_RESOLUTION|>--- conflicted
+++ resolved
@@ -27,11 +27,8 @@
 - Fixed an issue where a timeout would occur immediately in a race condition
 - Fixed SPI close command
 - Added missing lock on socket structure
-<<<<<<< HEAD
 - Fixed a race condition affecting multi-core MCUs where a timeout would not be properly cleared
-=======
 - Fixed a double free when esp32 uart driver was closed, yielding an assert abort
->>>>>>> af808361
 
 ## [0.6.5] - 2024-10-15
 
