--- conflicted
+++ resolved
@@ -4,14 +4,13 @@
 The format is based on [Keep a Changelog](https://keepachangelog.com/en/1.0.0/),
 and this project adheres to [Semantic Versioning](https://semver.org/spec/v2.0.0.html).
 
-<<<<<<< HEAD
 ## Unreleased
 
 ## [0.7.0-alpha.0] - Unreleased
 
 ### Added
 - Added a limited implementation of the OTP `ets` interface
-=======
+
 ## [0.6.1] - Unreleased
 
 ### Fixed
@@ -20,7 +19,6 @@
 32-bit architectures
 - Stop hardcoding `erl_eval` as module name in both display and fun_to_list
 - Correctly display and convert to list funs such as `fun m:f/a`
->>>>>>> ccf16c13
 
 ## [0.6.0] - 2024-03-05
 
