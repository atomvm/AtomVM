# Changelog
All notable changes to this project will be documented in this file.

The format is based on [Keep a Changelog](https://keepachangelog.com/en/1.0.0/),
and this project adheres to [Semantic Versioning](https://semver.org/spec/v2.0.0.html).

## Unreleased

### Added
- Added a limited implementation of the OTP `ets` interface
- Added `code:all_loaded/0` and `code:all_available/0`
- Added `erlang:split_binary/2`
- Added `inet:getaddr/2`
- Added support for external pids and encoded pids in external terms
- Added support for external refs and encoded refs in external terms
- Introduce ports to represent native processes and added support for external ports and encoded ports in external terms
- Added `atomvm:get_creation/0`, equivalent to `erts_internal:get_creation/0`
- Added menuconfig option for enabling USE_USB_SERIAL, eg. serial over USB for certain ESP32-S2 boards etc.
- Partial support for `erlang:fun_info/2`
- Added support for `registered_name` in `erlang:process_info/2` and `Process.info/2`
- Added `net:gethostname/0` on platforms with gethostname(3).
- Added `socket:getopt/2`
- Added `supervisor:terminate_child/2`, `supervisor:restart_child/2` and `supervisor:delete_child/2`
- Added `atomvm:subprocess/4` to perform pipe/fork/execve on POSIX platforms
- Added `externalterm_to_term_with_roots` to efficiently preserve roots when allocating memory for external terms.
- Added `erl_epmd` client implementation to epmd using `socket` module

### Changed

- Removed `externalterm_to_term_copy` added in [0.6.5] and introduced flags to `externalterm_to_term` to perform copy.

### Fixed

- ESP32: improved sntp sync speed from a cold boot.
<<<<<<< HEAD
- Fixed `gen_server` internal messages to match OTP so it works across erlang distribution
=======
- Utilize reserved `phy_init` partition on ESP32 to store wifi calibration for faster connections.
>>>>>>> a00098a0

## [0.6.6] - Unreleased

### Added

- Added the ability to run beams from the CLI for Generic Unix platform (it was already possible with nodejs and emscripten).
- Added support for 'erlang:--/2'.
- Added preliminary support for ESP32P4 (no networking support yet).

### Fixed

- Fixed specifications of nifs from `esp_adc` module
- ESP32: fix `gpio:init/1` on GPIO >= 32
- Adding missing check, passing a non numeric argument to a function expecting a floating point
might lead to a crash in certain situations.
- Fixed several bugs in `http_server` (#1366)
- Fixed generic\_unix `socket_driver` to return `{gen_tcp, closed}` when socket is closed on Linux instead of `{gen_tcp, {recv, 104}}`
- Fixed a memory leak where modules were not properly destroyed when the global context is destroyd
- alisp: fix support to variables that are not binaries or integers.
- Fixed destruction of ssl-related resources
- Fix corruption when dealing with specific situations that involve more than 16 x registers when
certain VM instructions are used.
- Fixed ESP32 GPIO interrupt trigger `none`
- Fixed an issue where a timeout would occur immediately in a race condition
- Fixed SPI close command
- Added missing lock on socket structure
- Fixed a race condition affecting multi-core MCUs where a timeout would not be properly cleared
- Fixed a double free when esp32 uart driver was closed, yielding an assert abort
- Fixed compilation with latest debian gcc-arm-none-eabi
- Fix `network:stop/0` on ESP32 so the network can be started again

## [0.6.5] - 2024-10-15

### Added

- ESP32: add a new Elixir release "flavor" with a bigger boot.avm partition that has room for
Elixir standard library modules
- ESP32: `--boot` option to mkimage.sh tool
- Add `erlang:atom_to_binary/1` that is equivalent to `erlang:atom_to_binary(Atom, utf8)`
- Support for Elixir `String.Chars` protocol, now functions such as `Enum.join` are able to take
also non string parameters (e.g. `Enum.join([1, 2], ",")`
- Support for Elixir `Enum.at/3`
- Add support for `is_bitstring/1` construct which is used in Elixir protocols runtime.
- Add support to Elixir `Enumerable` protocol also for `Enum.all?`, `Enum.any?`, `Enum.each`,
`Enum.filter`, `Enum.flat_map`, `Enum.reject`, `Enum.chunk_by` and `Enum.chunk_while`
- Support for `maps:merge_with/3`
- Support for `lists:last/1` and `lists:mapfoldl/3`
- Add support to Elixir for `Process.send/2` `Process.send_after/3/4` and `Process.cancel_timer/1`
- Add support for `handle_continue` callback in `gen_server`
- Support for Elixir `List.Chars` protocol
- Support for `gen_server:start_monitor/3,4`
- Support for `code:ensure_loaded/1`
- Support for `io_lib:latin1_char_list/1`
- Add support to Elixir for `Keyword.split/2`
- Support for `binary:split/3` and `string:find/2,3`
- Support for large tuples (more than 255 elements) in external terms.
- Support for `io:put_chars/2`
- Support for `lists:nthtail/2`
- Support for Elixir `IO.chardata_to_string/1`
- Support for Elixir `List.duplicate/2`
- Support for `binary:copy/1,2`
- Support for directory listing using POSIX APIs: (`atomvm:posix_opendir/1`,
`atomvm:posix_readdir/1`, `atomvm:posix_closedir/1`).
- ESP32: add support for `esp_adc` ADC driver, with Erlang and Elixir examples
- Add handler for ESP32 network driver STA mode `beacon_timeout` (event: 21), see issue
[#1100](https://github.com/atomvm/AtomVM/issues/1100)
- Support for mounting/unmounting storage on ESP32 (such as SD or internal flash) using
`esp:mount/4` and `esp:umount/1`
- Support for `binary_to_integer/2`
- Support for `binary:decode_hex/1` and `binary:encode_hex/1,2`
- Support for Elixir `Base.decode16/2` and `Base.encode16/2`
- Make external term serialize functions available without using `externalterm_to_binary` so terms
can be written directly to a buffer.
- Support for `erlang:list_to_integer/2`
- Add `externalterm_to_term_copy` that can be safely used from NIFs taking temporary buffers

### Changed

- ESP32: Elixir library is not shipped anymore with `esp32boot.avm`. Use `elixir_esp32boot.avm`
instead
- `Enum.find_index` and `Enum.find_value` support Enumerable and not just lists
- Install AtomVM libraries source code and binaries for better dialyzer integration
- Made the `device_config` properties list in `spi:open/1` optional (defaults to `[]`), so you can use the function with only a `bus_config`

### Fixed

- ESP32: content of `boot.avm` partition is not truncated anymore
- ESP32: `Fixed gpio:set_int` to accept any pin, not only pin 2
- Fix memory corruption in `unicode:characters_to_binary`
- Fix handling of large literal indexes and large extended literal indexes
- `unicode:characters_to_list`: fixed bogus out_of_memory error on some platforms such as ESP32
- Fix crash in Elixir library when doing `inspect(:atom)`
- General inspect() compliance with Elixir behavior (but there are still some minor differences)
- Fix several uses of free on prevously released memory on ESP32, under certain error condition using
`network:start/1`, that would lead to a hard crash of the VM.
- Fix a bug in ESP32 network driver where the low level driver was not being stopped and resoureces were not freed
when `network:stop/0` was used, see issue [#643](https://github.com/atomvm/AtomVM/issues/643)
- `uart:open/1,2` now works with uppercase peripheral names

## [0.6.4] - 2024-08-18

### Added

- Implement `gpio:init/1` on esp32 to initialize pins for GPIO usage, which some pins
require depending on default function and bootloader code
- Implement missing opcode 161 (raw_raise), that looks more likely to be generated with Elixir code
- Support for Elixir `Map.replace/3` and `Map.replace!/3`
- Support for Elixir `Kernel.struct` and `Kernel.struct!`
- Support for Elixir `IO.iodata_to_binary/1`
- Support for Elixir exceptions: `Exception` module and the other error related modules such as
`ArgumentError`, `UndefinedFunctionError`, etc...
- Support for Elixir `Enumerable` and `Collectable` protocol
- Support for Elixir `Enum` functions: `split_with`, `join`, `map_join`, `into`, `reverse`,
`slice` and `to_list`
- Support for Elixir `MapSet` module
- Support for Elixir `Range` module
- Support for Elixir `Kernel.min` and `Kernel.max`
- Support (as stub) for `erlang:error/3` (that is required from Elixir code)

## [0.6.3] - 2024-07-20

### Added

- Simple http client, that can be used for different use case such as downloading OTA updates
- Elixir support for `Keyword.merge` `Keyword.take` `Keyword.pop(!)` `Keyword.keyword?` `Keyword.has_key?` functions.
- Support for ESP32-H2
- lists:keytake/3 implemented.
- Support for setting channel used by network driver wifi access point.
- Support for `maps:iterator/2` and `~kp` with `io_lib:format/2` that were introduced with OTP26.
- Support for `erlang:apply/2`
- Support for `lists:keystore/4`
- Support for `erlang:size/1` bif
- Support for USB serial output on ESP32 (needs to be manually enabled)
- Support for `lists:filtermap/2`
- Support for standard library `queue` module
- Support for `maps:from_keys/2` NIF
- Support for standard library `sets` module

### Changed

- ESP32 network driver messages for event 40 (home channel change events) are now suppressed, but the
details for the channel changes can be observed in the console log if "debug" level logging is enabled
in ESP-IDF Kconfig options.
- Default size of ESP32 RTC slow memory from 4086 to 4096, except on ESP32-H2 where it's 3072
- Update `byte_size/1` and `bit_size/1` to implement OTP27 match context reuse optimization OTP-18987.

### Fixed

- Fix bug (with code compiled with OTP-21) with binary pattern matching: the fix introduced with
`02411048` was not completely right, and it was converting match context to bogus binaries.
- Fix creation of multiple links for the same process and not removing link at trapped exits.
See issue [#1193](https://github.com/atomvm/AtomVM/issues/1193).
- Fix error that is raised when a function is undefined
- Fix a bug that could yield crashes when functions are sent in messages
- Fix bug where failing guards would corrupt x0 and x1
- Fix a memory leak when raising out of memory error while executing PUT_MAP_ASSOC instruction

## [0.6.2] - 25-05-2024

### Added

- Support for DragonFly BSD (generic\_unix platform).
- Added guards `is_even` and `is_odd` to the `Integer` module
- Add a number of functions to proplists module, such as `delete/2`, `from/to_map/1`, etc...
- Add `esp:deep_sleep_enable_gpio_wakeup/2` to allow wakeup from deep sleep for ESP32C3 and ESP32C6.
- Obtain RSSI of the current connection with `network:sta_rssi/0` on ESP32.
- Pico-W support for `network:sta_rssi/0`.
- Add support to ESP32C2

### Fixed

- Fix invalid read after free in ssl code, see also issue
[#1115](https://github.com/atomvm/AtomVM/issues/1115).
- Fix semantic of `ssl:recv(Socket, 0)` to return all available bytes, matching what OTP does.
- Fix `binary` option handling in `ssl:connect/3` so `binary` can be used instead of
`{binary, true}`.
- Fix scheduling of trapped process that were wrongly immediately rescheduled before being signaled.
- Fix `gen_tcp` and `ssl` types.
- Fix documentation and specification of `esp:sleep_enable_ext0_wakeup/2` and `esp:sleep_enable_ext1_wakeup/2`.

### Changed
- Stacktraces are included by default on Pico devices.
- Changed ssl default from `{active, false}` to `{active, true}` in order to have same behavior as
OTP. Since active mode is not supported right now, `active` must be explicitly set to false:
`ssl:connect(..., ..., [{active, false}, ...])`, otherwise it will crash.

## [0.6.1] - 2024-04-17

### Added

- Added experimental optimized GC mode that makes use of C realloc instead of copying data around,
it can be enabled with `-DENABLE_REALLOC_GC=On`.

### Fixed

- Fix bug in `erlang:ref_to_list/1` and `erlang:display/1`: the unique integer was truncated on some
32-bit architectures
- Stop hardcoding `erl_eval` as module name in both display and fun_to_list
- Correctly display and convert to list funs such as `fun m:f/a`
- Fixed bug in STM32 cmake that could cause builds with multiple jobs to fail due to incorrect artifact dependency
- Fix crash on macOS due to missing call to `psa_crypto_init` for TLS 1.3
- Fix crypto test on rp2040

## [0.6.0] - 2024-03-05

### Fixed

- Fix a bug that broke sockets on ESP32-C3 and other single core ESP32 devices, that may also
cause other issues. The bug has been introduced with messages from tasks change between beta.1
and rc.0
- Fixed several issues related to Esp32 socket_driver that made it unreliable, especially with
single core MCUs

## [0.6.0-rc.0] - 2024-03-03

### Added

- `BOOTLOADER_OFFSET` for all current Esp32 models.
- Added API to send messages from FreeRTOS tasks or pthreads, typically to
easily support integration with Esp32 callbacks

### Fixed

- `BOOTLOADER_OFFSET` was incorrect for Esp32-C6 and Esp32-S2.
- Fixed a bug that would fail to set DHCP hostname in STA+AP mode on all ESP32 platforms.
- ESP32-S3: crash in network driver caused by a smaller stack size for scheduler threads, when
calling `esp_wifi_init()`. See also issue [#1059](https://github.com/atomvm/AtomVM/issues/1059).
- Fixed Esp32 network driver on non-SMP builds
- ESP32: fixed bug in `gpio:stop/0` and `gpio:close/1` that would cause the VM to crash.

## [0.6.0-beta.1] - 2024-02-28

### Added

- Support for utf8 encoding to `*_to_atom` and `atom_to_*` functions
- `binary_to_atom/1` and `atom_to_binary/1` that default to utf8 (they were introduced with OTP23)
- Added Pico cmake option `AVM_WAIT_BOOTSEL_ON_EXIT` (default `ON`) to allow tools to use automated `BOOTSEL` mode after main application exits
- Use UTF-8 encoding for atoms when using `erlang:term_to_binary/1`, in conformance with OTP-26
- Pico: Wait for USB serial connection `cmake` configuration option `AVM_USB_WAIT_SECONDS` added with 20 second default.
- Support for code that makes use of more than 16 live registers, such as functions with > 16
parameters and complex pattern matchings.

### Fixed

- ESP32: fix i2c_driver_acquire and i2c_driver_release functions, that were working only once.
- Sending messages to registered processes using the `!` operator now works.
- Fixed bug in `OP_SEND` that would accept sending a message to any integer or term without raising an error.
- `binary_to_term` checks atom encoding validity, and fix latin1 support (when non-ASCII chars are
used)
- ESP32: fixed bug in `gpio:set_pin_mode/2` and `gpio:set_direction/3` that would accept any atom for the mode parameter without an error.
- ESP32: GPIO driver fix bug that would accept invalid `pull` direction, and silently set `pull` direction to `floating` without issuing an error.
- ESP32: fixed bug in gpio driver that would accept invalid pin numbers (either negative, or too large)
- RP2040: fixed bug in `gpio:set_pin_pull/2` that would accept any parameter as a valid `pull` mode.
- Support to function with 10 or more parameters
- Very unlikely but possible corruption caused by generated code that uses 16 live registers

### Changed

- `binary_to_atom/2` validates utf8 strings
- `*_to_atom` and `atom_to_*` properly convert latin1 (not just ASCII) to utf8 and viceversa
- ESP32: use esp-idf v5.1.3 for building release binaries

## [0.6.0-beta.0] - 2024-02-08

### Added
- Added `esp:get_default_mac/0` for retrieving the default MAC address on ESP32.
- Added support for `pico` and `poci` as an alternative to `mosi` and `miso` for SPI
- ESP32: Added support to SPI peripherals other than hspi and vspi
- Added `gpio:set_int/4`, with the 4th parameter being the pid() or registered name of the process to receive interrupt messages
- Added support for `lists:split/2`
- Added ESP32 API for allowing coexistence of native and Erlang I2C drivers

### Changed

- Shorten SPI config options, such as `sclk_io_num` -> `sclk`
- Shorten I2C config options, such as `scl_io_num` -> `scl`
- Shorten UART config options, such as `tx_pin` -> `tx`
- Introduced support to non-integer peripheral names, `"i2c0"`, `"uart1"` (instead of just `0` and
- `1`, which now they are deprecated)
- New atom table, which uses less memory, has improved performances and better code.
- SPI: when gpio number is not provided for `miso` or `mosi` default to disabled
- Change port call tuple format to the same format as gen_server, so casts can be supported too

### Fixed

- Fix several missing memory allocation checks in libAtomVM.
- Fixed a possible memory leak in libAtomVM/module.c `module_destroy`.
- Fix possibile bug in random number generator on ESP32 and RPi2040
- Fixed interpretation of live for opcodes, thus altering GC semantics for nifs. See also [UPDATING](UPDATING.md).

## [0.6.0-alpha.2] - 2023-12-10

### Fixed

- Fixed a bug where guards would raise exceptions instead of just being false
- Fixed support for big endian CPUs (such as some MIPS CPUs).
- Fixed STM32 not aborting when `AVM_ABORT()` is used
- Fixed a bug that would leave the STM32 trapped in a loop on hard faults, rather than aborting
- Fixed a bug that would make the VM to loop and failing to process selected fds on Linux
- Fixed classes of exceptions in estdlib.
- Fixed STM32 code that was hard coded to the default target device, now configured based on the `cmake -DDEVICE=` parameter
- Fixed hard fault on STM32 durung malloc on boards with more than one bank of sram
- Fixed invalid src_clk error on ESP-IDF >= 5.0
- Fixed changed default to `AVM_USE_32BIT_FLOAT=on` for STM32 platform to enable use of single precision hardware FPU on F4/F7 devices.
- Fixed a bug where emscripten `register_*_callback/1` functions would use x[1] as second argument
- Fixed precision of integers used with timers which could yield to halts and wait times smaller than expected
- Add support for ESP32-C6

### Changed

- Crypto functions on generic_unix platform now rely on MbedTLS instead of OpenSSL
- Platform function providing time used by timers was changed from `sys_monotonic_millis` to `sys_monotonic_time_u64`, `sys_monotonic_time_u64_to_ms` and `sys_monotonic_time_ms_to_u64`.
- Implement `atomvm:random/0` and `atomvm:rand_bytes/1` on top of `crypto:strong_rand_bytes/1` on
  generic_unix, ESP32 and RP2040 platforms.
- Performance improvements

### Added

- Added support for the OTP `socket` interface.
- Enhancd performance of STM32 by enabling flash cache and i-cache with branch prediction.
- Added cmake configuration option `AVM_CONFIG_REBOOT_ON_NOT_OK` for STM32
- New gpio driver for STM32 with nif and port support for read and write functions.
- Added support for interrupts to STM32 GPIO port driver.
- Added suppoprt for PicoW extra gpio pins (led) to the gpio driver.
- Added support for `net:getaddrinfo/1,2`
- Added minimal support for the OTP `ssl` interface.
- Added support for `crypto:one_time/4,5` on Unix and Pico as well as for `crypto:hash/2` on Pico
- Added ability to configure STM32 Nucleo boards onboard UART->USB-COM using the `-DBOARD=nucleo` cmake option
- Added STM32 cmake option `-DAVM_CFG_CONSOLE=` to select a different uart peripheral for the system console
- Added `crypto:strong_rand_bytes/1` using Mbed-TLS (only on generic_unix, ESP32 and RP2040
  platforms)
- Added support for setting the default receive buffer size for sockets via `socket:setopt/3`
- Added support for pattern matching binaries containing 32 and 64 bit floating point values, but
  only when aligned to byte boundaries (e.g. `<<0:4, F:32/float>> = Bin` is not supported).
- Added experimental backend to `get_tcp` and `get_udp` based on the new `socket` interface
- Added API for managing ESP32 watchdog (only on `esp-idf` >= v5.x)

### Removed

- OpenSSL support, Mbed-TLS is required instead.

## [0.6.0-alpha.1] - 2023-10-09

### Added

- Added erlang:spawn_link/1,3
- Added erlang:exit/2
- Added links to process_info/2
- Added lists:usort/1,2
- Added missing documentation and specifications for available nifs
- Added configurable logging macros to stm32 platform
- Added support for ULP wakeup on ESP32
- Added heap growth strategies as a fine-tuning option to `spawn_opt/2,4`
- Added `crypto:crypto_one_time/4,5` on ESP32
- Improved nif and port support on STM32
- Added support for `atomvm:posix_clock_settime/2`
- Added support for creations of binaries with unaligned strings
- Added `-h` and `-v` flags to generic_unix AtomVM command
- Removed support to ESP32 NVS from network module in order to make it generic. See also [UPDATING](UPDATING.md).
- Added initial support for Pico-W: on-board LED, Wifi (STA and AP modes).

### Changed

- Changed offset of atomvmlib and of program on Pico. See also [UPDATING](UPDATING.md).

### Fixed

- Fixed incorrect exit reason for exceptions of class exit
- Fixed several incorrect type specifications
- Fixed `esp:nvs_set_binary` functions.
- Fixed `monotonic_time/1` and `system_time/1` functions for Raspberry Pi Pico
- Fixed race conditions in atoms table.
- Fixed a bug in the STM32 port that caused the final result to never be returned.
- Fix bug when building a binary using a 64-bit integer on a 32-bit CPU.
- Fix (using 'auto' option)  SPI on ESP32 models other than ESP32, such as ESP32S2, ESP32C3, ...

## [0.6.0-alpha.0] - 2023-08-13

### Added

- Added the ability to specify the HSPI or VSPI ESP32 hardware interfaces when initializing the
  SPI Bus.
- Added support for the `spi:close/1` function.
- Added `AVM_VERBOSE_ABORT` CMake define, which when set to on, will print the C module and line
  number when a VM abort occurs.  This define is off by default.
- Added `spi:write/3` and `spi:write_read/3` functions to support generalized SPI transactions
  and arbitrary-length reads and writes from SPI devices.
- Added support for building ESP32 port with all currently supported versions of Espressif ESP-IDF,
  version 4.1.x through 4.4.x.
- Added support for `controlling_process/2` in `gen_udp` and `gen_tcp` modules.
- Added ability to get the atomvm version via `erlang:system_info`.
- Added `erlang:is_boolean/1` Bif.
- Added support for `esp:partition_erase_range/2`
- Added support for `i2c:close/1`
- Added support for `erlang:unregister/1`
- Added Elixir ESP32 LEDC driver and example
- Added support for `uart:close/1`
- Added Bitwise support for Elixir
- Added support for esp32-s2, esp32-s3, and esp32-c3 chips.
- Added Elixir I2C driver and example
- Added the ability to specify the I2C port
- Added support for the OTP `math` module
- Added support for `erlang:integer_to_list/2` and `erlang:integer_to_binary/2`
- Added functions `esp:sleep_enable_ext0_wakeup/2` and `esp:sleep_enable_ext1_wakeup/2.`
- Added support for FP opcodes 94-102 thus removing the need for `AVM_DISABLE_FP=On` with OTP-22+
- Added support for stacktraces
- Added support for `utf-8`, `utf-16`, and `utf-32` bit syntax modifiers (put and match)
- Added support for Erlang `gpio:close/1` and Elixir `GPIO.close/1` for ESP32
- Added support for the Erlang `gen_event` module
- Added `start_link` support for the `network` module
- Added support for `erlang:monotonic_time/1`
- Added `start_link` support for the `gen_statem` module
- Added support for serializing floats in erlang external term encoding
- Added support for the `SMALL_BIG_EXT` erlang external term encoding
- Added support for `erlang:memory(binary)`
- Added support for callbacks on SNTP updates
- Multithreading support (SMP)
- Added support for code:load_abs/1, code:load_binary/3
- Added support for loading / closing AVMPacks at runtime
- Added support for ESP-IDF v5.x
- Added support for `calendar:system_time_to_universal_time/2`
- Added support for `calendar:datetime_to_gregorian_seconds/1`
- Added support for Raspberry Pi Pico
- Added support for nodejs with Wasm
- Added support for a subset of the OTP logger interface
- Added `esp:partition_list/0` function
- Added `esp:nvs_fetch_binary/2` and `nvs_put_binary/3` functions (`esp:nvs_set_binary` and
functions that default to `?ATOMVM_NVS_NS` are deprecated now).
- Added most format possibilities to `io:format/2` and `io_lib:format/2`
- Added `unicode` module with `characters_to_list/1,2` and `characters_to_binary/1,2,3` functions
- Added support for `crypto:hash/2` (ESP32 and generic_unix with openssl)

### Fixed
- Fixed issue with formatting integers with io:format() on STM32 platform
- Fixed a bug in the order of child initialization in the `supervisor` module
- Fixed a bug in the evaluation of `receive ... after infinity -> ...` expressions
- Fixed a bug in when putting integers in bit syntax with integer field sizes
- Fixed numerous bugs in memory allocations that could crash the VM
- Fixed SNTP support that had been broken in IDF 4.x builds
- Fixed `erlang:send/2` not sending to registered name

### Breaking Changes

> IMPORTANT: These changes are incompatible with previous releases of AtomVM.

- Changed the configuration model of the SPI driver, in order to allow for multiple "follower"
  devices to be attached to the same SPI Bus.
- Changed the return value from `erlang:system_info(esp32_chip_info)` from a tuple to a map, with
additional information.
- Changed the return type of the `network:start` function to return the tuple `{ok, Pid}` on a
successful call, instead of the bare atom `ok`.  Applications that use `network:start` and
check the return value will need to be modified.
- The return type of `i2c:read_bytes` has changed from returning just a binary to
returning the tuple `{ok, Binary}` when successful.
- The return type of many `i2c` operations under error conditions has changed from
`error` to `{error, Reason}`, for improved diagnostics.
- The eavmlib logger interface has been removed

### Removed
- ESP-IDF v3.x support.

## [0.5.1] - Unreleased
### Added
- New function for atom comparison, useful when writing 3rd party components.
- New function for translating an atom term to an int value, according to a given translation table.
  This function can be used for translating an atom term to an enum const before doing a switch.
- New no-op `ATOM_STR(...)` macro for avoiding issues with clang-format.
- [ESP32] `REGISTER_PORT_DRIVER` for registering additional port drivers without editing any
  source file. This allows adding new components by just copying them to the components directory.
- [ESP32] `REGISTER_NIF_COLLECTION` for registering additional NIFs sets without editing any
  source file. This allows adding new NIFs by just copying them to the components directory.
- New function for getting a map or proplist value using an atom string without poluting the atom
  table.

### Fixed
- Fix `gen_statem`: Cancel outstanding timers during state transitions in
  order to prevent spurious timeout messages from being sent to `gen_statem`
  process.
- Fix missing Elixir libraries: examvlib was not packed into atomvmlib.avm
- Fix `bs_context_to_binary`: match offset wasn't used, leading in certain situations to infinite loops
  while matching binaries.
- Fix how `start` option was handled from `bs_restore2` instruction: last saved match offset was
  used instead of match starting offset, causing some bytes being skipped.
- Fix another potential bug when doing pattern matching using code compiled with OTP 21.
- [ESP32] [UART]: Allow using different pins for rx, tx, cts and rts.
- [ESP32] [UART]: Replace custom UART handling with esp-idf UART event queues, hence other UARTs
  than UART0 are supported, with better performances and stability.
- Fix binaries concat (`bs_append` instruction) that was adding some extra zeroes at the end of
  built binaries.
- Fixed a bug in `gen_tcp` that prevents an accepting socket from inheriting settings on the listening socket.
- Fixed a bug in packing and unpacking integers into and from binaries when the
  bit length is not a multiple of 8.
- Fixed `esp:deep_sleep/1` that did not accept values above 31 minutes.
- Fixed a bug that could cause processes to hang indefinitely when calling ports that have terminated.
- Fixed potential VM crash when parsing external terms.
- Fixed the enforcement of `min_free_space` process option.

## [0.5.0] - 2022-03-22<|MERGE_RESOLUTION|>--- conflicted
+++ resolved
@@ -32,11 +32,8 @@
 ### Fixed
 
 - ESP32: improved sntp sync speed from a cold boot.
-<<<<<<< HEAD
 - Fixed `gen_server` internal messages to match OTP so it works across erlang distribution
-=======
 - Utilize reserved `phy_init` partition on ESP32 to store wifi calibration for faster connections.
->>>>>>> a00098a0
 
 ## [0.6.6] - Unreleased
 
