--- conflicted
+++ resolved
@@ -19,11 +19,8 @@
 - Added `esp:partition_read/3`, and documentation for `esp:partition_erase_range/2/3` and `esp:partition_write/3`
 - Added support for list insertion in 'ets:insert/2'.
 - Support to OTP-28
-<<<<<<< HEAD
 - Added support for `ets:update_counter/3` and `ets:update_counter/4`.
-=======
 - Added `erlang:+/1`
->>>>>>> b5fbc875
 
 ### Fixed
 - ESP32: improved sntp sync speed from a cold boot.
