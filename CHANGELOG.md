# Changelog
All notable changes to this project will be documented in this file.

The format is based on [Keep a Changelog](https://keepachangelog.com/en/1.0.0/),
and this project adheres to [Semantic Versioning](https://semver.org/spec/v2.0.0.html).

## Unreleased

### Added
- Added a limited implementation of the OTP `ets` interface
- Added `code:all_loaded/0` and `code:all_available/0`
- Added `erlang:split_binary/2`
- Added `inet:getaddr/2`
- Added support for external pids and encoded pids in external terms
- Added support for external refs and encoded refs in external terms
- Introduce ports to represent native processes and added support for external ports and encoded ports in external terms
- Added `atomvm:get_creation/0`, equivalent to `erts_internal:get_creation/0`
- Added menuconfig option for enabling USE_USB_SERIAL, eg. serial over USB for certain ESP32-S2 boards etc.
- Partial support for `erlang:fun_info/2`
- Added support for `registered_name` in `erlang:process_info/2` and `Process.info/2`
- Added `net:gethostname/0` on platforms with gethostname(3).
- Added `socket:getopt/2`
- Added `supervisor:terminate_child/2`, `supervisor:restart_child/2` and `supervisor:delete_child/2`
- Added support for 'erlang:--/2'.
- Added `esp:partition_read/3`, and documentation for `esp:partition_erase_range/2/3` and `esp:partition_write/3`
- Added support for list insertion in 'ets:insert/2'.
- Support to OTP-28
- Added `atomvm:subprocess/4` to perform pipe/fork/execve on POSIX platforms
- Added `externalterm_to_term_with_roots` to efficiently preserve roots when allocating memory for external terms.
- Added `erl_epmd` client implementation to epmd using `socket` module
- Added support for socket asynchronous API for `recv`, `recvfrom` and `accept`.
- Added support for UDP multicast with socket API.
- Added support for `ets:update_counter/3` and `ets:update_counter/4`.
- Added `erlang:+/1`
- Added `lists:append/1` and `lists:append/2`
- Added `erlang:spawn_monitor/1`, `erlang:spawn_monitor/3`
- Added `lists:dropwhile/2`.
- Support for `float/1` BIF.
- Added `erlang:get/0` and `erlang:erase/0`.
- Added `erlang:unique_integer/0` and `erlang:unique_integer/1`
- Added support for 'ets:delete/1'.
<<<<<<< HEAD
- Added `application:get_env/2`

### Changed

- Removed `externalterm_to_term_copy` added in [0.6.5] and introduced flags to `externalterm_to_term` to perform copy.
=======
- Added `lists:flatmap/2`
- Added `io:fwrite/1,2,3` and `io:format/3` as well as few io functions required by remote shell
- Added `code:is_loaded/1` and `code:which/1`
- Added several `io_lib` functions including `io_lib:fwrite/2` and `io_lib:write_atom/1`
- Added `init:get_argument/1`, `init:get_plain_arguments/0` and `init:notify_when_started/1`
>>>>>>> c7d44992

### Fixed

- ESP32: improved sntp sync speed from a cold boot.
- Fixed `gen_server` internal messages to match OTP so it works across erlang distribution
- Utilize reserved `phy_init` partition on ESP32 to store wifi calibration for faster connections.
- Support for zero count in `lists:duplicate/2`.

## [0.6.6] - Unreleased

### Added

- Added the ability to run beams from the CLI for Generic Unix platform (it was already possible
with nodejs and emscripten)
- Added preliminary support for ESP32P4 (no networking support yet).
- Added memory info in `out_of_memory` crash logs to help developers fix memory issues.
- Added documentation and function specs for uart driver
- Added `uart:read/2` with a timeout parameter.
- Missing `erlang:is_function/2` BIF
- Added `erlang:is_record/2`

### Fixed

- Fixed specifications of nifs from `esp_adc` module
- ESP32: fix `gpio:init/1` on GPIO >= 32
- Adding missing check, passing a non numeric argument to a function expecting a floating point
might lead to a crash in certain situations.
- Fixed several bugs in `http_server` (#1366)
- Fixed generic\_unix `socket_driver` to return `{gen_tcp, closed}` when socket is closed on Linux
instead of `{gen_tcp, {recv, 104}}`
- Fixed a memory leak where modules were not properly destroyed when the global context is destroyd
- alisp: fix support to variables that are not binaries or integers.
- Fixed destruction of ssl-related resources
- Fixed corruption when dealing with specific situations that involve more than 16 x registers when
certain VM instructions are used.
- Fixed ESP32 GPIO interrupt trigger `none`
- Fixed an issue where a timeout would occur immediately in a race condition
- Fixed SPI close command
- Added missing lock on socket structure
- Fixed a race condition affecting multi-core MCUs where a timeout would not be properly cleared
- Fixed a double free when esp32 uart driver was closed, yielding an assert abort
- Fixed compilation with latest debian gcc-arm-none-eabi
- Fixed `network:stop/0` on ESP32 so the network can be started again
- Fixed a memory corruption caused by `binary:split/2,3`
- Fixed deadlock in socket code
- Fixed bug in opcode implementation (`select_val`): when selecting a value among many others a
shallow comparison was performed, so it was working just for plain values such as atoms and small
integers
- Fixed support for setting esp32 boot_path in NVS.
- Fixed race conditions in network:start/stop.
- Fixed crash calling network:sta_rssi(), when network not up.
- Fixed error handling when calling `min` and `max` with code compiled before OTP-26: there was a
bug when handling errors from BIFs used as NIFs (when called with `CALL_EXT` and similar opcodes)
- Fixed matching of binaries on unaligned boundaries for code compiled with older versions of OTP
- Added missing out of memory handling in binary_to_atom
- Fixed call to funs such as fun erlang:'not'/1, that make use of BIFs
- Fixed potential crashes or memory leaks caused by a mistake in calculation of reference counts
and a race condition in otp_socket code
- Fixed an out of memory issue by forcing GC to copy data from message fragments
- Fixed a bug where calling repeatedly `process_info` on a stopped process could cause an out of
memory error
- Fixed possible concurrency problems in ESP32 UART driver
- Fixed concurrency and memory leak related to links and monitors
- Fixed issues with parsing of line references for stack traces
- Fixed memory corruption issue with `erlang:make_tuple/2`
- Fix potential use after free with code generated from OTP <= 24
- Fix `is_function/2` guard
- Fixed segfault when calling `lists:reverse/1` (#1600)
- Fixed nif_atomvm_posix_read GC bug
- Fixed `erlang:is_number/1` function, now returns true also for floats

### Changed

- ESP32 UART driver no longer aborts because of badargs in configuration, instead raising an error

## [0.6.5] - 2024-10-15

### Added

- ESP32: add a new Elixir release "flavor" with a bigger boot.avm partition that has room for
Elixir standard library modules
- ESP32: `--boot` option to mkimage.sh tool
- Add `erlang:atom_to_binary/1` that is equivalent to `erlang:atom_to_binary(Atom, utf8)`
- Support for Elixir `String.Chars` protocol, now functions such as `Enum.join` are able to take
also non string parameters (e.g. `Enum.join([1, 2], ",")`
- Support for Elixir `Enum.at/3`
- Add support for `is_bitstring/1` construct which is used in Elixir protocols runtime.
- Add support to Elixir `Enumerable` protocol also for `Enum.all?`, `Enum.any?`, `Enum.each`,
`Enum.filter`, `Enum.flat_map`, `Enum.reject`, `Enum.chunk_by` and `Enum.chunk_while`
- Support for `maps:merge_with/3`
- Support for `lists:last/1` and `lists:mapfoldl/3`
- Add support to Elixir for `Process.send/2` `Process.send_after/3/4` and `Process.cancel_timer/1`
- Add support for `handle_continue` callback in `gen_server`
- Support for Elixir `List.Chars` protocol
- Support for `gen_server:start_monitor/3,4`
- Support for `code:ensure_loaded/1`
- Support for `io_lib:latin1_char_list/1`
- Add support to Elixir for `Keyword.split/2`
- Support for `binary:split/3` and `string:find/2,3`
- Support for large tuples (more than 255 elements) in external terms.
- Support for `io:put_chars/2`
- Support for `lists:nthtail/2`
- Support for Elixir `IO.chardata_to_string/1`
- Support for Elixir `List.duplicate/2`
- Support for `binary:copy/1,2`
- Support for directory listing using POSIX APIs: (`atomvm:posix_opendir/1`,
`atomvm:posix_readdir/1`, `atomvm:posix_closedir/1`).
- ESP32: add support for `esp_adc` ADC driver, with Erlang and Elixir examples
- Add handler for ESP32 network driver STA mode `beacon_timeout` (event: 21), see issue
[#1100](https://github.com/atomvm/AtomVM/issues/1100)
- Support for mounting/unmounting storage on ESP32 (such as SD or internal flash) using
`esp:mount/4` and `esp:umount/1`
- Support for `binary_to_integer/2`
- Support for `binary:decode_hex/1` and `binary:encode_hex/1,2`
- Support for Elixir `Base.decode16/2` and `Base.encode16/2`
- Make external term serialize functions available without using `externalterm_to_binary` so terms
can be written directly to a buffer.
- Support for `erlang:list_to_integer/2`
- Add `externalterm_to_term_copy` that can be safely used from NIFs taking temporary buffers

### Changed

- ESP32: Elixir library is not shipped anymore with `esp32boot.avm`. Use `elixir_esp32boot.avm`
instead
- `Enum.find_index` and `Enum.find_value` support Enumerable and not just lists
- Install AtomVM libraries source code and binaries for better dialyzer integration
- Made the `device_config` properties list in `spi:open/1` optional (defaults to `[]`), so you can use the function with only a `bus_config`

### Fixed

- ESP32: content of `boot.avm` partition is not truncated anymore
- ESP32: `Fixed gpio:set_int` to accept any pin, not only pin 2
- Fix memory corruption in `unicode:characters_to_binary`
- Fix handling of large literal indexes and large extended literal indexes
- `unicode:characters_to_list`: fixed bogus out_of_memory error on some platforms such as ESP32
- Fix crash in Elixir library when doing `inspect(:atom)`
- General inspect() compliance with Elixir behavior (but there are still some minor differences)
- Fix several uses of free on prevously released memory on ESP32, under certain error condition using
`network:start/1`, that would lead to a hard crash of the VM.
- Fix a bug in ESP32 network driver where the low level driver was not being stopped and resoureces were not freed
when `network:stop/0` was used, see issue [#643](https://github.com/atomvm/AtomVM/issues/643)
- `uart:open/1,2` now works with uppercase peripheral names

## [0.6.4] - 2024-08-18

### Added

- Implement `gpio:init/1` on esp32 to initialize pins for GPIO usage, which some pins
require depending on default function and bootloader code
- Implement missing opcode 161 (raw_raise), that looks more likely to be generated with Elixir code
- Support for Elixir `Map.replace/3` and `Map.replace!/3`
- Support for Elixir `Kernel.struct` and `Kernel.struct!`
- Support for Elixir `IO.iodata_to_binary/1`
- Support for Elixir exceptions: `Exception` module and the other error related modules such as
`ArgumentError`, `UndefinedFunctionError`, etc...
- Support for Elixir `Enumerable` and `Collectable` protocol
- Support for Elixir `Enum` functions: `split_with`, `join`, `map_join`, `into`, `reverse`,
`slice` and `to_list`
- Support for Elixir `MapSet` module
- Support for Elixir `Range` module
- Support for Elixir `Kernel.min` and `Kernel.max`
- Support (as stub) for `erlang:error/3` (that is required from Elixir code)

## [0.6.3] - 2024-07-20

### Added

- Simple http client, that can be used for different use case such as downloading OTA updates
- Elixir support for `Keyword.merge` `Keyword.take` `Keyword.pop(!)` `Keyword.keyword?` `Keyword.has_key?` functions.
- Support for ESP32-H2
- lists:keytake/3 implemented.
- Support for setting channel used by network driver wifi access point.
- Support for `maps:iterator/2` and `~kp` with `io_lib:format/2` that were introduced with OTP26.
- Support for `erlang:apply/2`
- Support for `lists:keystore/4`
- Support for `erlang:size/1` bif
- Support for USB serial output on ESP32 (needs to be manually enabled)
- Support for `lists:filtermap/2`
- Support for standard library `queue` module
- Support for `maps:from_keys/2` NIF
- Support for standard library `sets` module

### Changed

- ESP32 network driver messages for event 40 (home channel change events) are now suppressed, but the
details for the channel changes can be observed in the console log if "debug" level logging is enabled
in ESP-IDF Kconfig options.
- Default size of ESP32 RTC slow memory from 4086 to 4096, except on ESP32-H2 where it's 3072
- Update `byte_size/1` and `bit_size/1` to implement OTP27 match context reuse optimization OTP-18987.

### Fixed

- Fix bug (with code compiled with OTP-21) with binary pattern matching: the fix introduced with
`02411048` was not completely right, and it was converting match context to bogus binaries.
- Fix creation of multiple links for the same process and not removing link at trapped exits.
See issue [#1193](https://github.com/atomvm/AtomVM/issues/1193).
- Fix error that is raised when a function is undefined
- Fix a bug that could yield crashes when functions are sent in messages
- Fix bug where failing guards would corrupt x0 and x1
- Fix a memory leak when raising out of memory error while executing PUT_MAP_ASSOC instruction

## [0.6.2] - 25-05-2024

### Added

- Support for DragonFly BSD (generic\_unix platform).
- Added guards `is_even` and `is_odd` to the `Integer` module
- Add a number of functions to proplists module, such as `delete/2`, `from/to_map/1`, etc...
- Add `esp:deep_sleep_enable_gpio_wakeup/2` to allow wakeup from deep sleep for ESP32C3 and ESP32C6.
- Obtain RSSI of the current connection with `network:sta_rssi/0` on ESP32.
- Pico-W support for `network:sta_rssi/0`.
- Add support to ESP32C2

### Fixed

- Fix invalid read after free in ssl code, see also issue
[#1115](https://github.com/atomvm/AtomVM/issues/1115).
- Fix semantic of `ssl:recv(Socket, 0)` to return all available bytes, matching what OTP does.
- Fix `binary` option handling in `ssl:connect/3` so `binary` can be used instead of
`{binary, true}`.
- Fix scheduling of trapped process that were wrongly immediately rescheduled before being signaled.
- Fix `gen_tcp` and `ssl` types.
- Fix documentation and specification of `esp:sleep_enable_ext0_wakeup/2` and `esp:sleep_enable_ext1_wakeup/2`.

### Changed
- Stacktraces are included by default on Pico devices.
- Changed ssl default from `{active, false}` to `{active, true}` in order to have same behavior as
OTP. Since active mode is not supported right now, `active` must be explicitly set to false:
`ssl:connect(..., ..., [{active, false}, ...])`, otherwise it will crash.

## [0.6.1] - 2024-04-17

### Added

- Added experimental optimized GC mode that makes use of C realloc instead of copying data around,
it can be enabled with `-DENABLE_REALLOC_GC=On`.

### Fixed

- Fix bug in `erlang:ref_to_list/1` and `erlang:display/1`: the unique integer was truncated on some
32-bit architectures
- Stop hardcoding `erl_eval` as module name in both display and fun_to_list
- Correctly display and convert to list funs such as `fun m:f/a`
- Fixed bug in STM32 cmake that could cause builds with multiple jobs to fail due to incorrect artifact dependency
- Fix crash on macOS due to missing call to `psa_crypto_init` for TLS 1.3
- Fix crypto test on rp2040

## [0.6.0] - 2024-03-05

### Fixed

- Fix a bug that broke sockets on ESP32-C3 and other single core ESP32 devices, that may also
cause other issues. The bug has been introduced with messages from tasks change between beta.1
and rc.0
- Fixed several issues related to Esp32 socket_driver that made it unreliable, especially with
single core MCUs

## [0.6.0-rc.0] - 2024-03-03

### Added

- `BOOTLOADER_OFFSET` for all current Esp32 models.
- Added API to send messages from FreeRTOS tasks or pthreads, typically to
easily support integration with Esp32 callbacks

### Fixed

- `BOOTLOADER_OFFSET` was incorrect for Esp32-C6 and Esp32-S2.
- Fixed a bug that would fail to set DHCP hostname in STA+AP mode on all ESP32 platforms.
- ESP32-S3: crash in network driver caused by a smaller stack size for scheduler threads, when
calling `esp_wifi_init()`. See also issue [#1059](https://github.com/atomvm/AtomVM/issues/1059).
- Fixed Esp32 network driver on non-SMP builds
- ESP32: fixed bug in `gpio:stop/0` and `gpio:close/1` that would cause the VM to crash.

## [0.6.0-beta.1] - 2024-02-28

### Added

- Support for utf8 encoding to `*_to_atom` and `atom_to_*` functions
- `binary_to_atom/1` and `atom_to_binary/1` that default to utf8 (they were introduced with OTP23)
- Added Pico cmake option `AVM_WAIT_BOOTSEL_ON_EXIT` (default `ON`) to allow tools to use automated `BOOTSEL` mode after main application exits
- Use UTF-8 encoding for atoms when using `erlang:term_to_binary/1`, in conformance with OTP-26
- Pico: Wait for USB serial connection `cmake` configuration option `AVM_USB_WAIT_SECONDS` added with 20 second default.
- Support for code that makes use of more than 16 live registers, such as functions with > 16
parameters and complex pattern matchings.

### Fixed

- ESP32: fix i2c_driver_acquire and i2c_driver_release functions, that were working only once.
- Sending messages to registered processes using the `!` operator now works.
- Fixed bug in `OP_SEND` that would accept sending a message to any integer or term without raising an error.
- `binary_to_term` checks atom encoding validity, and fix latin1 support (when non-ASCII chars are
used)
- ESP32: fixed bug in `gpio:set_pin_mode/2` and `gpio:set_direction/3` that would accept any atom for the mode parameter without an error.
- ESP32: GPIO driver fix bug that would accept invalid `pull` direction, and silently set `pull` direction to `floating` without issuing an error.
- ESP32: fixed bug in gpio driver that would accept invalid pin numbers (either negative, or too large)
- RP2040: fixed bug in `gpio:set_pin_pull/2` that would accept any parameter as a valid `pull` mode.
- Support to function with 10 or more parameters
- Very unlikely but possible corruption caused by generated code that uses 16 live registers

### Changed

- `binary_to_atom/2` validates utf8 strings
- `*_to_atom` and `atom_to_*` properly convert latin1 (not just ASCII) to utf8 and viceversa
- ESP32: use esp-idf v5.1.3 for building release binaries

## [0.6.0-beta.0] - 2024-02-08

### Added
- Added `esp:get_default_mac/0` for retrieving the default MAC address on ESP32.
- Added support for `pico` and `poci` as an alternative to `mosi` and `miso` for SPI
- ESP32: Added support to SPI peripherals other than hspi and vspi
- Added `gpio:set_int/4`, with the 4th parameter being the pid() or registered name of the process to receive interrupt messages
- Added support for `lists:split/2`
- Added ESP32 API for allowing coexistence of native and Erlang I2C drivers

### Changed

- Shorten SPI config options, such as `sclk_io_num` -> `sclk`
- Shorten I2C config options, such as `scl_io_num` -> `scl`
- Shorten UART config options, such as `tx_pin` -> `tx`
- Introduced support to non-integer peripheral names, `"i2c0"`, `"uart1"` (instead of just `0` and
- `1`, which now they are deprecated)
- New atom table, which uses less memory, has improved performances and better code.
- SPI: when gpio number is not provided for `miso` or `mosi` default to disabled
- Change port call tuple format to the same format as gen_server, so casts can be supported too

### Fixed

- Fix several missing memory allocation checks in libAtomVM.
- Fixed a possible memory leak in libAtomVM/module.c `module_destroy`.
- Fix possibile bug in random number generator on ESP32 and RPi2040
- Fixed interpretation of live for opcodes, thus altering GC semantics for nifs. See also [UPDATING](UPDATING.md).

## [0.6.0-alpha.2] - 2023-12-10

### Fixed

- Fixed a bug where guards would raise exceptions instead of just being false
- Fixed support for big endian CPUs (such as some MIPS CPUs).
- Fixed STM32 not aborting when `AVM_ABORT()` is used
- Fixed a bug that would leave the STM32 trapped in a loop on hard faults, rather than aborting
- Fixed a bug that would make the VM to loop and failing to process selected fds on Linux
- Fixed classes of exceptions in estdlib.
- Fixed STM32 code that was hard coded to the default target device, now configured based on the `cmake -DDEVICE=` parameter
- Fixed hard fault on STM32 durung malloc on boards with more than one bank of sram
- Fixed invalid src_clk error on ESP-IDF >= 5.0
- Fixed changed default to `AVM_USE_32BIT_FLOAT=on` for STM32 platform to enable use of single precision hardware FPU on F4/F7 devices.
- Fixed a bug where emscripten `register_*_callback/1` functions would use x[1] as second argument
- Fixed precision of integers used with timers which could yield to halts and wait times smaller than expected
- Add support for ESP32-C6

### Changed

- Crypto functions on generic_unix platform now rely on MbedTLS instead of OpenSSL
- Platform function providing time used by timers was changed from `sys_monotonic_millis` to `sys_monotonic_time_u64`, `sys_monotonic_time_u64_to_ms` and `sys_monotonic_time_ms_to_u64`.
- Implement `atomvm:random/0` and `atomvm:rand_bytes/1` on top of `crypto:strong_rand_bytes/1` on
  generic_unix, ESP32 and RP2040 platforms.
- Performance improvements

### Added

- Added support for the OTP `socket` interface.
- Enhancd performance of STM32 by enabling flash cache and i-cache with branch prediction.
- Added cmake configuration option `AVM_CONFIG_REBOOT_ON_NOT_OK` for STM32
- New gpio driver for STM32 with nif and port support for read and write functions.
- Added support for interrupts to STM32 GPIO port driver.
- Added suppoprt for PicoW extra gpio pins (led) to the gpio driver.
- Added support for `net:getaddrinfo/1,2`
- Added minimal support for the OTP `ssl` interface.
- Added support for `crypto:one_time/4,5` on Unix and Pico as well as for `crypto:hash/2` on Pico
- Added ability to configure STM32 Nucleo boards onboard UART->USB-COM using the `-DBOARD=nucleo` cmake option
- Added STM32 cmake option `-DAVM_CFG_CONSOLE=` to select a different uart peripheral for the system console
- Added `crypto:strong_rand_bytes/1` using Mbed-TLS (only on generic_unix, ESP32 and RP2040
  platforms)
- Added support for setting the default receive buffer size for sockets via `socket:setopt/3`
- Added support for pattern matching binaries containing 32 and 64 bit floating point values, but
  only when aligned to byte boundaries (e.g. `<<0:4, F:32/float>> = Bin` is not supported).
- Added experimental backend to `get_tcp` and `get_udp` based on the new `socket` interface
- Added API for managing ESP32 watchdog (only on `esp-idf` >= v5.x)

### Removed

- OpenSSL support, Mbed-TLS is required instead.

## [0.6.0-alpha.1] - 2023-10-09

### Added

- Added erlang:spawn_link/1,3
- Added erlang:exit/2
- Added links to process_info/2
- Added lists:usort/1,2
- Added missing documentation and specifications for available nifs
- Added configurable logging macros to stm32 platform
- Added support for ULP wakeup on ESP32
- Added heap growth strategies as a fine-tuning option to `spawn_opt/2,4`
- Added `crypto:crypto_one_time/4,5` on ESP32
- Improved nif and port support on STM32
- Added support for `atomvm:posix_clock_settime/2`
- Added support for creations of binaries with unaligned strings
- Added `-h` and `-v` flags to generic_unix AtomVM command
- Removed support to ESP32 NVS from network module in order to make it generic. See also [UPDATING](UPDATING.md).
- Added initial support for Pico-W: on-board LED, Wifi (STA and AP modes).

### Changed

- Changed offset of atomvmlib and of program on Pico. See also [UPDATING](UPDATING.md).

### Fixed

- Fixed incorrect exit reason for exceptions of class exit
- Fixed several incorrect type specifications
- Fixed `esp:nvs_set_binary` functions.
- Fixed `monotonic_time/1` and `system_time/1` functions for Raspberry Pi Pico
- Fixed race conditions in atoms table.
- Fixed a bug in the STM32 port that caused the final result to never be returned.
- Fix bug when building a binary using a 64-bit integer on a 32-bit CPU.
- Fix (using 'auto' option)  SPI on ESP32 models other than ESP32, such as ESP32S2, ESP32C3, ...

## [0.6.0-alpha.0] - 2023-08-13

### Added

- Added the ability to specify the HSPI or VSPI ESP32 hardware interfaces when initializing the
  SPI Bus.
- Added support for the `spi:close/1` function.
- Added `AVM_VERBOSE_ABORT` CMake define, which when set to on, will print the C module and line
  number when a VM abort occurs.  This define is off by default.
- Added `spi:write/3` and `spi:write_read/3` functions to support generalized SPI transactions
  and arbitrary-length reads and writes from SPI devices.
- Added support for building ESP32 port with all currently supported versions of Espressif ESP-IDF,
  version 4.1.x through 4.4.x.
- Added support for `controlling_process/2` in `gen_udp` and `gen_tcp` modules.
- Added ability to get the atomvm version via `erlang:system_info`.
- Added `erlang:is_boolean/1` Bif.
- Added support for `esp:partition_erase_range/2`
- Added support for `i2c:close/1`
- Added support for `erlang:unregister/1`
- Added Elixir ESP32 LEDC driver and example
- Added support for `uart:close/1`
- Added Bitwise support for Elixir
- Added support for esp32-s2, esp32-s3, and esp32-c3 chips.
- Added Elixir I2C driver and example
- Added the ability to specify the I2C port
- Added support for the OTP `math` module
- Added support for `erlang:integer_to_list/2` and `erlang:integer_to_binary/2`
- Added functions `esp:sleep_enable_ext0_wakeup/2` and `esp:sleep_enable_ext1_wakeup/2.`
- Added support for FP opcodes 94-102 thus removing the need for `AVM_DISABLE_FP=On` with OTP-22+
- Added support for stacktraces
- Added support for `utf-8`, `utf-16`, and `utf-32` bit syntax modifiers (put and match)
- Added support for Erlang `gpio:close/1` and Elixir `GPIO.close/1` for ESP32
- Added support for the Erlang `gen_event` module
- Added `start_link` support for the `network` module
- Added support for `erlang:monotonic_time/1`
- Added `start_link` support for the `gen_statem` module
- Added support for serializing floats in erlang external term encoding
- Added support for the `SMALL_BIG_EXT` erlang external term encoding
- Added support for `erlang:memory(binary)`
- Added support for callbacks on SNTP updates
- Multithreading support (SMP)
- Added support for code:load_abs/1, code:load_binary/3
- Added support for loading / closing AVMPacks at runtime
- Added support for ESP-IDF v5.x
- Added support for `calendar:system_time_to_universal_time/2`
- Added support for `calendar:datetime_to_gregorian_seconds/1`
- Added support for Raspberry Pi Pico
- Added support for nodejs with Wasm
- Added support for a subset of the OTP logger interface
- Added `esp:partition_list/0` function
- Added `esp:nvs_fetch_binary/2` and `nvs_put_binary/3` functions (`esp:nvs_set_binary` and
functions that default to `?ATOMVM_NVS_NS` are deprecated now).
- Added most format possibilities to `io:format/2` and `io_lib:format/2`
- Added `unicode` module with `characters_to_list/1,2` and `characters_to_binary/1,2,3` functions
- Added support for `crypto:hash/2` (ESP32 and generic_unix with openssl)

### Fixed
- Fixed issue with formatting integers with io:format() on STM32 platform
- Fixed a bug in the order of child initialization in the `supervisor` module
- Fixed a bug in the evaluation of `receive ... after infinity -> ...` expressions
- Fixed a bug in when putting integers in bit syntax with integer field sizes
- Fixed numerous bugs in memory allocations that could crash the VM
- Fixed SNTP support that had been broken in IDF 4.x builds
- Fixed `erlang:send/2` not sending to registered name

### Breaking Changes

> IMPORTANT: These changes are incompatible with previous releases of AtomVM.

- Changed the configuration model of the SPI driver, in order to allow for multiple "follower"
  devices to be attached to the same SPI Bus.
- Changed the return value from `erlang:system_info(esp32_chip_info)` from a tuple to a map, with
additional information.
- Changed the return type of the `network:start` function to return the tuple `{ok, Pid}` on a
successful call, instead of the bare atom `ok`.  Applications that use `network:start` and
check the return value will need to be modified.
- The return type of `i2c:read_bytes` has changed from returning just a binary to
returning the tuple `{ok, Binary}` when successful.
- The return type of many `i2c` operations under error conditions has changed from
`error` to `{error, Reason}`, for improved diagnostics.
- The eavmlib logger interface has been removed

### Removed
- ESP-IDF v3.x support.

## [0.5.1] - Unreleased
### Added
- New function for atom comparison, useful when writing 3rd party components.
- New function for translating an atom term to an int value, according to a given translation table.
  This function can be used for translating an atom term to an enum const before doing a switch.
- New no-op `ATOM_STR(...)` macro for avoiding issues with clang-format.
- [ESP32] `REGISTER_PORT_DRIVER` for registering additional port drivers without editing any
  source file. This allows adding new components by just copying them to the components directory.
- [ESP32] `REGISTER_NIF_COLLECTION` for registering additional NIFs sets without editing any
  source file. This allows adding new NIFs by just copying them to the components directory.
- New function for getting a map or proplist value using an atom string without poluting the atom
  table.

### Fixed
- Fix `gen_statem`: Cancel outstanding timers during state transitions in
  order to prevent spurious timeout messages from being sent to `gen_statem`
  process.
- Fix missing Elixir libraries: examvlib was not packed into atomvmlib.avm
- Fix `bs_context_to_binary`: match offset wasn't used, leading in certain situations to infinite loops
  while matching binaries.
- Fix how `start` option was handled from `bs_restore2` instruction: last saved match offset was
  used instead of match starting offset, causing some bytes being skipped.
- Fix another potential bug when doing pattern matching using code compiled with OTP 21.
- [ESP32] [UART]: Allow using different pins for rx, tx, cts and rts.
- [ESP32] [UART]: Replace custom UART handling with esp-idf UART event queues, hence other UARTs
  than UART0 are supported, with better performances and stability.
- Fix binaries concat (`bs_append` instruction) that was adding some extra zeroes at the end of
  built binaries.
- Fixed a bug in `gen_tcp` that prevents an accepting socket from inheriting settings on the listening socket.
- Fixed a bug in packing and unpacking integers into and from binaries when the
  bit length is not a multiple of 8.
- Fixed `esp:deep_sleep/1` that did not accept values above 31 minutes.
- Fixed a bug that could cause processes to hang indefinitely when calling ports that have terminated.
- Fixed potential VM crash when parsing external terms.
- Fixed the enforcement of `min_free_space` process option.

## [0.5.0] - 2022-03-22<|MERGE_RESOLUTION|>--- conflicted
+++ resolved
@@ -39,19 +39,16 @@
 - Added `erlang:get/0` and `erlang:erase/0`.
 - Added `erlang:unique_integer/0` and `erlang:unique_integer/1`
 - Added support for 'ets:delete/1'.
-<<<<<<< HEAD
-- Added `application:get_env/2`
-
-### Changed
-
-- Removed `externalterm_to_term_copy` added in [0.6.5] and introduced flags to `externalterm_to_term` to perform copy.
-=======
 - Added `lists:flatmap/2`
 - Added `io:fwrite/1,2,3` and `io:format/3` as well as few io functions required by remote shell
 - Added `code:is_loaded/1` and `code:which/1`
 - Added several `io_lib` functions including `io_lib:fwrite/2` and `io_lib:write_atom/1`
 - Added `init:get_argument/1`, `init:get_plain_arguments/0` and `init:notify_when_started/1`
->>>>>>> c7d44992
+- Added `application:get_env/2`
+
+### Changed
+
+- Removed `externalterm_to_term_copy` added in [0.6.5] and introduced flags to `externalterm_to_term` to perform copy.
 
 ### Fixed
 
