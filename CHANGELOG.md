# Changelog
All notable changes to this project will be documented in this file.

The format is based on [Keep a Changelog](https://keepachangelog.com/en/1.0.0/),
and this project adheres to [Semantic Versioning](https://semver.org/spec/v2.0.0.html).

## Unreleased

### Added
- Added a limited implementation of the OTP `ets` interface
- Added `code:all_loaded/0` and `code:all_available/0`
- Added menuconfig option for enabling USE_USB_SERIAL, eg. serial over USB for certain ESP32-S2 boards etc.
- Partial support for `erlang:fun_info/2`
- Added support for `registered_name` in `erlang:process_info/2` and `Process.info/2`
- Added `net:gethostname/0` on platforms with gethostname(3).
- Added `socket:getopt/2`
- Added `supervisor:terminate_child/2`, `supervisor:restart_child/2` and `supervisor:delete_child/2`
- Added support for 'erlang:--/2'.
- Added `esp:partition_read/3`, and documentation for `esp:partition_erase_range/2/3` and `esp:partition_write/3`
- Added support for list insertion in 'ets:insert/2'.
- Support to OTP-28
- Added support for `ets:update_counter/3` and `ets:update_counter/4`.
- Added `erlang:+/1`
- Added `lists:append/1` and `lists:append/2`
- Added `erlang:spawn_monitor/1`, `erlang:spawn_monitor/3`
- Added `lists:dropwhile/2`.
- Support for `float/1` BIF.
- Added `erlang:get/0` and `erlang:erase/0`.
- Added `erlang:unique_integer/0` and `erlang:unique_integer/1`
- Added support for 'ets:delete/1'.
- Added `lists:flatmap/2`
<<<<<<< HEAD
- Added `io:fwrite/1,2,3` and `io:format/3` as well as few io functions required by remote shell
=======
- Added `code:is_loaded/1` and `code:which/1`
>>>>>>> c901afd1

### Fixed
- ESP32: improved sntp sync speed from a cold boot.
- Utilize reserved `phy_init` partition on ESP32 to store wifi calibration for faster connections.
- Support for zero count in `lists:duplicate/2`.

## [0.6.6] - Unreleased

### Added

- Added the ability to run beams from the CLI for Generic Unix platform (it was already possible
with nodejs and emscripten)
- Added preliminary support for ESP32P4 (no networking support yet).
- Added memory info in `out_of_memory` crash logs to help developers fix memory issues.
- Added documentation and function specs for uart driver
- Added `uart:read/2` with a timeout parameter.
- Missing `erlang:is_function/2` BIF
- Added `erlang:is_record/2`

### Fixed

- Fixed specifications of nifs from `esp_adc` module
- ESP32: fix `gpio:init/1` on GPIO >= 32
- Adding missing check, passing a non numeric argument to a function expecting a floating point
might lead to a crash in certain situations.
- Fixed several bugs in `http_server` (#1366)
- Fixed generic\_unix `socket_driver` to return `{gen_tcp, closed}` when socket is closed on Linux
instead of `{gen_tcp, {recv, 104}}`
- Fixed a memory leak where modules were not properly destroyed when the global context is destroyd
- alisp: fix support to variables that are not binaries or integers.
- Fixed destruction of ssl-related resources
- Fixed corruption when dealing with specific situations that involve more than 16 x registers when
certain VM instructions are used.
- Fixed ESP32 GPIO interrupt trigger `none`
- Fixed an issue where a timeout would occur immediately in a race condition
- Fixed SPI close command
- Added missing lock on socket structure
- Fixed a race condition affecting multi-core MCUs where a timeout would not be properly cleared
- Fixed a double free when esp32 uart driver was closed, yielding an assert abort
- Fixed compilation with latest debian gcc-arm-none-eabi
- Fixed `network:stop/0` on ESP32 so the network can be started again
- Fixed a memory corruption caused by `binary:split/2,3`
- Fixed deadlock in socket code
- Fixed bug in opcode implementation (`select_val`): when selecting a value among many others a
shallow comparison was performed, so it was working just for plain values such as atoms and small
integers
- Fixed support for setting esp32 boot_path in NVS.
- Fixed race conditions in network:start/stop.
- Fixed crash calling network:sta_rssi(), when network not up.
- Fixed error handling when calling `min` and `max` with code compiled before OTP-26: there was a
bug when handling errors from BIFs used as NIFs (when called with `CALL_EXT` and similar opcodes)
- Fixed matching of binaries on unaligned boundaries for code compiled with older versions of OTP
- Added missing out of memory handling in binary_to_atom
- Fixed call to funs such as fun erlang:'not'/1, that make use of BIFs
- Fixed potential crashes or memory leaks caused by a mistake in calculation of reference counts
and a race condition in otp_socket code
- Fixed an out of memory issue by forcing GC to copy data from message fragments
- Fixed a bug where calling repeatedly `process_info` on a stopped process could cause an out of
memory error
- Fixed possible concurrency problems in ESP32 UART driver
- Fixed concurrency and memory leak related to links and monitors
- Fixed issues with parsing of line references for stack traces
- Fixed memory corruption issue with `erlang:make_tuple/2`
- Fix potential use after free with code generated from OTP <= 24
- Fix `is_function/2` guard
- Fixed segfault when calling `lists:reverse/1` (#1600)
- Fixed nif_atomvm_posix_read GC bug
- Fixed `erlang:is_number/1` function, now returns true also for floats

### Changed

- ESP32 UART driver no longer aborts because of badargs in configuration, instead raising an error

## [0.6.5] - 2024-10-15

### Added

- ESP32: add a new Elixir release "flavor" with a bigger boot.avm partition that has room for
Elixir standard library modules
- ESP32: `--boot` option to mkimage.sh tool
- Add `erlang:atom_to_binary/1` that is equivalent to `erlang:atom_to_binary(Atom, utf8)`
- Support for Elixir `String.Chars` protocol, now functions such as `Enum.join` are able to take
also non string parameters (e.g. `Enum.join([1, 2], ",")`
- Support for Elixir `Enum.at/3`
- Add support for `is_bitstring/1` construct which is used in Elixir protocols runtime.
- Add support to Elixir `Enumerable` protocol also for `Enum.all?`, `Enum.any?`, `Enum.each`,
`Enum.filter`, `Enum.flat_map`, `Enum.reject`, `Enum.chunk_by` and `Enum.chunk_while`
- Support for `maps:merge_with/3`
- Support for `lists:last/1` and `lists:mapfoldl/3`
- Add support to Elixir for `Process.send/2` `Process.send_after/3/4` and `Process.cancel_timer/1`
- Add support for `handle_continue` callback in `gen_server`
- Support for Elixir `List.Chars` protocol
- Support for `gen_server:start_monitor/3,4`
- Support for `code:ensure_loaded/1`
- Support for `io_lib:latin1_char_list/1`
- Add support to Elixir for `Keyword.split/2`
- Support for `binary:split/3` and `string:find/2,3`
- Support for large tuples (more than 255 elements) in external terms.
- Support for `io:put_chars/2`
- Support for `lists:nthtail/2`
- Support for Elixir `IO.chardata_to_string/1`
- Support for Elixir `List.duplicate/2`
- Support for `binary:copy/1,2`
- Support for directory listing using POSIX APIs: (`atomvm:posix_opendir/1`,
`atomvm:posix_readdir/1`, `atomvm:posix_closedir/1`).
- ESP32: add support for `esp_adc` ADC driver, with Erlang and Elixir examples
- Add handler for ESP32 network driver STA mode `beacon_timeout` (event: 21), see issue
[#1100](https://github.com/atomvm/AtomVM/issues/1100)
- Support for mounting/unmounting storage on ESP32 (such as SD or internal flash) using
`esp:mount/4` and `esp:umount/1`
- Support for `binary_to_integer/2`
- Support for `binary:decode_hex/1` and `binary:encode_hex/1,2`
- Support for Elixir `Base.decode16/2` and `Base.encode16/2`
- Make external term serialize functions available without using `externalterm_to_binary` so terms
can be written directly to a buffer.
- Support for `erlang:list_to_integer/2`
- Add `externalterm_to_term_copy` that can be safely used from NIFs taking temporary buffers

### Changed

- ESP32: Elixir library is not shipped anymore with `esp32boot.avm`. Use `elixir_esp32boot.avm`
instead
- `Enum.find_index` and `Enum.find_value` support Enumerable and not just lists
- Install AtomVM libraries source code and binaries for better dialyzer integration
- Made the `device_config` properties list in `spi:open/1` optional (defaults to `[]`), so you can use the function with only a `bus_config`

### Fixed

- ESP32: content of `boot.avm` partition is not truncated anymore
- ESP32: `Fixed gpio:set_int` to accept any pin, not only pin 2
- Fix memory corruption in `unicode:characters_to_binary`
- Fix handling of large literal indexes and large extended literal indexes
- `unicode:characters_to_list`: fixed bogus out_of_memory error on some platforms such as ESP32
- Fix crash in Elixir library when doing `inspect(:atom)`
- General inspect() compliance with Elixir behavior (but there are still some minor differences)
- Fix several uses of free on prevously released memory on ESP32, under certain error condition using
`network:start/1`, that would lead to a hard crash of the VM.
- Fix a bug in ESP32 network driver where the low level driver was not being stopped and resoureces were not freed
when `network:stop/0` was used, see issue [#643](https://github.com/atomvm/AtomVM/issues/643)
- `uart:open/1,2` now works with uppercase peripheral names

## [0.6.4] - 2024-08-18

### Added

- Implement `gpio:init/1` on esp32 to initialize pins for GPIO usage, which some pins
require depending on default function and bootloader code
- Implement missing opcode 161 (raw_raise), that looks more likely to be generated with Elixir code
- Support for Elixir `Map.replace/3` and `Map.replace!/3`
- Support for Elixir `Kernel.struct` and `Kernel.struct!`
- Support for Elixir `IO.iodata_to_binary/1`
- Support for Elixir exceptions: `Exception` module and the other error related modules such as
`ArgumentError`, `UndefinedFunctionError`, etc...
- Support for Elixir `Enumerable` and `Collectable` protocol
- Support for Elixir `Enum` functions: `split_with`, `join`, `map_join`, `into`, `reverse`,
`slice` and `to_list`
- Support for Elixir `MapSet` module
- Support for Elixir `Range` module
- Support for Elixir `Kernel.min` and `Kernel.max`
- Support (as stub) for `erlang:error/3` (that is required from Elixir code)

## [0.6.3] - 2024-07-20

### Added

- Simple http client, that can be used for different use case such as downloading OTA updates
- Elixir support for `Keyword.merge` `Keyword.take` `Keyword.pop(!)` `Keyword.keyword?` `Keyword.has_key?` functions.
- Support for ESP32-H2
- lists:keytake/3 implemented.
- Support for setting channel used by network driver wifi access point.
- Support for `maps:iterator/2` and `~kp` with `io_lib:format/2` that were introduced with OTP26.
- Support for `erlang:apply/2`
- Support for `lists:keystore/4`
- Support for `erlang:size/1` bif
- Support for USB serial output on ESP32 (needs to be manually enabled)
- Support for `lists:filtermap/2`
- Support for standard library `queue` module
- Support for `maps:from_keys/2` NIF
- Support for standard library `sets` module

### Changed

- ESP32 network driver messages for event 40 (home channel change events) are now suppressed, but the
details for the channel changes can be observed in the console log if "debug" level logging is enabled
in ESP-IDF Kconfig options.
- Default size of ESP32 RTC slow memory from 4086 to 4096, except on ESP32-H2 where it's 3072
- Update `byte_size/1` and `bit_size/1` to implement OTP27 match context reuse optimization OTP-18987.

### Fixed

- Fix bug (with code compiled with OTP-21) with binary pattern matching: the fix introduced with
`02411048` was not completely right, and it was converting match context to bogus binaries.
- Fix creation of multiple links for the same process and not removing link at trapped exits.
See issue [#1193](https://github.com/atomvm/AtomVM/issues/1193).
- Fix error that is raised when a function is undefined
- Fix a bug that could yield crashes when functions are sent in messages
- Fix bug where failing guards would corrupt x0 and x1
- Fix a memory leak when raising out of memory error while executing PUT_MAP_ASSOC instruction

## [0.6.2] - 25-05-2024

### Added

- Support for DragonFly BSD (generic\_unix platform).
- Added guards `is_even` and `is_odd` to the `Integer` module
- Add a number of functions to proplists module, such as `delete/2`, `from/to_map/1`, etc...
- Add `esp:deep_sleep_enable_gpio_wakeup/2` to allow wakeup from deep sleep for ESP32C3 and ESP32C6.
- Obtain RSSI of the current connection with `network:sta_rssi/0` on ESP32.
- Pico-W support for `network:sta_rssi/0`.
- Add support to ESP32C2

### Fixed

- Fix invalid read after free in ssl code, see also issue
[#1115](https://github.com/atomvm/AtomVM/issues/1115).
- Fix semantic of `ssl:recv(Socket, 0)` to return all available bytes, matching what OTP does.
- Fix `binary` option handling in `ssl:connect/3` so `binary` can be used instead of
`{binary, true}`.
- Fix scheduling of trapped process that were wrongly immediately rescheduled before being signaled.
- Fix `gen_tcp` and `ssl` types.
- Fix documentation and specification of `esp:sleep_enable_ext0_wakeup/2` and `esp:sleep_enable_ext1_wakeup/2`.

### Changed
- Stacktraces are included by default on Pico devices.
- Changed ssl default from `{active, false}` to `{active, true}` in order to have same behavior as
OTP. Since active mode is not supported right now, `active` must be explicitly set to false:
`ssl:connect(..., ..., [{active, false}, ...])`, otherwise it will crash.

## [0.6.1] - 2024-04-17

### Added

- Added experimental optimized GC mode that makes use of C realloc instead of copying data around,
it can be enabled with `-DENABLE_REALLOC_GC=On`.

### Fixed

- Fix bug in `erlang:ref_to_list/1` and `erlang:display/1`: the unique integer was truncated on some
32-bit architectures
- Stop hardcoding `erl_eval` as module name in both display and fun_to_list
- Correctly display and convert to list funs such as `fun m:f/a`
- Fixed bug in STM32 cmake that could cause builds with multiple jobs to fail due to incorrect artifact dependency
- Fix crash on macOS due to missing call to `psa_crypto_init` for TLS 1.3
- Fix crypto test on rp2040

## [0.6.0] - 2024-03-05

### Fixed

- Fix a bug that broke sockets on ESP32-C3 and other single core ESP32 devices, that may also
cause other issues. The bug has been introduced with messages from tasks change between beta.1
and rc.0
- Fixed several issues related to Esp32 socket_driver that made it unreliable, especially with
single core MCUs

## [0.6.0-rc.0] - 2024-03-03

### Added

- `BOOTLOADER_OFFSET` for all current Esp32 models.
- Added API to send messages from FreeRTOS tasks or pthreads, typically to
easily support integration with Esp32 callbacks

### Fixed

- `BOOTLOADER_OFFSET` was incorrect for Esp32-C6 and Esp32-S2.
- Fixed a bug that would fail to set DHCP hostname in STA+AP mode on all ESP32 platforms.
- ESP32-S3: crash in network driver caused by a smaller stack size for scheduler threads, when
calling `esp_wifi_init()`. See also issue [#1059](https://github.com/atomvm/AtomVM/issues/1059).
- Fixed Esp32 network driver on non-SMP builds
- ESP32: fixed bug in `gpio:stop/0` and `gpio:close/1` that would cause the VM to crash.

## [0.6.0-beta.1] - 2024-02-28

### Added

- Support for utf8 encoding to `*_to_atom` and `atom_to_*` functions
- `binary_to_atom/1` and `atom_to_binary/1` that default to utf8 (they were introduced with OTP23)
- Added Pico cmake option `AVM_WAIT_BOOTSEL_ON_EXIT` (default `ON`) to allow tools to use automated `BOOTSEL` mode after main application exits
- Use UTF-8 encoding for atoms when using `erlang:term_to_binary/1`, in conformance with OTP-26
- Pico: Wait for USB serial connection `cmake` configuration option `AVM_USB_WAIT_SECONDS` added with 20 second default.
- Support for code that makes use of more than 16 live registers, such as functions with > 16
parameters and complex pattern matchings.

### Fixed

- ESP32: fix i2c_driver_acquire and i2c_driver_release functions, that were working only once.
- Sending messages to registered processes using the `!` operator now works.
- Fixed bug in `OP_SEND` that would accept sending a message to any integer or term without raising an error.
- `binary_to_term` checks atom encoding validity, and fix latin1 support (when non-ASCII chars are
used)
- ESP32: fixed bug in `gpio:set_pin_mode/2` and `gpio:set_direction/3` that would accept any atom for the mode parameter without an error.
- ESP32: GPIO driver fix bug that would accept invalid `pull` direction, and silently set `pull` direction to `floating` without issuing an error.
- ESP32: fixed bug in gpio driver that would accept invalid pin numbers (either negative, or too large)
- RP2040: fixed bug in `gpio:set_pin_pull/2` that would accept any parameter as a valid `pull` mode.
- Support to function with 10 or more parameters
- Very unlikely but possible corruption caused by generated code that uses 16 live registers

### Changed

- `binary_to_atom/2` validates utf8 strings
- `*_to_atom` and `atom_to_*` properly convert latin1 (not just ASCII) to utf8 and viceversa
- ESP32: use esp-idf v5.1.3 for building release binaries

## [0.6.0-beta.0] - 2024-02-08

### Added
- Added `esp:get_default_mac/0` for retrieving the default MAC address on ESP32.
- Added support for `pico` and `poci` as an alternative to `mosi` and `miso` for SPI
- ESP32: Added support to SPI peripherals other than hspi and vspi
- Added `gpio:set_int/4`, with the 4th parameter being the pid() or registered name of the process to receive interrupt messages
- Added support for `lists:split/2`
- Added ESP32 API for allowing coexistence of native and Erlang I2C drivers

### Changed

- Shorten SPI config options, such as `sclk_io_num` -> `sclk`
- Shorten I2C config options, such as `scl_io_num` -> `scl`
- Shorten UART config options, such as `tx_pin` -> `tx`
- Introduced support to non-integer peripheral names, `"i2c0"`, `"uart1"` (instead of just `0` and
- `1`, which now they are deprecated)
- New atom table, which uses less memory, has improved performances and better code.
- SPI: when gpio number is not provided for `miso` or `mosi` default to disabled
- Change port call tuple format to the same format as gen_server, so casts can be supported too

### Fixed

- Fix several missing memory allocation checks in libAtomVM.
- Fixed a possible memory leak in libAtomVM/module.c `module_destroy`.
- Fix possibile bug in random number generator on ESP32 and RPi2040
- Fixed interpretation of live for opcodes, thus altering GC semantics for nifs. See also [UPDATING](UPDATING.md).

## [0.6.0-alpha.2] - 2023-12-10

### Fixed

- Fixed a bug where guards would raise exceptions instead of just being false
- Fixed support for big endian CPUs (such as some MIPS CPUs).
- Fixed STM32 not aborting when `AVM_ABORT()` is used
- Fixed a bug that would leave the STM32 trapped in a loop on hard faults, rather than aborting
- Fixed a bug that would make the VM to loop and failing to process selected fds on Linux
- Fixed classes of exceptions in estdlib.
- Fixed STM32 code that was hard coded to the default target device, now configured based on the `cmake -DDEVICE=` parameter
- Fixed hard fault on STM32 durung malloc on boards with more than one bank of sram
- Fixed invalid src_clk error on ESP-IDF >= 5.0
- Fixed changed default to `AVM_USE_32BIT_FLOAT=on` for STM32 platform to enable use of single precision hardware FPU on F4/F7 devices.
- Fixed a bug where emscripten `register_*_callback/1` functions would use x[1] as second argument
- Fixed precision of integers used with timers which could yield to halts and wait times smaller than expected
- Add support for ESP32-C6

### Changed

- Crypto functions on generic_unix platform now rely on MbedTLS instead of OpenSSL
- Platform function providing time used by timers was changed from `sys_monotonic_millis` to `sys_monotonic_time_u64`, `sys_monotonic_time_u64_to_ms` and `sys_monotonic_time_ms_to_u64`.
- Implement `atomvm:random/0` and `atomvm:rand_bytes/1` on top of `crypto:strong_rand_bytes/1` on
  generic_unix, ESP32 and RP2040 platforms.
- Performance improvements

### Added

- Added support for the OTP `socket` interface.
- Enhancd performance of STM32 by enabling flash cache and i-cache with branch prediction.
- Added cmake configuration option `AVM_CONFIG_REBOOT_ON_NOT_OK` for STM32
- New gpio driver for STM32 with nif and port support for read and write functions.
- Added support for interrupts to STM32 GPIO port driver.
- Added suppoprt for PicoW extra gpio pins (led) to the gpio driver.
- Added support for `net:getaddrinfo/1,2`
- Added minimal support for the OTP `ssl` interface.
- Added support for `crypto:one_time/4,5` on Unix and Pico as well as for `crypto:hash/2` on Pico
- Added ability to configure STM32 Nucleo boards onboard UART->USB-COM using the `-DBOARD=nucleo` cmake option
- Added STM32 cmake option `-DAVM_CFG_CONSOLE=` to select a different uart peripheral for the system console
- Added `crypto:strong_rand_bytes/1` using Mbed-TLS (only on generic_unix, ESP32 and RP2040
  platforms)
- Added support for setting the default receive buffer size for sockets via `socket:setopt/3`
- Added support for pattern matching binaries containing 32 and 64 bit floating point values, but
  only when aligned to byte boundaries (e.g. `<<0:4, F:32/float>> = Bin` is not supported).
- Added experimental backend to `get_tcp` and `get_udp` based on the new `socket` interface
- Added API for managing ESP32 watchdog (only on `esp-idf` >= v5.x)

### Removed

- OpenSSL support, Mbed-TLS is required instead.

## [0.6.0-alpha.1] - 2023-10-09

### Added

- Added erlang:spawn_link/1,3
- Added erlang:exit/2
- Added links to process_info/2
- Added lists:usort/1,2
- Added missing documentation and specifications for available nifs
- Added configurable logging macros to stm32 platform
- Added support for ULP wakeup on ESP32
- Added heap growth strategies as a fine-tuning option to `spawn_opt/2,4`
- Added `crypto:crypto_one_time/4,5` on ESP32
- Improved nif and port support on STM32
- Added support for `atomvm:posix_clock_settime/2`
- Added support for creations of binaries with unaligned strings
- Added `-h` and `-v` flags to generic_unix AtomVM command
- Removed support to ESP32 NVS from network module in order to make it generic. See also [UPDATING](UPDATING.md).
- Added initial support for Pico-W: on-board LED, Wifi (STA and AP modes).

### Changed

- Changed offset of atomvmlib and of program on Pico. See also [UPDATING](UPDATING.md).

### Fixed

- Fixed incorrect exit reason for exceptions of class exit
- Fixed several incorrect type specifications
- Fixed `esp:nvs_set_binary` functions.
- Fixed `monotonic_time/1` and `system_time/1` functions for Raspberry Pi Pico
- Fixed race conditions in atoms table.
- Fixed a bug in the STM32 port that caused the final result to never be returned.
- Fix bug when building a binary using a 64-bit integer on a 32-bit CPU.
- Fix (using 'auto' option)  SPI on ESP32 models other than ESP32, such as ESP32S2, ESP32C3, ...

## [0.6.0-alpha.0] - 2023-08-13

### Added

- Added the ability to specify the HSPI or VSPI ESP32 hardware interfaces when initializing the
  SPI Bus.
- Added support for the `spi:close/1` function.
- Added `AVM_VERBOSE_ABORT` CMake define, which when set to on, will print the C module and line
  number when a VM abort occurs.  This define is off by default.
- Added `spi:write/3` and `spi:write_read/3` functions to support generalized SPI transactions
  and arbitrary-length reads and writes from SPI devices.
- Added support for building ESP32 port with all currently supported versions of Espressif ESP-IDF,
  version 4.1.x through 4.4.x.
- Added support for `controlling_process/2` in `gen_udp` and `gen_tcp` modules.
- Added ability to get the atomvm version via `erlang:system_info`.
- Added `erlang:is_boolean/1` Bif.
- Added support for `esp:partition_erase_range/2`
- Added support for `i2c:close/1`
- Added support for `erlang:unregister/1`
- Added Elixir ESP32 LEDC driver and example
- Added support for `uart:close/1`
- Added Bitwise support for Elixir
- Added support for esp32-s2, esp32-s3, and esp32-c3 chips.
- Added Elixir I2C driver and example
- Added the ability to specify the I2C port
- Added support for the OTP `math` module
- Added support for `erlang:integer_to_list/2` and `erlang:integer_to_binary/2`
- Added functions `esp:sleep_enable_ext0_wakeup/2` and `esp:sleep_enable_ext1_wakeup/2.`
- Added support for FP opcodes 94-102 thus removing the need for `AVM_DISABLE_FP=On` with OTP-22+
- Added support for stacktraces
- Added support for `utf-8`, `utf-16`, and `utf-32` bit syntax modifiers (put and match)
- Added support for Erlang `gpio:close/1` and Elixir `GPIO.close/1` for ESP32
- Added support for the Erlang `gen_event` module
- Added `start_link` support for the `network` module
- Added support for `erlang:monotonic_time/1`
- Added `start_link` support for the `gen_statem` module
- Added support for serializing floats in erlang external term encoding
- Added support for the `SMALL_BIG_EXT` erlang external term encoding
- Added support for `erlang:memory(binary)`
- Added support for callbacks on SNTP updates
- Multithreading support (SMP)
- Added support for code:load_abs/1, code:load_binary/3
- Added support for loading / closing AVMPacks at runtime
- Added support for ESP-IDF v5.x
- Added support for `calendar:system_time_to_universal_time/2`
- Added support for `calendar:datetime_to_gregorian_seconds/1`
- Added support for Raspberry Pi Pico
- Added support for nodejs with Wasm
- Added support for a subset of the OTP logger interface
- Added `esp:partition_list/0` function
- Added `esp:nvs_fetch_binary/2` and `nvs_put_binary/3` functions (`esp:nvs_set_binary` and
functions that default to `?ATOMVM_NVS_NS` are deprecated now).
- Added most format possibilities to `io:format/2` and `io_lib:format/2`
- Added `unicode` module with `characters_to_list/1,2` and `characters_to_binary/1,2,3` functions
- Added support for `crypto:hash/2` (ESP32 and generic_unix with openssl)

### Fixed
- Fixed issue with formatting integers with io:format() on STM32 platform
- Fixed a bug in the order of child initialization in the `supervisor` module
- Fixed a bug in the evaluation of `receive ... after infinity -> ...` expressions
- Fixed a bug in when putting integers in bit syntax with integer field sizes
- Fixed numerous bugs in memory allocations that could crash the VM
- Fixed SNTP support that had been broken in IDF 4.x builds
- Fixed `erlang:send/2` not sending to registered name

### Breaking Changes

> IMPORTANT: These changes are incompatible with previous releases of AtomVM.

- Changed the configuration model of the SPI driver, in order to allow for multiple "follower"
  devices to be attached to the same SPI Bus.
- Changed the return value from `erlang:system_info(esp32_chip_info)` from a tuple to a map, with
additional information.
- Changed the return type of the `network:start` function to return the tuple `{ok, Pid}` on a
successful call, instead of the bare atom `ok`.  Applications that use `network:start` and
check the return value will need to be modified.
- The return type of `i2c:read_bytes` has changed from returning just a binary to
returning the tuple `{ok, Binary}` when successful.
- The return type of many `i2c` operations under error conditions has changed from
`error` to `{error, Reason}`, for improved diagnostics.
- The eavmlib logger interface has been removed

### Removed
- ESP-IDF v3.x support.

## [0.5.1] - Unreleased
### Added
- New function for atom comparison, useful when writing 3rd party components.
- New function for translating an atom term to an int value, according to a given translation table.
  This function can be used for translating an atom term to an enum const before doing a switch.
- New no-op `ATOM_STR(...)` macro for avoiding issues with clang-format.
- [ESP32] `REGISTER_PORT_DRIVER` for registering additional port drivers without editing any
  source file. This allows adding new components by just copying them to the components directory.
- [ESP32] `REGISTER_NIF_COLLECTION` for registering additional NIFs sets without editing any
  source file. This allows adding new NIFs by just copying them to the components directory.
- New function for getting a map or proplist value using an atom string without poluting the atom
  table.

### Fixed
- Fix `gen_statem`: Cancel outstanding timers during state transitions in
  order to prevent spurious timeout messages from being sent to `gen_statem`
  process.
- Fix missing Elixir libraries: examvlib was not packed into atomvmlib.avm
- Fix `bs_context_to_binary`: match offset wasn't used, leading in certain situations to infinite loops
  while matching binaries.
- Fix how `start` option was handled from `bs_restore2` instruction: last saved match offset was
  used instead of match starting offset, causing some bytes being skipped.
- Fix another potential bug when doing pattern matching using code compiled with OTP 21.
- [ESP32] [UART]: Allow using different pins for rx, tx, cts and rts.
- [ESP32] [UART]: Replace custom UART handling with esp-idf UART event queues, hence other UARTs
  than UART0 are supported, with better performances and stability.
- Fix binaries concat (`bs_append` instruction) that was adding some extra zeroes at the end of
  built binaries.
- Fixed a bug in `gen_tcp` that prevents an accepting socket from inheriting settings on the listening socket.
- Fixed a bug in packing and unpacking integers into and from binaries when the
  bit length is not a multiple of 8.
- Fixed `esp:deep_sleep/1` that did not accept values above 31 minutes.
- Fixed a bug that could cause processes to hang indefinitely when calling ports that have terminated.
- Fixed potential VM crash when parsing external terms.
- Fixed the enforcement of `min_free_space` process option.

## [0.5.0] - 2022-03-22<|MERGE_RESOLUTION|>--- conflicted
+++ resolved
@@ -29,11 +29,8 @@
 - Added `erlang:unique_integer/0` and `erlang:unique_integer/1`
 - Added support for 'ets:delete/1'.
 - Added `lists:flatmap/2`
-<<<<<<< HEAD
 - Added `io:fwrite/1,2,3` and `io:format/3` as well as few io functions required by remote shell
-=======
 - Added `code:is_loaded/1` and `code:which/1`
->>>>>>> c901afd1
 
 ### Fixed
 - ESP32: improved sntp sync speed from a cold boot.
