# Changelog
All notable changes to this project will be documented in this file.

The format is based on [Keep a Changelog](https://keepachangelog.com/en/1.0.0/),
and this project adheres to [Semantic Versioning](https://semver.org/spec/v2.0.0.html).

<<<<<<< HEAD
## Unreleased
=======
## [0.6.0] - 2024-03-05

### Fixed

- Fix a bug that broke sockets on ESP32-C3 and other single core ESP32 devices, that may also
cause other issues. The bug has been introduced with messages from tasks change between beta.1
and rc.0
- Fixed several issues related to Esp32 socket_driver that made it unreliable, especially with
single core MCUs

## [0.6.0-rc.0] - 2024-03-03

### Added

- `BOOTLOADER_OFFSET` for all current Esp32 models.
- Added API to send messages from FreeRTOS tasks or pthreads, typically to
easily support integration with Esp32 callbacks

### Fixed

- `BOOTLOADER_OFFSET` was incorrect for Esp32-C6 and Esp32-S2.
- Fixed a bug that would fail to set DHCP hostname in STA+AP mode on all ESP32 platforms.
- ESP32-S3: crash in network driver caused by a smaller stack size for scheduler threads, when
calling `esp_wifi_init()`. See also issue [#1059](https://github.com/atomvm/AtomVM/issues/1059).
- Fixed Esp32 network driver on non-SMP builds
- ESP32: fixed bug in `gpio:stop/0` and `gpio:close/1` that would cause the VM to crash.
>>>>>>> 5208cbbc

## [0.6.0-beta.1] - 2024-02-28

### Added

- Support for utf8 encoding to `*_to_atom` and `atom_to_*` functions
- `binary_to_atom/1` and `atom_to_binary/1` that default to utf8 (they were introduced with OTP23)
- Added Pico cmake option `AVM_WAIT_BOOTSEL_ON_EXIT` (default `ON`) to allow tools to use automated `BOOTSEL` mode after main application exits
- Use UTF-8 encoding for atoms when using `erlang:term_to_binary/1`, in conformance with OTP-26
- Pico: Wait for USB serial connection `cmake` configuration option `AVM_USB_WAIT_SECONDS` added with 20 second default.
- Support for code that makes use of more than 16 live registers, such as functions with > 16
parameters and complex pattern matchings.

### Fixed

- ESP32: fix i2c_driver_acquire and i2c_driver_release functions, that were working only once.
- Sending messages to registered processes using the `!` operator now works.
- Fixed bug in `OP_SEND` that would accept sending a message to any integer or term without raising an error.
- `binary_to_term` checks atom encoding validity, and fix latin1 support (when non-ASCII chars are
used)
- ESP32: fixed bug in `gpio:set_pin_mode/2` and `gpio:set_direction/3` that would accept any atom for the mode parameter without an error.
- ESP32: GPIO driver fix bug that would accept invalid `pull` direction, and silently set `pull` direction to `floating` without issuing an error.
- ESP32: fixed bug in gpio driver that would accept invalid pin numbers (either negative, or too large)
- RP2040: fixed bug in `gpio:set_pin_pull/2` that would accept any parameter as a valid `pull` mode.
- Support to function with 10 or more parameters
- Very unlikely but possible corruption caused by generated code that uses 16 live registers

### Changed

- `binary_to_atom/2` validates utf8 strings
- `*_to_atom` and `atom_to_*` properly convert latin1 (not just ASCII) to utf8 and viceversa
- ESP32: use esp-idf v5.1.3 for building release binaries

## [0.6.0-beta.0] - 2024-02-08

### Added
- Added `esp:get_default_mac/0` for retrieving the default MAC address on ESP32.
- Added support for `pico` and `poci` as an alternative to `mosi` and `miso` for SPI
- ESP32: Added support to SPI peripherals other than hspi and vspi
- Added `gpio:set_int/4`, with the 4th parameter being the pid() or registered name of the process to receive interrupt messages
- Added support for `lists:split/2`
- Added ESP32 API for allowing coexistence of native and Erlang I2C drivers

### Changed

- Shorten SPI config options, such as `sclk_io_num` -> `sclk`
- Shorten I2C config options, such as `scl_io_num` -> `scl`
- Shorten UART config options, such as `tx_pin` -> `tx`
- Introduced support to non-integer peripheral names, `"i2c0"`, `"uart1"` (instead of just `0` and
- `1`, which now they are deprecated)
- New atom table, which uses less memory, has improved performances and better code.
- SPI: when gpio number is not provided for `miso` or `mosi` default to disabled
- Change port call tuple format to the same format as gen_server, so casts can be supported too

### Fixed

- Fix several missing memory allocation checks in libAtomVM.
- Fixed a possible memory leak in libAtomVM/module.c `module_destroy`.
- Fix possibile bug in random number generator on ESP32 and RPi2040
- Fixed interpretation of live for opcodes, thus altering GC semantics for nifs. See also [UPDATING](UPDATING.md).

## [0.6.0-alpha.2] - 2023-12-10

### Fixed

- Fixed a bug where guards would raise exceptions instead of just being false
- Fixed support for big endian CPUs (such as some MIPS CPUs).
- Fixed STM32 not aborting when `AVM_ABORT()` is used
- Fixed a bug that would leave the STM32 trapped in a loop on hard faults, rather than aborting
- Fixed a bug that would make the VM to loop and failing to process selected fds on Linux
- Fixed classes of exceptions in estdlib.
- Fixed STM32 code that was hard coded to the default target device, now configured based on the `cmake -DDEVICE=` parameter
- Fixed hard fault on STM32 durung malloc on boards with more than one bank of sram
- Fixed invalid src_clk error on ESP-IDF >= 5.0
- Fixed changed default to `AVM_USE_32BIT_FLOAT=on` for STM32 platform to enable use of single precision hardware FPU on F4/F7 devices.
- Fixed a bug where emscripten `register_*_callback/1` functions would use x[1] as second argument
- Fixed precision of integers used with timers which could yield to halts and wait times smaller than expected
- Add support for ESP32-C6

### Changed

- Crypto functions on generic_unix platform now rely on MbedTLS instead of OpenSSL
- Platform function providing time used by timers was changed from `sys_monotonic_millis` to `sys_monotonic_time_u64`, `sys_monotonic_time_u64_to_ms` and `sys_monotonic_time_ms_to_u64`.
- Implement `atomvm:random/0` and `atomvm:rand_bytes/1` on top of `crypto:strong_rand_bytes/1` on
  generic_unix, ESP32 and RP2040 platforms.
- Performance improvements

### Added

- Added support for the OTP `socket` interface.
- Enhancd performance of STM32 by enabling flash cache and i-cache with branch prediction.
- Added cmake configuration option `AVM_CONFIG_REBOOT_ON_NOT_OK` for STM32
- New gpio driver for STM32 with nif and port support for read and write functions.
- Added support for interrupts to STM32 GPIO port driver.
- Added suppoprt for PicoW extra gpio pins (led) to the gpio driver.
- Added support for `net:getaddrinfo/1,2`
- Added minimal support for the OTP `ssl` interface.
- Added support for `crypto:one_time/4,5` on Unix and Pico as well as for `crypto:hash/2` on Pico
- Added ability to configure STM32 Nucleo boards onboard UART->USB-COM using the `-DBOARD=nucleo` cmake option
- Added STM32 cmake option `-DAVM_CFG_CONSOLE=` to select a different uart peripheral for the system console
- Added `crypto:strong_rand_bytes/1` using Mbed-TLS (only on generic_unix, ESP32 and RP2040
  platforms)
- Added support for setting the default receive buffer size for sockets via `socket:setopt/3`
- Added support for pattern matching binaries containing 32 and 64 bit floating point values, but
  only when aligned to byte boundaries (e.g. `<<0:4, F:32/float>> = Bin` is not supported).
- Added experimental backend to `get_tcp` and `get_udp` based on the new `socket` interface
- Added API for managing ESP32 watchdog (only on `esp-idf` >= v5.x)

### Removed

- OpenSSL support, Mbed-TLS is required instead.

## [0.6.0-alpha.1] - 2023-10-09

### Added

- Added erlang:spawn_link/1,3
- Added erlang:exit/2
- Added links to process_info/2
- Added lists:usort/1,2
- Added missing documentation and specifications for available nifs
- Added configurable logging macros to stm32 platform
- Added support for ULP wakeup on ESP32
- Added heap growth strategies as a fine-tuning option to `spawn_opt/2,4`
- Added `crypto:crypto_one_time/4,5` on ESP32
- Improved nif and port support on STM32
- Added support for `atomvm:posix_clock_settime/2`
- Added support for creations of binaries with unaligned strings
- Added `-h` and `-v` flags to generic_unix AtomVM command
- Removed support to ESP32 NVS from network module in order to make it generic. See also [UPDATING](UPDATING.md).
- Added initial support for Pico-W: on-board LED, Wifi (STA and AP modes).

### Changed

- Changed offset of atomvmlib and of program on Pico. See also [UPDATING](UPDATING.md).

### Fixed

- Fixed incorrect exit reason for exceptions of class exit
- Fixed several incorrect type specifications
- Fixed `esp:nvs_set_binary` functions.
- Fixed `monotonic_time/1` and `system_time/1` functions for Raspberry Pi Pico
- Fixed race conditions in atoms table.
- Fixed a bug in the STM32 port that caused the final result to never be returned.
- Fix bug when building a binary using a 64-bit integer on a 32-bit CPU.
- Fix (using 'auto' option)  SPI on ESP32 models other than ESP32, such as ESP32S2, ESP32C3, ...

## [0.6.0-alpha.0] - 2023-08-13

### Added

- Added the ability to specify the HSPI or VSPI ESP32 hardware interfaces when initializing the
  SPI Bus.
- Added support for the `spi:close/1` function.
- Added `AVM_VERBOSE_ABORT` CMake define, which when set to on, will print the C module and line
  number when a VM abort occurs.  This define is off by default.
- Added `spi:write/3` and `spi:write_read/3` functions to support generalized SPI transactions
  and arbitrary-length reads and writes from SPI devices.
- Added support for building ESP32 port with all currently supported versions of Espressif ESP-IDF,
  version 4.1.x through 4.4.x.
- Added support for `controlling_process/2` in `gen_udp` and `gen_tcp` modules.
- Added ability to get the atomvm version via `erlang:system_info`.
- Added `erlang:is_boolean/1` Bif.
- Added support for `esp:partition_erase_range/2`
- Added support for `i2c:close/1`
- Added support for `erlang:unregister/1`
- Added Elixir ESP32 LEDC driver and example
- Added support for `uart:close/1`
- Added Bitwise support for Elixir
- Added support for esp32-s2, esp32-s3, and esp32-c3 chips.
- Added Elixir I2C driver and example
- Added the ability to specify the I2C port
- Added support for the OTP `math` module
- Added support for `erlang:integer_to_list/2` and `erlang:integer_to_binary/2`
- Added functions `esp:sleep_enable_ext0_wakeup/2` and `esp:sleep_enable_ext1_wakeup/2.`
- Added support for FP opcodes 94-102 thus removing the need for `AVM_DISABLE_FP=On` with OTP-22+
- Added support for stacktraces
- Added support for `utf-8`, `utf-16`, and `utf-32` bit syntax modifiers (put and match)
- Added support for Erlang `gpio:close/1` and Elixir `GPIO.close/1` for ESP32
- Added support for the Erlang `gen_event` module
- Added `start_link` support for the `network` module
- Added support for `erlang:monotonic_time/1`
- Added `start_link` support for the `gen_statem` module
- Added support for serializing floats in erlang external term encoding
- Added support for the `SMALL_BIG_EXT` erlang external term encoding
- Added support for `erlang:memory(binary)`
- Added support for callbacks on SNTP updates
- Multithreading support (SMP)
- Added support for code:load_abs/1, code:load_binary/3
- Added support for loading / closing AVMPacks at runtime
- Added support for ESP-IDF v5.x
- Added support for `calendar:system_time_to_universal_time/2`
- Added support for `calendar:datetime_to_gregorian_seconds/1`
- Added support for Raspberry Pi Pico
- Added support for nodejs with Wasm
- Added support for a subset of the OTP logger interface
- Added `esp:partition_list/0` function
- Added `esp:nvs_fetch_binary/2` and `nvs_put_binary/3` functions (`esp:nvs_set_binary` and
functions that default to `?ATOMVM_NVS_NS` are deprecated now).
- Added most format possibilities to `io:format/2` and `io_lib:format/2`
- Added `unicode` module with `characters_to_list/1,2` and `characters_to_binary/1,2,3` functions
- Added support for `crypto:hash/2` (ESP32 and generic_unix with openssl)

### Fixed
- Fixed issue with formatting integers with io:format() on STM32 platform
- Fixed a bug in the order of child initialization in the `supervisor` module
- Fixed a bug in the evaluation of `receive ... after infinity -> ...` expressions
- Fixed a bug in when putting integers in bit syntax with integer field sizes
- Fixed numerous bugs in memory allocations that could crash the VM
- Fixed SNTP support that had been broken in IDF 4.x builds
- Fixed `erlang:send/2` not sending to registered name

### Breaking Changes

> IMPORTANT: These changes are incompatible with previous releases of AtomVM.

- Changed the configuration model of the SPI driver, in order to allow for multiple "follower"
  devices to be attached to the same SPI Bus.
- Changed the return value from `erlang:system_info(esp32_chip_info)` from a tuple to a map, with
additional information.
- Changed the return type of the `network:start` function to return the tuple `{ok, Pid}` on a
successful call, instead of the bare atom `ok`.  Applications that use `network:start` and
check the return value will need to be modified.
- The return type of `i2c:read_bytes` has changed from returning just a binary to
returning the tuple `{ok, Binary}` when successful.
- The return type of many `i2c` operations under error conditions has changed from
`error` to `{error, Reason}`, for improved diagnostics.
- The eavmlib logger interface has been removed

### Removed
- ESP-IDF v3.x support.

## [0.5.1] - Unreleased
### Added
- New function for atom comparison, useful when writing 3rd party components.
- New function for translating an atom term to an int value, according to a given translation table.
  This function can be used for translating an atom term to an enum const before doing a switch.
- New no-op `ATOM_STR(...)` macro for avoiding issues with clang-format.
- [ESP32] `REGISTER_PORT_DRIVER` for registering additional port drivers without editing any
  source file. This allows adding new components by just copying them to the components directory.
- [ESP32] `REGISTER_NIF_COLLECTION` for registering additional NIFs sets without editing any
  source file. This allows adding new NIFs by just copying them to the components directory.
- New function for getting a map or proplist value using an atom string without poluting the atom
  table.

### Fixed
- Fix `gen_statem`: Cancel outstanding timers during state transitions in
  order to prevent spurious timeout messages from being sent to `gen_statem`
  process.
- Fix missing Elixir libraries: examvlib was not packed into atomvmlib.avm
- Fix `bs_context_to_binary`: match offset wasn't used, leading in certain situations to infinite loops
  while matching binaries.
- Fix how `start` option was handled from `bs_restore2` instruction: last saved match offset was
  used instead of match starting offset, causing some bytes being skipped.
- Fix another potential bug when doing pattern matching using code compiled with OTP 21.
- [ESP32] [UART]: Allow using different pins for rx, tx, cts and rts.
- [ESP32] [UART]: Replace custom UART handling with esp-idf UART event queues, hence other UARTs
  than UART0 are supported, with better performances and stability.
- Fix binaries concat (`bs_append` instruction) that was adding some extra zeroes at the end of
  built binaries.
- Fixed a bug in `gen_tcp` that prevents an accepting socket from inheriting settings on the listening socket.
- Fixed a bug in packing and unpacking integers into and from binaries when the
  bit length is not a multiple of 8.
- Fixed `esp:deep_sleep/1` that did not accept values above 31 minutes.
- Fixed a bug that could cause processes to hang indefinitely when calling ports that have terminated.
- Fixed potential VM crash when parsing external terms.
- Fixed the enforcement of `min_free_space` process option.

## [0.5.0] - 2022-03-22<|MERGE_RESOLUTION|>--- conflicted
+++ resolved
@@ -4,9 +4,8 @@
 The format is based on [Keep a Changelog](https://keepachangelog.com/en/1.0.0/),
 and this project adheres to [Semantic Versioning](https://semver.org/spec/v2.0.0.html).
 
-<<<<<<< HEAD
 ## Unreleased
-=======
+
 ## [0.6.0] - 2024-03-05
 
 ### Fixed
@@ -33,7 +32,6 @@
 calling `esp_wifi_init()`. See also issue [#1059](https://github.com/atomvm/AtomVM/issues/1059).
 - Fixed Esp32 network driver on non-SMP builds
 - ESP32: fixed bug in `gpio:stop/0` and `gpio:close/1` that would cause the VM to crash.
->>>>>>> 5208cbbc
 
 ## [0.6.0-beta.1] - 2024-02-28
 
