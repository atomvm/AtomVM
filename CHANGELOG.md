# Changelog
All notable changes to this project will be documented in this file.

The format is based on [Keep a Changelog](https://keepachangelog.com/en/1.0.0/),
and this project adheres to [Semantic Versioning](https://semver.org/spec/v2.0.0.html).

## Unreleased

### Added
- Added a limited implementation of the OTP `ets` interface
- Added `code:all_loaded/0` and `code:all_available/0`
- Added `erlang:split_binary/2`
- Added `inet:getaddr/2`
- Added support for external pids and encoded pids in external terms
- Added support for external refs and encoded refs in external terms
- Introduce ports to represent native processes and added support for external ports and encoded ports in external terms
- Added `atomvm:get_creation/0`, equivalent to `erts_internal:get_creation/0`
- Added menuconfig option for enabling USE_USB_SERIAL, eg. serial over USB for certain ESP32-S2 boards etc.
- Partial support for `erlang:fun_info/2`
- Added support for `registered_name` in `erlang:process_info/2` and `Process.info/2`
- Added `net:gethostname/0` on platforms with gethostname(3).
- Added `socket:getopt/2`
- Added `supervisor:terminate_child/2`, `supervisor:restart_child/2` and `supervisor:delete_child/2`
- Added support for 'erlang:--/2'.
- Added `esp:partition_read/3`, and documentation for `esp:partition_erase_range/2/3` and `esp:partition_write/3`
- Added support for list insertion in 'ets:insert/2'.
- Support to OTP-28
- Added `atomvm:subprocess/4` to perform pipe/fork/execve on POSIX platforms
- Added `externalterm_to_term_with_roots` to efficiently preserve roots when allocating memory for external terms.
- Added `erl_epmd` client implementation to epmd using `socket` module
- Added support for socket asynchronous API for `recv`, `recvfrom` and `accept`.
- Added support for UDP multicast with socket API.
- Added support for `ets:update_counter/3` and `ets:update_counter/4`.
- Added `erlang:+/1`
- Added `lists:append/1` and `lists:append/2`
- Added `erlang:spawn_monitor/1`, `erlang:spawn_monitor/3`
- Added `lists:dropwhile/2`.
- Support for `float/1` BIF.
- Added `erlang:get/0` and `erlang:erase/0`.
- Added `erlang:unique_integer/0` and `erlang:unique_integer/1`
- Added support for 'ets:delete/1'.
- Added `lists:flatmap/2`
- Added `io:fwrite/1,2,3` and `io:format/3` as well as few io functions required by remote shell
- Added `code:is_loaded/1` and `code:which/1`
- Added several `io_lib` functions including `io_lib:fwrite/2` and `io_lib:write_atom/1`
- Added `init:get_argument/1`, `init:get_plain_arguments/0` and `init:notify_when_started/1`
<<<<<<< HEAD
- Added `application:get_env/2`

### Changed

- Removed `externalterm_to_term_copy` added in [0.6.5] and introduced flags to `externalterm_to_term` to perform copy.
=======
- Added CodeQL analysis to esp32, stm32, pico, and wasm workflows
>>>>>>> 02bb6dc0

### Fixed

- ESP32: improved sntp sync speed from a cold boot.
- Fixed `gen_server` internal messages to match OTP so it works across erlang distribution
- Utilize reserved `phy_init` partition on ESP32 to store wifi calibration for faster connections.
- Support for zero count in `lists:duplicate/2`.
- packbeam: fix memory leak preventing building with address sanitizer

## [0.6.6] - Unreleased

### Added

- Added the ability to run beams from the CLI for Generic Unix platform (it was already possible
with nodejs and emscripten)
- Added preliminary support for ESP32P4 (no networking support yet).
- Added memory info in `out_of_memory` crash logs to help developers fix memory issues.
- Added documentation and function specs for uart driver
- Added `uart:read/2` with a timeout parameter.
- Missing `erlang:is_function/2` BIF
- Added `erlang:is_record/2`

### Fixed

- Fixed specifications of nifs from `esp_adc` module
- ESP32: fix `gpio:init/1` on GPIO >= 32
- Adding missing check, passing a non numeric argument to a function expecting a floating point
might lead to a crash in certain situations.
- Fixed several bugs in `http_server` (#1366)
- Fixed generic\_unix `socket_driver` to return `{gen_tcp, closed}` when socket is closed on Linux
instead of `{gen_tcp, {recv, 104}}`
- Fixed a memory leak where modules were not properly destroyed when the global context is destroyd
- alisp: fix support to variables that are not binaries or integers.
- Fixed destruction of ssl-related resources
- Fixed corruption when dealing with specific situations that involve more than 16 x registers when
certain VM instructions are used.
- Fixed ESP32 GPIO interrupt trigger `none`
- Fixed an issue where a timeout would occur immediately in a race condition
- Fixed SPI close command
- Added missing lock on socket structure
- Fixed a race condition affecting multi-core MCUs where a timeout would not be properly cleared
- Fixed a double free when esp32 uart driver was closed, yielding an assert abort
- Fixed compilation with latest debian gcc-arm-none-eabi
- Fixed `network:stop/0` on ESP32 so the network can be started again
- Fixed a memory corruption caused by `binary:split/2,3`
- Fixed deadlock in socket code
- Fixed bug in opcode implementation (`select_val`): when selecting a value among many others a
shallow comparison was performed, so it was working just for plain values such as atoms and small
integers
- Fixed support for setting esp32 boot_path in NVS.
- Fixed race conditions in network:start/stop.
- Fixed crash calling network:sta_rssi(), when network not up.
- Fixed error handling when calling `min` and `max` with code compiled before OTP-26: there was a
bug when handling errors from BIFs used as NIFs (when called with `CALL_EXT` and similar opcodes)
- Fixed matching of binaries on unaligned boundaries for code compiled with older versions of OTP
- Added missing out of memory handling in binary_to_atom
- Fixed call to funs such as fun erlang:'not'/1, that make use of BIFs
- Fixed potential crashes or memory leaks caused by a mistake in calculation of reference counts
and a race condition in otp_socket code
- Fixed an out of memory issue by forcing GC to copy data from message fragments
- Fixed a bug where calling repeatedly `process_info` on a stopped process could cause an out of
memory error
- Fixed possible concurrency problems in ESP32 UART driver
- Fixed concurrency and memory leak related to links and monitors
- Fixed issues with parsing of line references for stack traces
- Fixed memory corruption issue with `erlang:make_tuple/2`
- Fix potential use after free with code generated from OTP <= 24
- Fix `is_function/2` guard
- Fixed segfault when calling `lists:reverse/1` (#1600)
- Fixed nif_atomvm_posix_read GC bug
- Fixed `erlang:is_number/1` function, now returns true also for floats
- Fixed unlink protocol and add support for `link/1` on ports

### Changed

- ESP32 UART driver no longer aborts because of badargs in configuration, instead raising an error

## [0.6.5] - 2024-10-15

### Added

- ESP32: add a new Elixir release "flavor" with a bigger boot.avm partition that has room for
Elixir standard library modules
- ESP32: `--boot` option to mkimage.sh tool
- Add `erlang:atom_to_binary/1` that is equivalent to `erlang:atom_to_binary(Atom, utf8)`
- Support for Elixir `String.Chars` protocol, now functions such as `Enum.join` are able to take
also non string parameters (e.g. `Enum.join([1, 2], ",")`
- Support for Elixir `Enum.at/3`
- Add support for `is_bitstring/1` construct which is used in Elixir protocols runtime.
- Add support to Elixir `Enumerable` protocol also for `Enum.all?`, `Enum.any?`, `Enum.each`,
`Enum.filter`, `Enum.flat_map`, `Enum.reject`, `Enum.chunk_by` and `Enum.chunk_while`
- Support for `maps:merge_with/3`
- Support for `lists:last/1` and `lists:mapfoldl/3`
- Add support to Elixir for `Process.send/2` `Process.send_after/3/4` and `Process.cancel_timer/1`
- Add support for `handle_continue` callback in `gen_server`
- Support for Elixir `List.Chars` protocol
- Support for `gen_server:start_monitor/3,4`
- Support for `code:ensure_loaded/1`
- Support for `io_lib:latin1_char_list/1`
- Add support to Elixir for `Keyword.split/2`
- Support for `binary:split/3` and `string:find/2,3`
- Support for large tuples (more than 255 elements) in external terms.
- Support for `io:put_chars/2`
- Support for `lists:nthtail/2`
- Support for Elixir `IO.chardata_to_string/1`
- Support for Elixir `List.duplicate/2`
- Support for `binary:copy/1,2`
- Support for directory listing using POSIX APIs: (`atomvm:posix_opendir/1`,
`atomvm:posix_readdir/1`, `atomvm:posix_closedir/1`).
- ESP32: add support for `esp_adc` ADC driver, with Erlang and Elixir examples
- Add handler for ESP32 network driver STA mode `beacon_timeout` (event: 21), see issue
[#1100](https://github.com/atomvm/AtomVM/issues/1100)
- Support for mounting/unmounting storage on ESP32 (such as SD or internal flash) using
`esp:mount/4` and `esp:umount/1`
- Support for `binary_to_integer/2`
- Support for `binary:decode_hex/1` and `binary:encode_hex/1,2`
- Support for Elixir `Base.decode16/2` and `Base.encode16/2`
- Make external term serialize functions available without using `externalterm_to_binary` so terms
can be written directly to a buffer.
- Support for `erlang:list_to_integer/2`
- Add `externalterm_to_term_copy` that can be safely used from NIFs taking temporary buffers

### Changed

- ESP32: Elixir library is not shipped anymore with `esp32boot.avm`. Use `elixir_esp32boot.avm`
instead
- `Enum.find_index` and `Enum.find_value` support Enumerable and not just lists
- Install AtomVM libraries source code and binaries for better dialyzer integration
- Made the `device_config` properties list in `spi:open/1` optional (defaults to `[]`), so you can use the function with only a `bus_config`

### Fixed

- ESP32: content of `boot.avm` partition is not truncated anymore
- ESP32: `Fixed gpio:set_int` to accept any pin, not only pin 2
- Fix memory corruption in `unicode:characters_to_binary`
- Fix handling of large literal indexes and large extended literal indexes
- `unicode:characters_to_list`: fixed bogus out_of_memory error on some platforms such as ESP32
- Fix crash in Elixir library when doing `inspect(:atom)`
- General inspect() compliance with Elixir behavior (but there are still some minor differences)
- Fix several uses of free on prevously released memory on ESP32, under certain error condition using
`network:start/1`, that would lead to a hard crash of the VM.
- Fix a bug in ESP32 network driver where the low level driver was not being stopped and resoureces were not freed
when `network:stop/0` was used, see issue [#643](https://github.com/atomvm/AtomVM/issues/643)
- `uart:open/1,2` now works with uppercase peripheral names

## [0.6.4] - 2024-08-18

### Added

- Implement `gpio:init/1` on esp32 to initialize pins for GPIO usage, which some pins
require depending on default function and bootloader code
- Implement missing opcode 161 (raw_raise), that looks more likely to be generated with Elixir code
- Support for Elixir `Map.replace/3` and `Map.replace!/3`
- Support for Elixir `Kernel.struct` and `Kernel.struct!`
- Support for Elixir `IO.iodata_to_binary/1`
- Support for Elixir exceptions: `Exception` module and the other error related modules such as
`ArgumentError`, `UndefinedFunctionError`, etc...
- Support for Elixir `Enumerable` and `Collectable` protocol
- Support for Elixir `Enum` functions: `split_with`, `join`, `map_join`, `into`, `reverse`,
`slice` and `to_list`
- Support for Elixir `MapSet` module
- Support for Elixir `Range` module
- Support for Elixir `Kernel.min` and `Kernel.max`
- Support (as stub) for `erlang:error/3` (that is required from Elixir code)

## [0.6.3] - 2024-07-20

### Added

- Simple http client, that can be used for different use case such as downloading OTA updates
- Elixir support for `Keyword.merge` `Keyword.take` `Keyword.pop(!)` `Keyword.keyword?` `Keyword.has_key?` functions.
- Support for ESP32-H2
- lists:keytake/3 implemented.
- Support for setting channel used by network driver wifi access point.
- Support for `maps:iterator/2` and `~kp` with `io_lib:format/2` that were introduced with OTP26.
- Support for `erlang:apply/2`
- Support for `lists:keystore/4`
- Support for `erlang:size/1` bif
- Support for USB serial output on ESP32 (needs to be manually enabled)
- Support for `lists:filtermap/2`
- Support for standard library `queue` module
- Support for `maps:from_keys/2` NIF
- Support for standard library `sets` module

### Changed

- ESP32 network driver messages for event 40 (home channel change events) are now suppressed, but the
details for the channel changes can be observed in the console log if "debug" level logging is enabled
in ESP-IDF Kconfig options.
- Default size of ESP32 RTC slow memory from 4086 to 4096, except on ESP32-H2 where it's 3072
- Update `byte_size/1` and `bit_size/1` to implement OTP27 match context reuse optimization OTP-18987.

### Fixed

- Fix bug (with code compiled with OTP-21) with binary pattern matching: the fix introduced with
`02411048` was not completely right, and it was converting match context to bogus binaries.
- Fix creation of multiple links for the same process and not removing link at trapped exits.
See issue [#1193](https://github.com/atomvm/AtomVM/issues/1193).
- Fix error that is raised when a function is undefined
- Fix a bug that could yield crashes when functions are sent in messages
- Fix bug where failing guards would corrupt x0 and x1
- Fix a memory leak when raising out of memory error while executing PUT_MAP_ASSOC instruction

## [0.6.2] - 25-05-2024

### Added

- Support for DragonFly BSD (generic\_unix platform).
- Added guards `is_even` and `is_odd` to the `Integer` module
- Add a number of functions to proplists module, such as `delete/2`, `from/to_map/1`, etc...
- Add `esp:deep_sleep_enable_gpio_wakeup/2` to allow wakeup from deep sleep for ESP32C3 and ESP32C6.
- Obtain RSSI of the current connection with `network:sta_rssi/0` on ESP32.
- Pico-W support for `network:sta_rssi/0`.
- Add support to ESP32C2

### Fixed

- Fix invalid read after free in ssl code, see also issue
[#1115](https://github.com/atomvm/AtomVM/issues/1115).
- Fix semantic of `ssl:recv(Socket, 0)` to return all available bytes, matching what OTP does.
- Fix `binary` option handling in `ssl:connect/3` so `binary` can be used instead of
`{binary, true}`.
- Fix scheduling of trapped process that were wrongly immediately rescheduled before being signaled.
- Fix `gen_tcp` and `ssl` types.
- Fix documentation and specification of `esp:sleep_enable_ext0_wakeup/2` and `esp:sleep_enable_ext1_wakeup/2`.

### Changed
- Stacktraces are included by default on Pico devices.
- Changed ssl default from `{active, false}` to `{active, true}` in order to have same behavior as
OTP. Since active mode is not supported right now, `active` must be explicitly set to false:
`ssl:connect(..., ..., [{active, false}, ...])`, otherwise it will crash.

## [0.6.1] - 2024-04-17

### Added

- Added experimental optimized GC mode that makes use of C realloc instead of copying data around,
it can be enabled with `-DENABLE_REALLOC_GC=On`.

### Fixed

- Fix bug in `erlang:ref_to_list/1` and `erlang:display/1`: the unique integer was truncated on some
32-bit architectures
- Stop hardcoding `erl_eval` as module name in both display and fun_to_list
- Correctly display and convert to list funs such as `fun m:f/a`
- Fixed bug in STM32 cmake that could cause builds with multiple jobs to fail due to incorrect artifact dependency
- Fix crash on macOS due to missing call to `psa_crypto_init` for TLS 1.3
- Fix crypto test on rp2040

## [0.6.0] - 2024-03-05

### Fixed

- Fix a bug that broke sockets on ESP32-C3 and other single core ESP32 devices, that may also
cause other issues. The bug has been introduced with messages from tasks change between beta.1
and rc.0
- Fixed several issues related to Esp32 socket_driver that made it unreliable, especially with
single core MCUs

## [0.6.0-rc.0] - 2024-03-03

### Added

- `BOOTLOADER_OFFSET` for all current Esp32 models.
- Added API to send messages from FreeRTOS tasks or pthreads, typically to
easily support integration with Esp32 callbacks

### Fixed

- `BOOTLOADER_OFFSET` was incorrect for Esp32-C6 and Esp32-S2.
- Fixed a bug that would fail to set DHCP hostname in STA+AP mode on all ESP32 platforms.
- ESP32-S3: crash in network driver caused by a smaller stack size for scheduler threads, when
calling `esp_wifi_init()`. See also issue [#1059](https://github.com/atomvm/AtomVM/issues/1059).
- Fixed Esp32 network driver on non-SMP builds
- ESP32: fixed bug in `gpio:stop/0` and `gpio:close/1` that would cause the VM to crash.

## [0.6.0-beta.1] - 2024-02-28

### Added

- Support for utf8 encoding to `*_to_atom` and `atom_to_*` functions
- `binary_to_atom/1` and `atom_to_binary/1` that default to utf8 (they were introduced with OTP23)
- Added Pico cmake option `AVM_WAIT_BOOTSEL_ON_EXIT` (default `ON`) to allow tools to use automated `BOOTSEL` mode after main application exits
- Use UTF-8 encoding for atoms when using `erlang:term_to_binary/1`, in conformance with OTP-26
- Pico: Wait for USB serial connection `cmake` configuration option `AVM_USB_WAIT_SECONDS` added with 20 second default.
- Support for code that makes use of more than 16 live registers, such as functions with > 16
parameters and complex pattern matchings.

### Fixed

- ESP32: fix i2c_driver_acquire and i2c_driver_release functions, that were working only once.
- Sending messages to registered processes using the `!` operator now works.
- Fixed bug in `OP_SEND` that would accept sending a message to any integer or term without raising an error.
- `binary_to_term` checks atom encoding validity, and fix latin1 support (when non-ASCII chars are
used)
- ESP32: fixed bug in `gpio:set_pin_mode/2` and `gpio:set_direction/3` that would accept any atom for the mode parameter without an error.
- ESP32: GPIO driver fix bug that would accept invalid `pull` direction, and silently set `pull` direction to `floating` without issuing an error.
- ESP32: fixed bug in gpio driver that would accept invalid pin numbers (either negative, or too large)
- RP2040: fixed bug in `gpio:set_pin_pull/2` that would accept any parameter as a valid `pull` mode.
- Support to function with 10 or more parameters
- Very unlikely but possible corruption caused by generated code that uses 16 live registers

### Changed

- `binary_to_atom/2` validates utf8 strings
- `*_to_atom` and `atom_to_*` properly convert latin1 (not just ASCII) to utf8 and viceversa
- ESP32: use esp-idf v5.1.3 for building release binaries

## [0.6.0-beta.0] - 2024-02-08

### Added
- Added `esp:get_default_mac/0` for retrieving the default MAC address on ESP32.
- Added support for `pico` and `poci` as an alternative to `mosi` and `miso` for SPI
- ESP32: Added support to SPI peripherals other than hspi and vspi
- Added `gpio:set_int/4`, with the 4th parameter being the pid() or registered name of the process to receive interrupt messages
- Added support for `lists:split/2`
- Added ESP32 API for allowing coexistence of native and Erlang I2C drivers

### Changed

- Shorten SPI config options, such as `sclk_io_num` -> `sclk`
- Shorten I2C config options, such as `scl_io_num` -> `scl`
- Shorten UART config options, such as `tx_pin` -> `tx`
- Introduced support to non-integer peripheral names, `"i2c0"`, `"uart1"` (instead of just `0` and
- `1`, which now they are deprecated)
- New atom table, which uses less memory, has improved performances and better code.
- SPI: when gpio number is not provided for `miso` or `mosi` default to disabled
- Change port call tuple format to the same format as gen_server, so casts can be supported too

### Fixed

- Fix several missing memory allocation checks in libAtomVM.
- Fixed a possible memory leak in libAtomVM/module.c `module_destroy`.
- Fix possibile bug in random number generator on ESP32 and RPi2040
- Fixed interpretation of live for opcodes, thus altering GC semantics for nifs. See also [UPDATING](UPDATING.md).

## [0.6.0-alpha.2] - 2023-12-10

### Fixed

- Fixed a bug where guards would raise exceptions instead of just being false
- Fixed support for big endian CPUs (such as some MIPS CPUs).
- Fixed STM32 not aborting when `AVM_ABORT()` is used
- Fixed a bug that would leave the STM32 trapped in a loop on hard faults, rather than aborting
- Fixed a bug that would make the VM to loop and failing to process selected fds on Linux
- Fixed classes of exceptions in estdlib.
- Fixed STM32 code that was hard coded to the default target device, now configured based on the `cmake -DDEVICE=` parameter
- Fixed hard fault on STM32 durung malloc on boards with more than one bank of sram
- Fixed invalid src_clk error on ESP-IDF >= 5.0
- Fixed changed default to `AVM_USE_32BIT_FLOAT=on` for STM32 platform to enable use of single precision hardware FPU on F4/F7 devices.
- Fixed a bug where emscripten `register_*_callback/1` functions would use x[1] as second argument
- Fixed precision of integers used with timers which could yield to halts and wait times smaller than expected
- Add support for ESP32-C6

### Changed

- Crypto functions on generic_unix platform now rely on MbedTLS instead of OpenSSL
- Platform function providing time used by timers was changed from `sys_monotonic_millis` to `sys_monotonic_time_u64`, `sys_monotonic_time_u64_to_ms` and `sys_monotonic_time_ms_to_u64`.
- Implement `atomvm:random/0` and `atomvm:rand_bytes/1` on top of `crypto:strong_rand_bytes/1` on
  generic_unix, ESP32 and RP2040 platforms.
- Performance improvements

### Added

- Added support for the OTP `socket` interface.
- Enhancd performance of STM32 by enabling flash cache and i-cache with branch prediction.
- Added cmake configuration option `AVM_CONFIG_REBOOT_ON_NOT_OK` for STM32
- New gpio driver for STM32 with nif and port support for read and write functions.
- Added support for interrupts to STM32 GPIO port driver.
- Added suppoprt for PicoW extra gpio pins (led) to the gpio driver.
- Added support for `net:getaddrinfo/1,2`
- Added minimal support for the OTP `ssl` interface.
- Added support for `crypto:one_time/4,5` on Unix and Pico as well as for `crypto:hash/2` on Pico
- Added ability to configure STM32 Nucleo boards onboard UART->USB-COM using the `-DBOARD=nucleo` cmake option
- Added STM32 cmake option `-DAVM_CFG_CONSOLE=` to select a different uart peripheral for the system console
- Added `crypto:strong_rand_bytes/1` using Mbed-TLS (only on generic_unix, ESP32 and RP2040
  platforms)
- Added support for setting the default receive buffer size for sockets via `socket:setopt/3`
- Added support for pattern matching binaries containing 32 and 64 bit floating point values, but
  only when aligned to byte boundaries (e.g. `<<0:4, F:32/float>> = Bin` is not supported).
- Added experimental backend to `get_tcp` and `get_udp` based on the new `socket` interface
- Added API for managing ESP32 watchdog (only on `esp-idf` >= v5.x)

### Removed

- OpenSSL support, Mbed-TLS is required instead.

## [0.6.0-alpha.1] - 2023-10-09

### Added

- Added erlang:spawn_link/1,3
- Added erlang:exit/2
- Added links to process_info/2
- Added lists:usort/1,2
- Added missing documentation and specifications for available nifs
- Added configurable logging macros to stm32 platform
- Added support for ULP wakeup on ESP32
- Added heap growth strategies as a fine-tuning option to `spawn_opt/2,4`
- Added `crypto:crypto_one_time/4,5` on ESP32
- Improved nif and port support on STM32
- Added support for `atomvm:posix_clock_settime/2`
- Added support for creations of binaries with unaligned strings
- Added `-h` and `-v` flags to generic_unix AtomVM command
- Removed support to ESP32 NVS from network module in order to make it generic. See also [UPDATING](UPDATING.md).
- Added initial support for Pico-W: on-board LED, Wifi (STA and AP modes).

### Changed

- Changed offset of atomvmlib and of program on Pico. See also [UPDATING](UPDATING.md).

### Fixed

- Fixed incorrect exit reason for exceptions of class exit
- Fixed several incorrect type specifications
- Fixed `esp:nvs_set_binary` functions.
- Fixed `monotonic_time/1` and `system_time/1` functions for Raspberry Pi Pico
- Fixed race conditions in atoms table.
- Fixed a bug in the STM32 port that caused the final result to never be returned.
- Fix bug when building a binary using a 64-bit integer on a 32-bit CPU.
- Fix (using 'auto' option)  SPI on ESP32 models other than ESP32, such as ESP32S2, ESP32C3, ...

## [0.6.0-alpha.0] - 2023-08-13

### Added

- Added the ability to specify the HSPI or VSPI ESP32 hardware interfaces when initializing the
  SPI Bus.
- Added support for the `spi:close/1` function.
- Added `AVM_VERBOSE_ABORT` CMake define, which when set to on, will print the C module and line
  number when a VM abort occurs.  This define is off by default.
- Added `spi:write/3` and `spi:write_read/3` functions to support generalized SPI transactions
  and arbitrary-length reads and writes from SPI devices.
- Added support for building ESP32 port with all currently supported versions of Espressif ESP-IDF,
  version 4.1.x through 4.4.x.
- Added support for `controlling_process/2` in `gen_udp` and `gen_tcp` modules.
- Added ability to get the atomvm version via `erlang:system_info`.
- Added `erlang:is_boolean/1` Bif.
- Added support for `esp:partition_erase_range/2`
- Added support for `i2c:close/1`
- Added support for `erlang:unregister/1`
- Added Elixir ESP32 LEDC driver and example
- Added support for `uart:close/1`
- Added Bitwise support for Elixir
- Added support for esp32-s2, esp32-s3, and esp32-c3 chips.
- Added Elixir I2C driver and example
- Added the ability to specify the I2C port
- Added support for the OTP `math` module
- Added support for `erlang:integer_to_list/2` and `erlang:integer_to_binary/2`
- Added functions `esp:sleep_enable_ext0_wakeup/2` and `esp:sleep_enable_ext1_wakeup/2.`
- Added support for FP opcodes 94-102 thus removing the need for `AVM_DISABLE_FP=On` with OTP-22+
- Added support for stacktraces
- Added support for `utf-8`, `utf-16`, and `utf-32` bit syntax modifiers (put and match)
- Added support for Erlang `gpio:close/1` and Elixir `GPIO.close/1` for ESP32
- Added support for the Erlang `gen_event` module
- Added `start_link` support for the `network` module
- Added support for `erlang:monotonic_time/1`
- Added `start_link` support for the `gen_statem` module
- Added support for serializing floats in erlang external term encoding
- Added support for the `SMALL_BIG_EXT` erlang external term encoding
- Added support for `erlang:memory(binary)`
- Added support for callbacks on SNTP updates
- Multithreading support (SMP)
- Added support for code:load_abs/1, code:load_binary/3
- Added support for loading / closing AVMPacks at runtime
- Added support for ESP-IDF v5.x
- Added support for `calendar:system_time_to_universal_time/2`
- Added support for `calendar:datetime_to_gregorian_seconds/1`
- Added support for Raspberry Pi Pico
- Added support for nodejs with Wasm
- Added support for a subset of the OTP logger interface
- Added `esp:partition_list/0` function
- Added `esp:nvs_fetch_binary/2` and `nvs_put_binary/3` functions (`esp:nvs_set_binary` and
functions that default to `?ATOMVM_NVS_NS` are deprecated now).
- Added most format possibilities to `io:format/2` and `io_lib:format/2`
- Added `unicode` module with `characters_to_list/1,2` and `characters_to_binary/1,2,3` functions
- Added support for `crypto:hash/2` (ESP32 and generic_unix with openssl)

### Fixed
- Fixed issue with formatting integers with io:format() on STM32 platform
- Fixed a bug in the order of child initialization in the `supervisor` module
- Fixed a bug in the evaluation of `receive ... after infinity -> ...` expressions
- Fixed a bug in when putting integers in bit syntax with integer field sizes
- Fixed numerous bugs in memory allocations that could crash the VM
- Fixed SNTP support that had been broken in IDF 4.x builds
- Fixed `erlang:send/2` not sending to registered name

### Breaking Changes

> IMPORTANT: These changes are incompatible with previous releases of AtomVM.

- Changed the configuration model of the SPI driver, in order to allow for multiple "follower"
  devices to be attached to the same SPI Bus.
- Changed the return value from `erlang:system_info(esp32_chip_info)` from a tuple to a map, with
additional information.
- Changed the return type of the `network:start` function to return the tuple `{ok, Pid}` on a
successful call, instead of the bare atom `ok`.  Applications that use `network:start` and
check the return value will need to be modified.
- The return type of `i2c:read_bytes` has changed from returning just a binary to
returning the tuple `{ok, Binary}` when successful.
- The return type of many `i2c` operations under error conditions has changed from
`error` to `{error, Reason}`, for improved diagnostics.
- The eavmlib logger interface has been removed

### Removed
- ESP-IDF v3.x support.

## [0.5.1] - Unreleased
### Added
- New function for atom comparison, useful when writing 3rd party components.
- New function for translating an atom term to an int value, according to a given translation table.
  This function can be used for translating an atom term to an enum const before doing a switch.
- New no-op `ATOM_STR(...)` macro for avoiding issues with clang-format.
- [ESP32] `REGISTER_PORT_DRIVER` for registering additional port drivers without editing any
  source file. This allows adding new components by just copying them to the components directory.
- [ESP32] `REGISTER_NIF_COLLECTION` for registering additional NIFs sets without editing any
  source file. This allows adding new NIFs by just copying them to the components directory.
- New function for getting a map or proplist value using an atom string without poluting the atom
  table.

### Fixed
- Fix `gen_statem`: Cancel outstanding timers during state transitions in
  order to prevent spurious timeout messages from being sent to `gen_statem`
  process.
- Fix missing Elixir libraries: examvlib was not packed into atomvmlib.avm
- Fix `bs_context_to_binary`: match offset wasn't used, leading in certain situations to infinite loops
  while matching binaries.
- Fix how `start` option was handled from `bs_restore2` instruction: last saved match offset was
  used instead of match starting offset, causing some bytes being skipped.
- Fix another potential bug when doing pattern matching using code compiled with OTP 21.
- [ESP32] [UART]: Allow using different pins for rx, tx, cts and rts.
- [ESP32] [UART]: Replace custom UART handling with esp-idf UART event queues, hence other UARTs
  than UART0 are supported, with better performances and stability.
- Fix binaries concat (`bs_append` instruction) that was adding some extra zeroes at the end of
  built binaries.
- Fixed a bug in `gen_tcp` that prevents an accepting socket from inheriting settings on the listening socket.
- Fixed a bug in packing and unpacking integers into and from binaries when the
  bit length is not a multiple of 8.
- Fixed `esp:deep_sleep/1` that did not accept values above 31 minutes.
- Fixed a bug that could cause processes to hang indefinitely when calling ports that have terminated.
- Fixed potential VM crash when parsing external terms.
- Fixed the enforcement of `min_free_space` process option.

## [0.5.0] - 2022-03-22<|MERGE_RESOLUTION|>--- conflicted
+++ resolved
@@ -44,15 +44,12 @@
 - Added `code:is_loaded/1` and `code:which/1`
 - Added several `io_lib` functions including `io_lib:fwrite/2` and `io_lib:write_atom/1`
 - Added `init:get_argument/1`, `init:get_plain_arguments/0` and `init:notify_when_started/1`
-<<<<<<< HEAD
 - Added `application:get_env/2`
+- Added CodeQL analysis to esp32, stm32, pico, and wasm workflows
 
 ### Changed
 
 - Removed `externalterm_to_term_copy` added in [0.6.5] and introduced flags to `externalterm_to_term` to perform copy.
-=======
-- Added CodeQL analysis to esp32, stm32, pico, and wasm workflows
->>>>>>> 02bb6dc0
 
 ### Fixed
 
