--- conflicted
+++ resolved
@@ -54,13 +54,10 @@
 - Added `binary:match/2` and `binary:match/3`
 - Added `supervisor:which_children/1` and `supervisor:count_children/1`
 - Added `monitored_by` in `process_info/2`
-<<<<<<< HEAD
 - Added mock implementation for `current_stacktrace` in `process_info`
 - Added `erlang:list_to_bitstring`
 - Reimplemented `lists:keyfind`, `lists:keymember` and `lists:member` as NIFs
-=======
 - Added `AVM_PRINT_PROCESS_CRASH_DUMPS` option
->>>>>>> bcfdcc69
 
 ### Changed
 
